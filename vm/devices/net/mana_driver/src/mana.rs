--- conflicted
+++ resolved
@@ -91,7 +91,6 @@
         mana_state: Option<ManaDeviceSavedState>,
         mana_keepalive: bool,
     ) -> anyhow::Result<Self> {
-<<<<<<< HEAD
         let dma_client = device.dma_client();
         let restored_mem = dma_client.attach_pending_buffers()?;
 
@@ -119,13 +118,9 @@
 
             GdmaDriver::restore(mana_state.gdma.clone(), device, dma_buffer).await?
         } else {
-            let buffer = dma_client.allocate_dma_buffer(6 * PAGE_SIZE)?;
-            GdmaDriver::new(driver, device, num_vps, mana_keepalive, buffer).await?
+            GdmaDriver::new(driver, device, num_vps, None).await?
         };
 
-=======
-        let mut gdma = GdmaDriver::new(driver, device, num_vps, None).await?;
->>>>>>> 1d5479db
         gdma.test_eq().await?;
 
         gdma.verify_vf_driver_version().await?;
