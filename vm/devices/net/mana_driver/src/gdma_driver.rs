// Copyright (c) Microsoft Corporation.
// Licensed under the MIT License.

//! Interface to the common MANA commands.
use crate::queues::Cq;
use crate::queues::Doorbell;
use crate::queues::DoorbellPage;
use crate::queues::Eq;
use crate::queues::Wq;
use crate::resources::Resource;
use crate::resources::ResourceArena;
use crate::save_restore::DoorbellSavedState;
use crate::save_restore::GdmaDriverSavedState;
use crate::save_restore::SavedMemoryState;
use anyhow::Context;
use futures::FutureExt;
use gdma_defs::Cqe;
use gdma_defs::DRIVER_CAP_FLAG_1_HW_VPORT_LINK_AWARE;
use gdma_defs::DRIVER_CAP_FLAG_1_HWC_TIMEOUT_RECONFIG;
use gdma_defs::DRIVER_CAP_FLAG_1_VARIABLE_INDIRECTION_TABLE_SUPPORT;
use gdma_defs::EqeDataReconfig;
use gdma_defs::EstablishHwc;
use gdma_defs::GDMA_EQE_COMPLETION;
use gdma_defs::GDMA_EQE_HWC_INIT_DATA;
use gdma_defs::GDMA_EQE_HWC_INIT_DONE;
use gdma_defs::GDMA_EQE_HWC_INIT_EQ_ID_DB;
use gdma_defs::GDMA_EQE_HWC_RECONFIG_DATA;
use gdma_defs::GDMA_EQE_TEST_EVENT;
use gdma_defs::GDMA_MESSAGE_V1;
use gdma_defs::GDMA_PAGE_TYPE_4K;
use gdma_defs::GDMA_STANDARD_HEADER_TYPE;
use gdma_defs::GdmaChangeMsixVectorIndexForEq;
use gdma_defs::GdmaCreateDmaRegionReq;
use gdma_defs::GdmaCreateDmaRegionResp;
use gdma_defs::GdmaCreateQueueReq;
use gdma_defs::GdmaCreateQueueResp;
use gdma_defs::GdmaDestroyDmaRegionReq;
use gdma_defs::GdmaDevId;
use gdma_defs::GdmaDisableQueueReq;
use gdma_defs::GdmaGenerateTestEventReq;
use gdma_defs::GdmaListDevicesResp;
use gdma_defs::GdmaMsgHdr;
use gdma_defs::GdmaQueryMaxResourcesResp;
use gdma_defs::GdmaQueueType;
use gdma_defs::GdmaRegisterDeviceResp;
use gdma_defs::GdmaReqHdr;
use gdma_defs::GdmaRequestType;
use gdma_defs::GdmaRespHdr;
use gdma_defs::GdmaVerifyVerReq;
use gdma_defs::GdmaVerifyVerResp;
use gdma_defs::HWC_DATA_CONFIG_HWC_TIMEOUT;
use gdma_defs::HWC_DATA_TYPE_HW_VPORT_LINK_CONNECT;
use gdma_defs::HWC_DATA_TYPE_HW_VPORT_LINK_DISCONNECT;
use gdma_defs::HWC_DEV_ID;
use gdma_defs::HWC_INIT_DATA_CQID;
use gdma_defs::HWC_INIT_DATA_GPA_MKEY;
use gdma_defs::HWC_INIT_DATA_PDID;
use gdma_defs::HWC_INIT_DATA_RQID;
use gdma_defs::HWC_INIT_DATA_SQID;
use gdma_defs::HwcInitEqIdDb;
use gdma_defs::HwcInitTypeData;
use gdma_defs::HwcTxOob;
use gdma_defs::HwcTxOobFlags3;
use gdma_defs::HwcTxOobFlags4;
use gdma_defs::RegMap;
use gdma_defs::SMC_MSG_TYPE_DESTROY_HWC_VERSION;
use gdma_defs::SMC_MSG_TYPE_ESTABLISH_HWC_VERSION;
use gdma_defs::SMC_MSG_TYPE_REPORT_HWC_TIMEOUT_VERSION;
use gdma_defs::Sge;
use gdma_defs::SmcMessageType;
use gdma_defs::SmcProtoHdr;
use inspect::Inspect;
use pal_async::driver::Driver;
use std::collections::HashMap;
use std::mem::ManuallyDrop;
use std::sync::Arc;
use std::time::Duration;
use user_driver::DeviceBacking;
use user_driver::DeviceRegisterIo;
use user_driver::backoff::Backoff;
use user_driver::interrupt::DeviceInterrupt;
use user_driver::memory::MemoryBlock;
use user_driver::memory::PAGE_SIZE;
use user_driver::memory::PAGE_SIZE64;
use zerocopy::FromBytes;
use zerocopy::FromZeros;
use zerocopy::Immutable;
use zerocopy::IntoBytes;
use zerocopy::KnownLayout;

const HWC_WARNING_TIME_IN_MS: u32 = 3000;
const HWC_WARNING_INCREASE_IN_MS: u32 = 1000;
const HWC_TIMEOUT_DEFAULT_IN_MS: u32 = 10000;
const HWC_TIMEOUT_FOR_SHUTDOWN_IN_MS: u32 = 100;
const HWC_POLL_TIMEOUT_IN_MS: u64 = 10000;
const HWC_INTERRUPT_POLL_WAIT_MIN_MS: u32 = 20;
const HWC_INTERRUPT_POLL_WAIT_MAX_MS: u32 = 500;

#[derive(Inspect)]
struct Bar0<T: Inspect> {
    mem: T,
    map: RegMap,
    doorbell_shift: u32,
}

impl<T: DeviceRegisterIo + Inspect> Doorbell for Bar0<T> {
    fn page_count(&self) -> u32 {
        self.mem
            .len()
            .saturating_sub(self.map.vf_db_pages_zone_offset as usize) as u32
            >> self.doorbell_shift
    }

    fn write(&self, page_number: u32, address: u32, value: u64) {
        let offset = self.map.vf_db_pages_zone_offset
            + ((page_number as u64) << self.doorbell_shift)
            + address as u64;
        tracing::trace!(page_number, address, offset, value, "doorbell");

        // Ensure the doorbell write is ordered after the writes to the queues.
        safe_intrinsics::store_fence();
        self.mem.write_u64(offset as usize, value);
    }

    fn save(&self, doorbell_id: Option<u64>) -> DoorbellSavedState {
        DoorbellSavedState {
            doorbell_id: doorbell_id.unwrap(),
            page_count: self.page_count(),
        }
    }
}

#[derive(Inspect)]
pub struct GdmaDriver<T: DeviceBacking> {
    device: Option<T>,
    bar0: Arc<Bar0<T::Registers>>,
    #[inspect(skip)]
    dma_buffer: MemoryBlock,
    #[inspect(skip)]
    interrupts: Vec<Option<DeviceInterrupt>>,
    eq: Eq,
    cq: Cq,
    rq: Wq,
    sq: Wq,
    test_events: u64,
    eq_armed: bool,
    cq_armed: bool,
    gpa_mkey: u32,
    _pdid: u32,
    #[inspect(iter_by_key)]
    eq_id_msix: HashMap<u32, u32>,
    num_msix: u32,
    min_queue_avail: u32,
    hwc_activity_id: u32,
    #[inspect(skip)]
    link_toggle: Vec<(u32, bool)>,
    hwc_subscribed: bool,
    hwc_warning_time_in_ms: u32,
    hwc_timeout_in_ms: u32,
    hwc_failure: bool,
    db_id: u32,
    state_saved: bool,
}

const EQ_PAGE: usize = 0;
const CQ_PAGE: usize = 1;
const RQ_PAGE: usize = 2;
const SQ_PAGE: usize = 3;
const REQUEST_PAGE: usize = 4;
const RESPONSE_PAGE: usize = 5;
const NUM_PAGES: usize = 6;

// RWQEs have no OOB and one SGL entry so they are always exactly 32 bytes.
const RWQE_SIZE: u32 = 32;

impl<T: DeviceBacking> GdmaDriver<T> {
    /// Polls the shared‐memory ownership bit until PF gives it back (or we timeout / device not present).
    /// Returns `Ok(header)` if we successfully see VF ownership (i.e. PF bit cleared),
    /// or `Err` if the device not present or we hit our timeout.
    fn wait_for_vf_to_own_shmem(&self) -> Result<SmcProtoHdr, anyhow::Error> {
        let timeout = std::time::Instant::now() + Duration::from_millis(HWC_POLL_TIMEOUT_IN_MS);

        loop {
            let offset = self.bar0.map.vf_gdma_sriov_shared_reg_start as usize + 28;
            let data = self.bar0.mem.read_u32(offset);

            if data == u32::MAX {
                return Err(anyhow::anyhow!("Device no longer present"));
            }

            let header = SmcProtoHdr::from(data);
            if !header.owner_is_pf() {
                return Ok(header);
            }

            if std::time::Instant::now() > timeout {
                return Err(anyhow::anyhow!(
                    "MANA request timed out waiting for PF ownership to clear"
                ));
            }

            std::hint::spin_loop();
        }
    }
}

impl<T: DeviceBacking> Drop for GdmaDriver<T> {
    fn drop(&mut self) {
        tracing::info!(?self.state_saved, ?self.hwc_failure, "dropping gdma driver");

        // Don't destroy anything if we're saving its state for restoration.
        if self.state_saved {
            // Unmap interrupts to prevent the device from sending interrupts during save/restore
            if let Err(e) = self.unmap_all_interrupts() {
                tracing::warn!(error = %e, "failed to unmap interrupts when dropping GdmaDriver");
            }

            return;
        }

        if self.hwc_failure {
            return;
        }

        // Wait for VF ownership of the shared memory before post destroy HWC
        if let Err(e) = self.wait_for_vf_to_own_shmem() {
            tracing::error!(error = %e, "Wait for VF posession to post DESTROY_HWC");
            return;
        }

        let hdr = SmcProtoHdr::new()
            .with_msg_type(SmcMessageType::SMC_MSG_TYPE_DESTROY_HWC.0)
            .with_msg_version(SMC_MSG_TYPE_DESTROY_HWC_VERSION);

        let hdr = u32::from_le_bytes(hdr.as_bytes().try_into().expect("known size"));
        self.bar0.mem.write_u32(
            self.bar0.map.vf_gdma_sriov_shared_reg_start as usize + 28,
            hdr,
        );

        // Wait for VF ownership of the shared memory after post destroy HWC
        match self.wait_for_vf_to_own_shmem() {
            Ok(header) => {
                if !header.is_response() {
                    tracing::error!("Unexpected response for DESTROY_HWC");
                }
                if header.status() != 0 {
                    tracing::error!(status = header.status(), "DESTROY_HWC failed");
                }
            }
            Err(e) => {
                tracing::error!(error = %e, "Wait for VF possession to retrieve status after DESTROY_HWC");
            }
        }
    }
}

struct EqeWaitResult {
    eqe_found: bool,
    elapsed: u128,
    eq_arm_count: u32,
    interrupt_wait_count: u32,
    interrupt_count: u32,
    last_wait_result: anyhow::Result<()>,
}

impl<T: DeviceBacking> GdmaDriver<T> {
    pub fn unmap_all_interrupts(&mut self) -> anyhow::Result<()> {
<<<<<<< HEAD
        let device = match self.device.as_mut() {
            Some(d) => d,
            None => return Ok(()),
=======
        let Some(device) = self.device.as_mut() else {
            return Ok(());
>>>>>>> e3a5fcff
        };

        device.unmap_all_interrupts()
    }

    pub fn doorbell(&self) -> Arc<dyn Doorbell> {
        self.bar0.clone() as _
    }

    pub async fn new(
        driver: &impl Driver,
        mut device: T,
        num_vps: u32,
        dma_buffer: Option<MemoryBlock>,
    ) -> anyhow::Result<Self> {
        let (bar0_mapping, map) = Self::init(&mut device)?;

        // Only allocate the HWC interrupt now. Rest will be allocated later.
        let num_msix = 1;
        let mut interrupt0 = device.map_interrupt(0, 0)?;

<<<<<<< HEAD
        let dma_buffer = dma_buffer.map(Ok).unwrap_or_else(|| {
            let dma_client = device.dma_client();
            dma_client
                .allocate_dma_buffer(NUM_PAGES * PAGE_SIZE)
                .context("failed to allocate DMA buffer")
        })?;
=======
        let dma_buffer = match dma_buffer {
            Some(buffer) => buffer,
            None => {
                let dma_client = device.dma_client();
                dma_client
                    .allocate_dma_buffer(NUM_PAGES * PAGE_SIZE)
                    .context("failed to allocate DMA buffer")?
            }
        };
>>>>>>> e3a5fcff

        let pages = dma_buffer.pfns();

        // Write the shared memory.
        fn low(n: u64) -> [u8; 6] {
            let n = n.to_ne_bytes();
            [n[0], n[1], n[2], n[3], n[4], n[5]]
        }

        let high = ((pages[EQ_PAGE] >> 48) & 0xf)
            | ((pages[CQ_PAGE] >> 44) & 0xf0)
            | ((pages[RQ_PAGE] >> 40) & 0xf00)
            | ((pages[SQ_PAGE] >> 36) & 0xf000);

        let establish = EstablishHwc {
            eq: low(pages[EQ_PAGE]),
            cq: low(pages[CQ_PAGE]),
            rq: low(pages[RQ_PAGE]),
            sq: low(pages[SQ_PAGE]),
            high: high as u16,
            msix: 0,
            hdr: SmcProtoHdr::new()
                .with_msg_type(SmcMessageType::SMC_MSG_TYPE_ESTABLISH_HWC.0)
                .with_msg_version(SMC_MSG_TYPE_ESTABLISH_HWC_VERSION),
        };

        let shmem = <[u32]>::ref_from_bytes(establish.as_bytes()).unwrap();
        assert!(shmem.len() == 8);
        for (i, &n) in shmem.iter().enumerate() {
            bar0_mapping.write_u32(map.vf_gdma_sriov_shared_reg_start as usize + i * 4, n);
        }

        // Wait for the device to respond.
        let mut backoff = Backoff::new(driver);
        let mut ctx =
            mesh::CancelContext::new().with_timeout(Duration::from_millis(HWC_POLL_TIMEOUT_IN_MS));
        let mut hw_failure = false;
        let header = loop {
            let header = SmcProtoHdr::from(
                bar0_mapping.read_u32(map.vf_gdma_sriov_shared_reg_start as usize + 28),
            );
            if !header.owner_is_pf() {
                break header;
            }
            if hw_failure {
                anyhow::bail!("MANA request timed out. SMC_MSG_TYPE_ESTABLISH_HWC");
            }
            hw_failure = matches!(
                ctx.until_cancelled(backoff.back_off()).await,
                Err(mesh::CancelReason::DeadlineExceeded)
            );
        };

        if !header.is_response() {
            anyhow::bail!("expected response");
        }
        if header.status() != 0 {
            anyhow::bail!("establish failed: {}", header.status());
        }

        let doorbell_shift = map.vf_db_page_sz.trailing_zeros();
        let bar0 = Arc::new(Bar0 {
            mem: bar0_mapping,
            map,
            doorbell_shift,
        });

        let mut eq = Eq::new_eq(dma_buffer.subblock(0, PAGE_SIZE), DoorbellPage::null(), 0);

        let mut cq_id = None;
        let mut rq_id = None;
        let mut sq_id = None;
        let mut db_id = None;
        let mut pdid = None;
        let mut gpa_mkey = None;
        let mut eq_armed = true;
        loop {
            let eqe = loop {
                if let Some(eqe) = eq.pop() {
                    eq_armed = false;
                    break eqe;
                }
                if !eq_armed {
                    eq.arm();
                    eq_armed = true;
                    // Check if the event arrived while arming.
                    if let Some(eqe) = eq.pop() {
                        // Remove any pending interrupt events.
                        let _ = interrupt0.wait().now_or_never();
                        eq_armed = false;
                        break eqe;
                    }
                }
                tracing::debug!("waiting for eq interrupt");
                Self::wait_for_hwc_interrupt(&mut interrupt0, None, HWC_TIMEOUT_DEFAULT_IN_MS)
                    .await?;
            };
            tracing::debug!(event_type = eqe.params.event_type(), "got init eqe");
            match eqe.params.event_type() {
                GDMA_EQE_HWC_INIT_EQ_ID_DB => {
                    let data = HwcInitEqIdDb::read_from_prefix(&eqe.data[..]).unwrap().0; // TODO: zerocopy: use-rest-of-range (https://github.com/microsoft/openvmm/issues/759)
                    eq.set_id(data.eq_id().into());
                    eq.set_doorbell(DoorbellPage::new(bar0.clone(), data.doorbell().into())?);
                    db_id = Some(data.doorbell());
                }
                GDMA_EQE_HWC_INIT_DATA => {
                    let data = HwcInitTypeData::read_from_prefix(&eqe.data[..]).unwrap().0; // TODO: zerocopy: use-rest-of-range (https://github.com/microsoft/openvmm/issues/759)
                    match data.ty() {
                        HWC_INIT_DATA_CQID => cq_id = Some(data.value()),
                        HWC_INIT_DATA_RQID => rq_id = Some(data.value()),
                        HWC_INIT_DATA_SQID => sq_id = Some(data.value()),
                        HWC_INIT_DATA_GPA_MKEY => gpa_mkey = Some(data.value()),
                        HWC_INIT_DATA_PDID => pdid = Some(data.value()),
                        _ => {}
                    }
                }
                GDMA_EQE_HWC_INIT_DONE => {
                    break;
                }
                ty => anyhow::bail!("unexpected event type {}", ty),
            }
        }

        // Ack the eq now to avoid overflow. This wasn't safe to do earlier
        // because we didn't know the eq's doorbell index yet.
        eq.ack();

        // From here on, the interrupt events have moved to the msix channel
        tracing::debug!("init sequence done");

        // Start the HWC notify channel for now. Rest of the notify channels
        // will be started later once it is known how many MSI-X are actually
        // available.
        let mut eq_id_msix = HashMap::new();
        eq_id_msix.insert(eq.id(), 0);
        tracing::info!(eq_id = eq.id(), msix = 0, "created HWC");

        let db_id = db_id.context("db id not provided")? as u32;
        let gpa_mkey = gpa_mkey.context("gpa mem key not provided")?;
        let pdid = pdid.context("pdid not provided")?;

        let cq_id = cq_id.context("cq id not provided")?;
        let cq = Cq::new_cq(
            dma_buffer.subblock(CQ_PAGE * PAGE_SIZE, PAGE_SIZE),
            DoorbellPage::new(bar0.clone(), db_id)?,
            cq_id,
        );

        let rq_id = rq_id.context("rq id not provided")?;
        let rq = Wq::new_rq(
            dma_buffer.subblock(RQ_PAGE * PAGE_SIZE, PAGE_SIZE),
            DoorbellPage::new(bar0.clone(), db_id)?,
            rq_id,
        );

        let sq_id = sq_id.context("sq id not provided")?;
        let sq = Wq::new_sq(
            dma_buffer.subblock(SQ_PAGE * PAGE_SIZE, PAGE_SIZE),
            DoorbellPage::new(bar0.clone(), db_id)?,
            sq_id,
        );

        // To make debugging from the device side easier, randomize the upper
        // 16 bits of the ActivityId, so that requests can be distinguished.
        let mut rand_activity_id = [0_u8; 2];
        getrandom::fill(&mut rand_activity_id).unwrap();
        let hwc_activity_id = (u16::from_ne_bytes(rand_activity_id) as u32) << 16;
        let mut this = Self {
            device: Some(device),
            bar0,
            dma_buffer,
            eq,
            cq,
            rq,
            sq,
            interrupts: vec![Some(interrupt0)],
            test_events: 0,
            eq_armed,
            cq_armed: true,
            gpa_mkey,
            _pdid: pdid,
            eq_id_msix,
            num_msix,
            min_queue_avail: 0,
            hwc_activity_id,
            link_toggle: Vec::new(),
            hwc_subscribed: false,
            hwc_warning_time_in_ms: HWC_WARNING_TIME_IN_MS,
            hwc_timeout_in_ms: HWC_TIMEOUT_DEFAULT_IN_MS,
            hwc_failure: false,
            state_saved: false,
            db_id,
        };

        this.push_rqe();

        let max_vf_resources = this
            .query_max_resources()
            .await
            .context("query_max_resources")?;
        tracing::info!("Max VF resources: {:?}", max_vf_resources);

        let device = this.device.as_mut().expect("device should be present");
        let num_msix = num_vps
            .min(max_vf_resources.max_msix)
            .min(device.max_interrupt_count());
        this.interrupts.resize_with(num_msix as usize, || None);
        this.num_msix = num_msix;
        this.min_queue_avail = max_vf_resources
            .max_eq
            .min(max_vf_resources.max_sq)
            .min(max_vf_resources.max_rq);

        Ok(this)
    }

<<<<<<< HEAD
    pub async fn save(&mut self) -> GdmaDriverSavedState {
        tracing::info!("saving gdma driver state");
=======
    #[allow(dead_code)]
    pub async fn save(mut self) -> anyhow::Result<GdmaDriverSavedState> {
        if self.hwc_failure {
            anyhow::bail!("cannot save/restore after HWC failure");
        }
>>>>>>> e3a5fcff

        self.state_saved = true;

        let doorbell = self.bar0.save(Some(self.db_id as u64));

<<<<<<< HEAD
        GdmaDriverSavedState {
=======
        Ok(GdmaDriverSavedState {
>>>>>>> e3a5fcff
            mem: SavedMemoryState {
                base_pfn: self.dma_buffer.pfns()[0],
                len: self.dma_buffer.len(),
            },
            eq: self.eq.save(),
            cq: self.cq.save(),
            rq: self.rq.save(),
            sq: self.sq.save(),
            db_id: doorbell.doorbell_id,
            gpa_mkey: self.gpa_mkey,
            pdid: self._pdid,
            hwc_activity_id: self.hwc_activity_id,
            num_msix: self.num_msix,
            min_queue_avail: self.min_queue_avail,
            link_toggle: self.link_toggle.clone(),
<<<<<<< HEAD
            hwc_failure: self.hwc_failure,
        }
=======
        })
>>>>>>> e3a5fcff
    }

    pub fn init(device: &mut T) -> anyhow::Result<(<T as DeviceBacking>::Registers, RegMap)> {
        let bar0_mapping = device.map_bar(0)?;
        let bar0_len = bar0_mapping.len();
        if bar0_len < size_of::<RegMap>() {
            anyhow::bail!("bar0 ({} bytes) too small for reg map", bar0_mapping.len());
        }

        let mut map = RegMap::new_zeroed();
        for i in 0..size_of_val(&map) / 4 {
            let v = bar0_mapping.read_u32(i * 4);
            // Unmapped device memory will return -1 on reads, so check the first 32
            // bits for this condition to get a clear error message early.
            if i == 0 && v == !0 {
                anyhow::bail!("bar0 read returned -1, device is not present");
            }
            map.as_mut_bytes()[i * 4..(i + 1) * 4].copy_from_slice(&v.to_ne_bytes());
        }

        tracing::debug!(?map, "register map");

        // Log on unknown major version numbers. This is not necessarily an
        // error, so continue.
        if map.major_version_number != 0 && map.major_version_number != 1 {
            tracing::warn!(
                major = map.major_version_number,
                minor = map.minor_version_number,
                micro = map.micro_version_number,
                "unrecognized major version"
            );
        }

        if map.vf_gdma_sriov_shared_sz != 32 {
            anyhow::bail!(
                "unexpected shared memory size: {}",
                map.vf_gdma_sriov_shared_sz
            );
        }

        if (bar0_len as u64).saturating_sub(map.vf_gdma_sriov_shared_reg_start)
            < map.vf_gdma_sriov_shared_sz as u64
        {
            anyhow::bail!(
                "bar0 ({} bytes) too small for shared memory at {}",
                bar0_mapping.len(),
                map.vf_gdma_sriov_shared_reg_start
            );
        }

        Ok((bar0_mapping, map))
    }

<<<<<<< HEAD
=======
    #[allow(dead_code)]
>>>>>>> e3a5fcff
    pub async fn restore(
        saved_state: GdmaDriverSavedState,
        mut device: T,
        dma_buffer: MemoryBlock,
    ) -> anyhow::Result<Self> {
        tracing::info!("restoring gdma driver");

        let (bar0_mapping, map) = Self::init(&mut device)?;
        let doorbell_shift = map.vf_db_page_sz.trailing_zeros();

        let bar0 = Arc::new(Bar0 {
            mem: bar0_mapping,
            map,
            doorbell_shift,
        });

        let eq = Eq::restore_eq(
            dma_buffer.subblock(0, PAGE_SIZE),
            saved_state.eq,
            DoorbellPage::new(bar0.clone(), saved_state.db_id as u32)?,
        );

        let db_id = saved_state.db_id;
        let cq = Cq::restore_cq(
            dma_buffer.subblock(CQ_PAGE * PAGE_SIZE, PAGE_SIZE),
            saved_state.cq,
            DoorbellPage::new(bar0.clone(), saved_state.db_id as u32)?,
        );

        let rq = Wq::restore_rq(
            dma_buffer.subblock(RQ_PAGE * PAGE_SIZE, PAGE_SIZE),
            saved_state.rq,
            DoorbellPage::new(bar0.clone(), saved_state.db_id as u32)?,
        )?;

        let sq = Wq::restore_sq(
            dma_buffer.subblock(SQ_PAGE * PAGE_SIZE, PAGE_SIZE),
            saved_state.sq,
            DoorbellPage::new(bar0.clone(), saved_state.db_id as u32)?,
        )?;

        let mut interrupts = vec![None; saved_state.num_msix as usize];
        interrupts[0] = Some(device.map_interrupt(0, 0)?);
        let mut eq_id_msix = HashMap::new();
        eq_id_msix.insert(eq.id(), 0);

        let mut this = Self {
            device: Some(device),
            bar0,
            dma_buffer,
            interrupts,
            eq,
            cq,
            rq,
            sq,
            eq_id_msix,
            test_events: 0,
            eq_armed: true,
            cq_armed: true,
            gpa_mkey: saved_state.gpa_mkey,
            _pdid: saved_state.pdid,
            num_msix: saved_state.num_msix,
            min_queue_avail: saved_state.min_queue_avail,
            hwc_activity_id: saved_state.hwc_activity_id,
            link_toggle: saved_state.link_toggle,
            hwc_subscribed: false,
            hwc_warning_time_in_ms: HWC_WARNING_TIME_IN_MS,
            hwc_timeout_in_ms: HWC_TIMEOUT_DEFAULT_IN_MS,
<<<<<<< HEAD
            hwc_failure: saved_state.hwc_failure,
=======
            hwc_failure: false,
>>>>>>> e3a5fcff
            state_saved: false,
            db_id: db_id as u32,
        };

        this.eq.arm();
        this.cq.arm();

        Ok(this)
    }

    async fn report_hwc_timeout(
        &mut self,
        last_cmd_failed: bool,
        interrupt_loss: bool,
        ms_elapsed: u32,
    ) {
        // Perform initial check for ownership, failing without wait if device
        // is not present or owns shmem region
        let data = self
            .bar0
            .mem
            .read_u32(self.bar0.map.vf_gdma_sriov_shared_reg_start as usize + 28);
        if data == u32::MAX {
            tracing::error!("Device no longer present");
            return;
        }
        let header = SmcProtoHdr::from(data);
        if header.owner_is_pf() {
            tracing::error!("pf owns shmem; skipping timeout report");
            return;
        }

        // Format and write payload information in the first seven 32-bit ranges
        self.bar0.mem.write_u32(
            self.bar0.map.vf_gdma_sriov_shared_reg_start as usize,
            self.rq.get_tail(),
        );
        self.bar0.mem.write_u32(
            self.bar0.map.vf_gdma_sriov_shared_reg_start as usize + 4,
            self.sq.get_tail(),
        );
        self.bar0.mem.write_u32(
            self.bar0.map.vf_gdma_sriov_shared_reg_start as usize + 8,
            self.cq.get_next(),
        );
        self.bar0.mem.write_u32(
            self.bar0.map.vf_gdma_sriov_shared_reg_start as usize + 12,
            self.eq.get_next(),
        );
        self.bar0.mem.write_u32(
            self.bar0.map.vf_gdma_sriov_shared_reg_start as usize + 16,
            0,
        );
        self.bar0.mem.write_u32(
            self.bar0.map.vf_gdma_sriov_shared_reg_start as usize + 20,
            0,
        );
        self.bar0.mem.write_u32(
            self.bar0.map.vf_gdma_sriov_shared_reg_start as usize + 24,
            ((last_cmd_failed as u32) << 24)
                | ((interrupt_loss as u32) << 25)
                | (ms_elapsed & 0xFFFFFF),
        );

        // Format and write header information in final 32-bit range, flipping
        // ownership to device for processing
        let msg_type = SmcMessageType::SMC_MSG_TYPE_REPORT_HWC_TIMEOUT.0;
        let hdr = SmcProtoHdr::new()
            .with_msg_type(msg_type)
            .with_msg_version(SMC_MSG_TYPE_REPORT_HWC_TIMEOUT_VERSION);
        let hdr = u32::from_le_bytes(hdr.as_bytes().try_into().expect("known size"));
        self.bar0.mem.write_u32(
            self.bar0.map.vf_gdma_sriov_shared_reg_start as usize + 28,
            hdr,
        );

        // Wait for the device to respond
        let max_wait_time =
            std::time::Instant::now() + Duration::from_millis(HWC_POLL_TIMEOUT_IN_MS);
        let header = loop {
            let data = self
                .bar0
                .mem
                .read_u32(self.bar0.map.vf_gdma_sriov_shared_reg_start as usize + 28);
            if data == u32::MAX {
                tracing::error!(msg_type, "device no longer present");
                return;
            }
            let header = SmcProtoHdr::from(data);
            if !header.owner_is_pf() {
                break header;
            }
            if std::time::Instant::now() > max_wait_time {
                tracing::error!(msg_type, "shmem wait for response (vf ownership) timed out");
                return;
            }
            std::hint::spin_loop();
        };
        if !header.is_response() {
            tracing::error!(msg_type, "expected shmem response");
        }
        if header.status() != 0 {
            tracing::error!(msg_type, header_status = header.status(), "response failed");
        }
    }

    pub fn get_link_toggle_list(&mut self) -> Vec<(u32, bool)> {
        self.link_toggle.drain(..).collect()
    }

    pub fn device(&self) -> &T {
        self.device.as_ref().unwrap()
    }

    pub fn check_vf_resources(&self, num_vps: u32, num_queues_needed: u32) {
        // Currently, the SoC and the MANA UMED caps the MSI-X/VF to 32,
        // independent of the number of vNICs configured.
        if self.num_msix < num_vps.min(num_queues_needed) {
            tracing::warn!(
                num_queues_needed,
                self.num_msix,
                "Not enough MSI-X available to deliver required MANA network performance"
            )
        }

        if num_queues_needed > self.min_queue_avail {
            tracing::error!(
                num_queues_needed,
                self.min_queue_avail,
                "Not enough EQ's available to support all vNICs"
            )
        }
    }

    fn push_rqe(&mut self) {
        let n = self
            .rq
            .push(
                &(),
                [Sge {
                    address: self.dma_buffer.pfns()[RESPONSE_PAGE] * PAGE_SIZE64,
                    mem_key: self.gpa_mkey,
                    size: PAGE_SIZE as u32,
                }],
                None,
                0,
            )
            .expect("rq is not full");
        assert_eq!(n, RWQE_SIZE);
        self.rq.commit();
    }

    pub async fn request_version<
        Req: IntoBytes + Immutable + KnownLayout,
        Resp: IntoBytes + FromBytes + Immutable + KnownLayout,
    >(
        &mut self,
        req_msg_type: u32,
        req_msg_version: u16,
        resp_msg_type: u32,
        resp_msg_version: u16,
        dev_id: GdmaDevId,
        req: Req,
    ) -> anyhow::Result<(Resp, u32)> {
        if self.hwc_failure {
            anyhow::bail!("Previous hardware failure");
        }
        let req_hdr = GdmaMsgHdr {
            hdr_type: GDMA_STANDARD_HEADER_TYPE,
            msg_type: req_msg_type,
            msg_version: req_msg_version,
            hwc_msg_id: 0,
            msg_size: (size_of::<GdmaReqHdr>() + size_of_val(&req)) as u32,
        };
        let expected_resp_hdr = GdmaMsgHdr {
            msg_type: resp_msg_type,
            msg_version: resp_msg_version,
            msg_size: (size_of::<GdmaRespHdr>() + size_of::<Resp>()) as u32,
            ..req_hdr
        };
        self.hwc_activity_id = self.hwc_activity_id.wrapping_add(1);
        let hdr = GdmaReqHdr {
            req: req_hdr,
            resp: expected_resp_hdr,
            dev_id,
            activity_id: self.hwc_activity_id,
        };

        tracing::trace!(
            request = format!("{:#x}", req_msg_type),
            activity_id = format!("{:#x}", hdr.activity_id),
            "HWC request",
        );
        self.dma_buffer.write_obj(REQUEST_PAGE * PAGE_SIZE, &hdr);
        self.dma_buffer
            .write_obj(REQUEST_PAGE * PAGE_SIZE + size_of_val(&hdr), &req);

        let oob = HwcTxOob {
            flags3: HwcTxOobFlags3::new().with_vscq_id(self.cq.id()),
            flags4: HwcTxOobFlags4::new().with_vsq_id(self.sq.id()),
            ..FromZeros::new_zeroed()
        };

        let hw_access = async {
            let sqe_len = self
                .sq
                .push(
                    &oob,
                    [Sge {
                        address: self.dma_buffer.pfns()[REQUEST_PAGE] * PAGE_SIZE64,
                        mem_key: self.gpa_mkey,
                        size: (size_of_val(&hdr) + size_of_val(&req)) as u32,
                    }],
                    None,
                    0,
                )
                .expect("send queue should not be full");

            self.sq.commit();
            let req_phys_addr = self.dma_buffer.pfns()[REQUEST_PAGE] * PAGE_SIZE64;
            let sgl_phys_addr = self.dma_buffer.pfns()[SQ_PAGE] * PAGE_SIZE64;
            let mem_key = self.gpa_mkey;
            let cq_wait_context = || {
                format!(
                    "HWC request failed. request={:#x}, activity_id={:#x}, queue_phys_addr={:#x}, req_phys_addr={:#x}, write_size={}, mem_key={:#x}",
                    req_msg_type,
                    hdr.activity_id,
                    sgl_phys_addr,
                    req_phys_addr,
                    size_of_val(&hdr) + size_of_val(&req),
                    mem_key,
                )
            };
            self.wait_cq().await.with_context(cq_wait_context)?;
            self.wait_cq().await.with_context(cq_wait_context)?;
            self.sq.advance_head(sqe_len);
            self.rq.advance_head(RWQE_SIZE);
            self.push_rqe();

            let resp_hdr = self
                .dma_buffer
                .read_obj::<GdmaRespHdr>(RESPONSE_PAGE * PAGE_SIZE);

            if resp_hdr.response.msg_size < size_of::<Resp>() as u32 {
                anyhow::bail!(
                    "response too small, request={:#x}, activity_id={:#x}",
                    req_msg_type,
                    hdr.activity_id
                );
            }
            if resp_hdr.status != 0 {
                anyhow::bail!(
                    "failed with {:#x}, request={:#x}, activity_id={:#x}",
                    resp_hdr.status,
                    req_msg_type,
                    hdr.activity_id
                );
            }

            let resp = self
                .dma_buffer
                .read_obj::<Resp>(RESPONSE_PAGE * PAGE_SIZE + size_of_val(&resp_hdr));
            Ok(resp)
        };
        let resp = match hw_access.await {
            Ok(resp) => resp,
            Err(err) => {
                self.hwc_failure = true;
                return Err(err);
            }
        };

        tracing::trace!(
            request = format!("{:#x}", req_msg_type),
            activity_id = format!("{:#x}", hdr.activity_id),
            "HWC response success",
        );
        Ok((resp, self.hwc_activity_id))
    }

    pub async fn request<
        Req: IntoBytes + Immutable + KnownLayout,
        Resp: IntoBytes + FromBytes + Immutable + KnownLayout,
    >(
        &mut self,
        msg_type: u32,
        dev_id: GdmaDevId,
        req: Req,
    ) -> anyhow::Result<Resp> {
        let (resp, _) = self
            .request_version(
                msg_type,
                GDMA_MESSAGE_V1,
                msg_type,
                GDMA_MESSAGE_V1,
                dev_id,
                req,
            )
            .await?;

        Ok(resp)
    }

    pub fn hwc_subscribe(&mut self) -> DeviceInterrupt {
        let interrupt = self.interrupts[0].clone().unwrap();
        if !self.eq_armed {
            self.eq.arm();
            self.eq_armed = true;
        }
        self.hwc_subscribed = true;
        interrupt
    }

    pub fn process_all_eqs(&mut self) -> bool {
        let mut eqe_found = false;
        while let Some(eqe) = self.eq.pop() {
            self.eq_armed = false;
            eqe_found = true;
            match eqe.params.event_type() {
                GDMA_EQE_COMPLETION => self.cq_armed = false,
                GDMA_EQE_TEST_EVENT => self.test_events += 1,
                GDMA_EQE_HWC_RECONFIG_DATA => {
                    let data = EqeDataReconfig::read_from_prefix(&eqe.data[..]).unwrap().0; // TODO: zerocopy: use-rest-of-range (https://github.com/microsoft/openvmm/issues/759)
                    let mut value: [u8; 4] = [0; 4];
                    value[0..3].copy_from_slice(&data.data);
                    let value: u32 = u32::from_le_bytes(value);
                    match data.data_type {
                        HWC_DATA_TYPE_HW_VPORT_LINK_CONNECT
                        | HWC_DATA_TYPE_HW_VPORT_LINK_DISCONNECT => {
                            let link_connect =
                                data.data_type == HWC_DATA_TYPE_HW_VPORT_LINK_CONNECT;
                            self.link_toggle.push((value, link_connect));
                            tracing::trace!(value, link_connect, "link status: vport index");
                        }
                        HWC_DATA_CONFIG_HWC_TIMEOUT => {
                            self.hwc_timeout_in_ms = value;
                            tracing::info!(
                                hwc_timeout_in_ms = self.hwc_timeout_in_ms,
                                "HWC timeout value"
                            );
                        }
                        unknown => tracing::error!(unknown, "unknown reconfig data type"),
                    }
                }
                ty => tracing::error!(ty, "unknown eq event"),
            }
            self.eq.ack();
        }

        if !self.eq_armed && self.hwc_subscribed {
            self.eq.arm();
            self.eq_armed = true;
        }
        eqe_found
    }

    async fn wait_for_hwc_interrupt(
        hwc_event: &mut DeviceInterrupt,
        hwc_failure: Option<&mut bool>,
        hwc_timeout_in_ms: u32,
    ) -> anyhow::Result<()> {
        let mut ctx = mesh::CancelContext::new()
            .with_timeout(Duration::from_millis(hwc_timeout_in_ms as u64));
        if let Err(err) = ctx.until_cancelled(hwc_event.wait()).await {
            if let Some(failed) = hwc_failure {
                *failed = true;
            }
            return Err(err).context("MANA request timed out. Waiting for HWC interrupt.");
        };

        Ok(())
    }

    async fn process_eqs_or_wait_with_retry(&mut self) -> EqeWaitResult {
        let mut eqe_wait_result = EqeWaitResult {
            eqe_found: false,
            elapsed: 0,
            eq_arm_count: 0,
            interrupt_wait_count: 0,
            interrupt_count: 0,
            last_wait_result: Ok(()),
        };
        loop {
            // Arm the EQ if it is not already armed.
            if !self.eq_armed {
                eqe_wait_result.eq_arm_count += 1;
                self.eq.arm();
                self.eq_armed = true;
                // Check if the event arrived while arming.
                if self.process_all_eqs() {
                    // Remove any pending interrupt events.
                    let _ = self.interrupts[0].as_mut().unwrap().wait().now_or_never();
                    eqe_wait_result.eqe_found = true;
                    eqe_wait_result.last_wait_result = Ok(()); // Reset last_wait_result.
                    break eqe_wait_result;
                }
            }

            // Wait for an interrupt.
            eqe_wait_result.interrupt_wait_count += 1;
            let ms_wait = (HWC_INTERRUPT_POLL_WAIT_MIN_MS
                * 2u32.pow(eqe_wait_result.interrupt_wait_count - 1))
            .min(HWC_INTERRUPT_POLL_WAIT_MAX_MS)
            .min(self.hwc_timeout_in_ms - eqe_wait_result.elapsed as u32);
            let before_wait = std::time::Instant::now();
            eqe_wait_result.last_wait_result = Self::wait_for_hwc_interrupt(
                self.interrupts[0].as_mut().unwrap(),
                Some(&mut self.hwc_failure),
                ms_wait,
            )
            .await;
            eqe_wait_result.elapsed += before_wait.elapsed().as_millis();
            if eqe_wait_result.last_wait_result.is_ok() {
                eqe_wait_result.interrupt_count += 1;
            }

            // Poll for EQ events.
            if self.process_all_eqs() {
                eqe_wait_result.eqe_found = true;
                break eqe_wait_result;
            }

            // Exit with no eqe found if timeout occurs.
            if eqe_wait_result.elapsed >= self.hwc_timeout_in_ms as u128 {
                eqe_wait_result.eqe_found = false;
                break eqe_wait_result;
            }
        }
    }

    async fn process_eqs_or_wait(&mut self) -> anyhow::Result<()> {
        let eqe_wait_result = self.process_eqs_or_wait_with_retry().await;
        let wait_failed = !eqe_wait_result.eqe_found;
        let interrupt_loss = eqe_wait_result.interrupt_wait_count != 0
            && eqe_wait_result.interrupt_count == 0
            && !wait_failed;
        if wait_failed
            || eqe_wait_result.elapsed > self.hwc_warning_time_in_ms as u128
            || interrupt_loss
        {
            tracing::warn!(
                wait_failed,
                wait_ms = eqe_wait_result.elapsed,
                int_loss = interrupt_loss,
                int_count = eqe_wait_result.interrupt_count,
                int_waits = eqe_wait_result.interrupt_wait_count,
                arm_count = eqe_wait_result.eq_arm_count,
                warn_ms = self.hwc_warning_time_in_ms,
                "hwc {}",
                match (wait_failed, interrupt_loss) {
                    (true, _) => "timeout waiting for response",
                    (_, true) =>
                        "response received with interrupt wait attempted but no interrupt received",
                    _ => "response received with delay",
                }
            );
            self.report_hwc_timeout(wait_failed, interrupt_loss, eqe_wait_result.elapsed as u32)
                .await;
            if !wait_failed && eqe_wait_result.elapsed > self.hwc_warning_time_in_ms as u128 {
                // Increase warning threshold after each delay warning occurrence.
                self.hwc_warning_time_in_ms += HWC_WARNING_INCREASE_IN_MS;
            }
        } else if eqe_wait_result.interrupt_wait_count != 0 || eqe_wait_result.eq_arm_count != 0 {
            tracing::trace!(
                wait_ms = eqe_wait_result.elapsed,
                int_count = eqe_wait_result.interrupt_count,
                int_waits = eqe_wait_result.interrupt_wait_count,
                arm_count = eqe_wait_result.eq_arm_count,
                "found HWC response EQE after arm or wait",
            );
        }
        if wait_failed {
            self.hwc_failure = true;
            if eqe_wait_result.last_wait_result.is_err() {
                return eqe_wait_result.last_wait_result;
            } else {
                return Err(anyhow::anyhow!(
                    "MANA request timed out. No EQE found for HWC response."
                ));
            }
        }
        self.hwc_failure = false;
        Ok(())
    }

    async fn wait_cq(&mut self) -> anyhow::Result<Cqe> {
        loop {
            if let Some(cqe) = self.cq.pop() {
                self.cq_armed = false;
                return Ok(cqe);
            }
            if !self.cq_armed {
                self.cq.arm();
                self.cq_armed = true;
                // Check if the event arrived while arming.
                if let Some(cqe) = self.cq.pop() {
                    // Consume any EQ events.
                    self.process_all_eqs();
                    self.cq_armed = false;
                    // Remove any pending interrupt events.
                    let _ = self.interrupts[0].as_mut().unwrap().wait().now_or_never();
                    return Ok(cqe);
                }
            }
            self.process_eqs_or_wait().await?;
        }
    }

    #[tracing::instrument(skip(self), level = "debug", err)]
    pub async fn test_eq(&mut self) -> anyhow::Result<()> {
        let n = self.test_events;
        self.request::<_, ()>(
            GdmaRequestType::GDMA_GENERATE_TEST_EQE.0,
            HWC_DEV_ID,
            GdmaGenerateTestEventReq {
                queue_index: self.eq.id(),
            },
        )
        .await?;
        while self.test_events == n {
            self.process_eqs_or_wait().await.with_context(|| {
                format!(
                    "HWC request failed. request={:#x}, activity_id={:#x}",
                    GdmaRequestType::GDMA_GENERATE_TEST_EQE.0,
                    self.hwc_activity_id
                )
            })?;
        }
        Ok(())
    }

    #[tracing::instrument(skip(self), level = "debug", err)]
    pub async fn verify_vf_driver_version(&mut self) -> anyhow::Result<()> {
        let resp: GdmaVerifyVerResp = self
            .request(
                GdmaRequestType::GDMA_VERIFY_VF_DRIVER_VERSION.0,
                HWC_DEV_ID,
                GdmaVerifyVerReq {
                    protocol_ver_min: 1,
                    protocol_ver_max: 1,
                    gd_drv_cap_flags1: DRIVER_CAP_FLAG_1_VARIABLE_INDIRECTION_TABLE_SUPPORT
                        | DRIVER_CAP_FLAG_1_HW_VPORT_LINK_AWARE
                        | DRIVER_CAP_FLAG_1_HWC_TIMEOUT_RECONFIG,
                    ..FromZeros::new_zeroed()
                },
            )
            .await?;

        if resp.gdma_protocol_ver != 1 {
            anyhow::bail!("invalid protocol version");
        }
        Ok(())
    }

    pub async fn query_max_resources(&mut self) -> anyhow::Result<GdmaQueryMaxResourcesResp> {
        self.request(GdmaRequestType::GDMA_QUERY_MAX_RESOURCES.0, HWC_DEV_ID, ())
            .await
    }

    #[tracing::instrument(skip(self), level = "debug", err)]
    pub async fn list_devices(&mut self) -> anyhow::Result<Vec<GdmaDevId>> {
        let resp: GdmaListDevicesResp = self
            .request(GdmaRequestType::GDMA_LIST_DEVICES.0, HWC_DEV_ID, ())
            .await?;
        Ok(resp.devs[..resp.num_of_devs as usize].to_vec())
    }

    #[tracing::instrument(skip(self), level = "debug", err)]
    pub async fn register_device(
        &mut self,
        dev_id: GdmaDevId,
    ) -> anyhow::Result<GdmaRegisterDeviceResp> {
        self.request(GdmaRequestType::GDMA_REGISTER_DEVICE.0, dev_id, ())
            .await
    }

    pub async fn deregister_device(&mut self, dev_id: GdmaDevId) -> anyhow::Result<()> {
        self.hwc_timeout_in_ms = HWC_TIMEOUT_FOR_SHUTDOWN_IN_MS;
        self.request(GdmaRequestType::GDMA_DEREGISTER_DEVICE.0, dev_id, ())
            .await
    }

    pub fn into_device(mut self) -> T {
        self.device.take().unwrap()
    }

    fn start_listening(&mut self, eq_id: u32, msix: u32) -> DeviceInterrupt {
        let interrupt = self.interrupts[msix as usize]
            .clone()
            .expect("MSI-X should be present");
        if self.eq_id_msix.insert(eq_id, msix).is_some() {
            panic!(
                "duplicate eq id {}, [id, msix] {:?}",
                eq_id, &self.eq_id_msix
            );
        }
        interrupt
    }

    fn stop_listening(&mut self, eq_id: u32) {
        self.eq_id_msix.remove(&eq_id);
    }

    fn get_msix_for_cpu(&mut self, cpu: u32) -> anyhow::Result<u32> {
        let msix = cpu % self.num_msix;
        let device = self.device.as_mut().expect("device should be present");
        let interrupt = device.map_interrupt(msix, cpu)?;
        self.interrupts[msix as usize] = Some(interrupt);

        Ok(msix)
    }

    #[tracing::instrument(skip(self), level = "debug", err)]
    pub async fn retarget_eq(
        &mut self,
        dev_id: GdmaDevId,
        eq_id: u32,
        cpu: u32,
    ) -> anyhow::Result<Option<DeviceInterrupt>> {
        let msix_to = self.get_msix_for_cpu(cpu)?;
        tracing::info!("retargeting EQ {} to cpu: {}", eq_id, cpu);
        if let Some(msix) = self.eq_id_msix.get(&eq_id) {
            if *msix == msix_to {
                tracing::trace!("eq is already mapped to this msix, skipping");
                return Ok(None);
            }
        }
        self.stop_listening(eq_id);
        self.request::<_, ()>(
            GdmaRequestType::GDMA_CHANGE_MSIX_FOR_EQ.0,
            dev_id,
            GdmaChangeMsixVectorIndexForEq {
                queue_index: eq_id,
                msix: msix_to,
                reserved1: 0,
                reserved2: 0,
            },
        )
        .await?;
        let interrupt = self.start_listening(eq_id, msix_to);
        Ok(Some(interrupt))
    }

    #[tracing::instrument(skip(self, arena), level = "debug", err)]
    pub async fn create_eq(
        &mut self,
        arena: &mut ResourceArena,
        dev_id: GdmaDevId,
        gdma_region: u64,
        queue_size: u32,
        pdid: u32,
        doorbell_id: u32,
        cpu: u32,
    ) -> anyhow::Result<(u32, DeviceInterrupt)> {
        let msix = self.get_msix_for_cpu(cpu)?;
        let resp: GdmaCreateQueueResp = self
            .request(
                GdmaRequestType::GDMA_CREATE_QUEUE.0,
                dev_id,
                GdmaCreateQueueReq {
                    queue_type: GdmaQueueType::GDMA_EQ,
                    pdid,
                    doorbell_id,
                    gdma_region,
                    queue_size,
                    eq_pci_msix_index: msix,
                    ..FromZeros::new_zeroed()
                },
            )
            .await?;

        // The eq takes ownership of the DMA region.
        arena.take_dma_region(gdma_region);

        arena.push(Resource::Eq {
            dev_id,
            eq_id: resp.queue_index,
        });
        tracing::trace!(id = resp.queue_index, cpu, msix, "created eq",);
        let interrupt = self.start_listening(resp.queue_index, msix);
        Ok((resp.queue_index, interrupt))
    }

    #[tracing::instrument(skip(self), level = "debug", err)]
    pub(crate) async fn disable_eq(&mut self, dev_id: GdmaDevId, eq_id: u32) -> anyhow::Result<()> {
        self.stop_listening(eq_id);
        self.request(
            GdmaRequestType::GDMA_DISABLE_QUEUE.0,
            dev_id,
            GdmaDisableQueueReq {
                queue_type: GdmaQueueType::GDMA_EQ,
                queue_index: eq_id,
                alloc_res_id_on_creation: 1, /* what is this? */
            },
        )
        .await
    }

    #[tracing::instrument(skip_all, level = "debug", err)]
    pub async fn create_dma_region(
        &mut self,
        arena: &mut ResourceArena,
        dev_id: GdmaDevId,
        mem: MemoryBlock,
    ) -> anyhow::Result<u64> {
        #[repr(C)]
        #[derive(IntoBytes, Immutable, KnownLayout)]
        struct Req {
            req: GdmaCreateDmaRegionReq,
            pages: [u64; 16],
        }
        let pages = mem.pfns();
        let mut req = Req {
            req: GdmaCreateDmaRegionReq {
                length: mem.len() as u64,
                offset_in_page: mem.offset_in_page(),
                gdma_page_type: GDMA_PAGE_TYPE_4K,
                page_count: pages.len() as u32,
                page_addr_list_len: pages.len() as u32,
            },
            pages: [0; 16],
        };
        for (d, &s) in req.pages[..pages.len()].iter_mut().zip(pages) {
            *d = s * PAGE_SIZE64;
        }
        let resp: GdmaCreateDmaRegionResp = self
            .request(GdmaRequestType::GDMA_CREATE_DMA_REGION.0, dev_id, req)
            .await?;

        arena.push(Resource::MemoryBlock(ManuallyDrop::new(mem)));
        arena.push(Resource::DmaRegion {
            dev_id,
            gdma_region: resp.gdma_region,
        });

        // TODO: AddPages for larger region
        Ok(resp.gdma_region)
    }

    #[tracing::instrument(skip(self), level = "debug", err)]
    pub(crate) async fn destroy_dma_region(
        &mut self,
        dev_id: GdmaDevId,
        gdma_region: u64,
    ) -> anyhow::Result<()> {
        self.request(
            GdmaRequestType::GDMA_DESTROY_DMA_REGION.0,
            dev_id,
            GdmaDestroyDmaRegionReq { gdma_region },
        )
        .await
    }
}<|MERGE_RESOLUTION|>--- conflicted
+++ resolved
@@ -266,14 +266,8 @@
 
 impl<T: DeviceBacking> GdmaDriver<T> {
     pub fn unmap_all_interrupts(&mut self) -> anyhow::Result<()> {
-<<<<<<< HEAD
-        let device = match self.device.as_mut() {
-            Some(d) => d,
-            None => return Ok(()),
-=======
         let Some(device) = self.device.as_mut() else {
             return Ok(());
->>>>>>> e3a5fcff
         };
 
         device.unmap_all_interrupts()
@@ -295,14 +289,6 @@
         let num_msix = 1;
         let mut interrupt0 = device.map_interrupt(0, 0)?;
 
-<<<<<<< HEAD
-        let dma_buffer = dma_buffer.map(Ok).unwrap_or_else(|| {
-            let dma_client = device.dma_client();
-            dma_client
-                .allocate_dma_buffer(NUM_PAGES * PAGE_SIZE)
-                .context("failed to allocate DMA buffer")
-        })?;
-=======
         let dma_buffer = match dma_buffer {
             Some(buffer) => buffer,
             None => {
@@ -312,7 +298,6 @@
                     .context("failed to allocate DMA buffer")?
             }
         };
->>>>>>> e3a5fcff
 
         let pages = dma_buffer.pfns();
 
@@ -529,26 +514,16 @@
         Ok(this)
     }
 
-<<<<<<< HEAD
-    pub async fn save(&mut self) -> GdmaDriverSavedState {
-        tracing::info!("saving gdma driver state");
-=======
-    #[allow(dead_code)]
-    pub async fn save(mut self) -> anyhow::Result<GdmaDriverSavedState> {
+    pub async fn save(&mut self) -> anyhow::Result<GdmaDriverSavedState> {
         if self.hwc_failure {
             anyhow::bail!("cannot save/restore after HWC failure");
         }
->>>>>>> e3a5fcff
 
         self.state_saved = true;
 
         let doorbell = self.bar0.save(Some(self.db_id as u64));
 
-<<<<<<< HEAD
-        GdmaDriverSavedState {
-=======
         Ok(GdmaDriverSavedState {
->>>>>>> e3a5fcff
             mem: SavedMemoryState {
                 base_pfn: self.dma_buffer.pfns()[0],
                 len: self.dma_buffer.len(),
@@ -564,12 +539,7 @@
             num_msix: self.num_msix,
             min_queue_avail: self.min_queue_avail,
             link_toggle: self.link_toggle.clone(),
-<<<<<<< HEAD
-            hwc_failure: self.hwc_failure,
-        }
-=======
         })
->>>>>>> e3a5fcff
     }
 
     pub fn init(device: &mut T) -> anyhow::Result<(<T as DeviceBacking>::Registers, RegMap)> {
@@ -623,10 +593,6 @@
         Ok((bar0_mapping, map))
     }
 
-<<<<<<< HEAD
-=======
-    #[allow(dead_code)]
->>>>>>> e3a5fcff
     pub async fn restore(
         saved_state: GdmaDriverSavedState,
         mut device: T,
@@ -695,11 +661,7 @@
             hwc_subscribed: false,
             hwc_warning_time_in_ms: HWC_WARNING_TIME_IN_MS,
             hwc_timeout_in_ms: HWC_TIMEOUT_DEFAULT_IN_MS,
-<<<<<<< HEAD
-            hwc_failure: saved_state.hwc_failure,
-=======
             hwc_failure: false,
->>>>>>> e3a5fcff
             state_saved: false,
             db_id: db_id as u32,
         };
