// Copyright (c) Microsoft Corporation.
// Licensed under the MIT License.

//! Interface to the common MANA commands.
use crate::queues::Cq;
use crate::queues::Doorbell;
use crate::queues::DoorbellPage;
use crate::queues::Eq;
use crate::queues::Wq;
use crate::resources::Resource;
use crate::resources::ResourceArena;
use anyhow::Context;
use futures::FutureExt;
use gdma_defs::Cqe;
use gdma_defs::DRIVER_CAP_FLAG_1_HW_VPORT_LINK_AWARE;
use gdma_defs::DRIVER_CAP_FLAG_1_HWC_TIMEOUT_RECONFIG;
use gdma_defs::DRIVER_CAP_FLAG_1_VARIABLE_INDIRECTION_TABLE_SUPPORT;
use gdma_defs::EqeDataReconfig;
use gdma_defs::EstablishHwc;
use gdma_defs::GDMA_EQE_COMPLETION;
use gdma_defs::GDMA_EQE_HWC_INIT_DATA;
use gdma_defs::GDMA_EQE_HWC_INIT_DONE;
use gdma_defs::GDMA_EQE_HWC_INIT_EQ_ID_DB;
use gdma_defs::GDMA_EQE_HWC_RECONFIG_DATA;
use gdma_defs::GDMA_EQE_TEST_EVENT;
use gdma_defs::GDMA_MESSAGE_V1;
use gdma_defs::GDMA_PAGE_TYPE_4K;
use gdma_defs::GDMA_STANDARD_HEADER_TYPE;
use gdma_defs::GdmaChangeMsixVectorIndexForEq;
use gdma_defs::GdmaCreateDmaRegionReq;
use gdma_defs::GdmaCreateDmaRegionResp;
use gdma_defs::GdmaCreateQueueReq;
use gdma_defs::GdmaCreateQueueResp;
use gdma_defs::GdmaDestroyDmaRegionReq;
use gdma_defs::GdmaDevId;
use gdma_defs::GdmaDisableQueueReq;
use gdma_defs::GdmaGenerateTestEventReq;
use gdma_defs::GdmaListDevicesResp;
use gdma_defs::GdmaMsgHdr;
use gdma_defs::GdmaQueryMaxResourcesResp;
use gdma_defs::GdmaQueueType;
use gdma_defs::GdmaRegisterDeviceResp;
use gdma_defs::GdmaReqHdr;
use gdma_defs::GdmaRequestType;
use gdma_defs::GdmaRespHdr;
use gdma_defs::GdmaVerifyVerReq;
use gdma_defs::GdmaVerifyVerResp;
use gdma_defs::HWC_DATA_CONFIG_HWC_TIMEOUT;
use gdma_defs::HWC_DATA_TYPE_HW_VPORT_LINK_CONNECT;
use gdma_defs::HWC_DATA_TYPE_HW_VPORT_LINK_DISCONNECT;
use gdma_defs::HWC_DEV_ID;
use gdma_defs::HWC_INIT_DATA_CQID;
use gdma_defs::HWC_INIT_DATA_GPA_MKEY;
use gdma_defs::HWC_INIT_DATA_PDID;
use gdma_defs::HWC_INIT_DATA_RQID;
use gdma_defs::HWC_INIT_DATA_SQID;
use gdma_defs::HwcInitEqIdDb;
use gdma_defs::HwcInitTypeData;
use gdma_defs::HwcTxOob;
use gdma_defs::HwcTxOobFlags3;
use gdma_defs::HwcTxOobFlags4;
use gdma_defs::RegMap;
use gdma_defs::SMC_MSG_TYPE_DESTROY_HWC_VERSION;
use gdma_defs::SMC_MSG_TYPE_ESTABLISH_HWC_VERSION;
use gdma_defs::SMC_MSG_TYPE_REPORT_HWC_TIMEOUT_VERSION;
use gdma_defs::Sge;
use gdma_defs::SmcMessageType;
use gdma_defs::SmcProtoHdr;
use inspect::Inspect;
use pal_async::driver::Driver;
use std::collections::HashMap;
use std::mem::ManuallyDrop;
use std::sync::Arc;
use std::time::Duration;
use user_driver::DeviceBacking;
use user_driver::DeviceRegisterIo;
use user_driver::backoff::Backoff;
use user_driver::interrupt::DeviceInterrupt;
use user_driver::memory::MemoryBlock;
use user_driver::memory::PAGE_SIZE;
use user_driver::memory::PAGE_SIZE64;
use zerocopy::FromBytes;
use zerocopy::FromZeros;
use zerocopy::Immutable;
use zerocopy::IntoBytes;
use zerocopy::KnownLayout;

const HWC_WARNING_TIME_IN_MS: u32 = 3000;
const HWC_WARNING_INCREASE_IN_MS: u32 = 1000;
const HWC_TIMEOUT_DEFAULT_IN_MS: u32 = 10000;
const HWC_TIMEOUT_FOR_SHUTDOWN_IN_MS: u32 = 100;
const HWC_POLL_TIMEOUT_IN_MS: u64 = 10000;
const HWC_INTERRUPT_POLL_WAIT_MIN_MS: u32 = 20;
const HWC_INTERRUPT_POLL_WAIT_MAX_MS: u32 = 500;

#[derive(Inspect)]
struct Bar0<T: Inspect> {
    mem: T,
    map: RegMap,
    doorbell_shift: u32,
}

impl<T: DeviceRegisterIo + Inspect> Doorbell for Bar0<T> {
    fn page_count(&self) -> u32 {
        self.mem
            .len()
            .saturating_sub(self.map.vf_db_pages_zone_offset as usize) as u32
            >> self.doorbell_shift
    }

    fn write(&self, page_number: u32, address: u32, value: u64) {
        let offset = self.map.vf_db_pages_zone_offset
            + ((page_number as u64) << self.doorbell_shift)
            + address as u64;
        tracing::trace!(page_number, address, offset, value, "doorbell");

        // Ensure the doorbell write is ordered after the writes to the queues.
        safe_intrinsics::store_fence();
        self.mem.write_u64(offset as usize, value);
    }
}

#[derive(Inspect)]
pub struct GdmaDriver<T: DeviceBacking> {
    device: Option<T>,
    bar0: Arc<Bar0<T::Registers>>,
    #[inspect(skip)]
    dma_buffer: MemoryBlock,
    #[inspect(skip)]
    interrupts: Vec<Option<DeviceInterrupt>>,
    eq: Eq,
    cq: Cq,
    rq: Wq,
    sq: Wq,
    test_events: u64,
    eq_armed: bool,
    cq_armed: bool,
    gpa_mkey: u32,
    _pdid: u32,
    #[inspect(iter_by_key)]
    eq_id_msix: HashMap<u32, u32>,
    num_msix: u32,
    min_queue_avail: u32,
    hwc_activity_id: u32,
    #[inspect(skip)]
    link_toggle: Vec<(u32, bool)>,
    hwc_subscribed: bool,
    hwc_warning_time_in_ms: u32,
    hwc_timeout_in_ms: u32,
    hwc_failure: bool,
}

const EQ_PAGE: usize = 0;
const CQ_PAGE: usize = 1;
const RQ_PAGE: usize = 2;
const SQ_PAGE: usize = 3;
const REQUEST_PAGE: usize = 4;
const RESPONSE_PAGE: usize = 5;
const NUM_PAGES: usize = 6;

// RWQEs have no OOB and one SGL entry so they are always exactly 32 bytes.
const RWQE_SIZE: u32 = 32;

impl<T: DeviceBacking> GdmaDriver<T> {
    /// Polls the shared‐memory ownership bit until PF gives it back (or we timeout / device not present).
    /// Returns `Ok(header)` if we successfully see VF ownership (i.e. PF bit cleared),
    /// or `Err` if the device not present or we hit our timeout.
    fn wait_for_vf_to_own_shmem(&self) -> Result<SmcProtoHdr, anyhow::Error> {
        let timeout = std::time::Instant::now() + Duration::from_millis(HWC_POLL_TIMEOUT_IN_MS);

        loop {
            let offset = self.bar0.map.vf_gdma_sriov_shared_reg_start as usize + 28;
            let data = self.bar0.mem.read_u32(offset);

            if data == u32::MAX {
                return Err(anyhow::anyhow!("Device no longer present"));
            }

            let header = SmcProtoHdr::from(data);
            if !header.owner_is_pf() {
                return Ok(header);
            }

            if std::time::Instant::now() > timeout {
                return Err(anyhow::anyhow!("MANA request timed out waiting for PF ownership to clear"));
            }

            std::hint::spin_loop();
        }
    }
}

impl<T: DeviceBacking> Drop for GdmaDriver<T> {
    fn drop(&mut self) {
        if self.hwc_failure {
            return;
        }

        // Wait for VF ownership of the shared memory
        const BEFORE_DESTROY_HWC: &str = "Before GdmaDriver destroy HWC";
        let _header = match self.wait_for_vf_to_own_shmem().context(BEFORE_DESTROY_HWC) {
            Ok(hdr) => hdr,
            Err(e) => {
                tracing::error!(context = BEFORE_DESTROY_HWC, error = %e);
                return;
            }
        };

        let hdr = SmcProtoHdr::new()
            .with_msg_type(SmcMessageType::SMC_MSG_TYPE_DESTROY_HWC.0)
            .with_msg_version(SMC_MSG_TYPE_DESTROY_HWC_VERSION);

        let hdr = u32::from_le_bytes(hdr.as_bytes().try_into().expect("known size"));
        self.bar0.mem.write_u32(
            self.bar0.map.vf_gdma_sriov_shared_reg_start as usize + 28,
            hdr,
        );

        const AFTER_DESTROY_HWC: &str = "After GdmaDriver destroy HWC";
        let header = match self.wait_for_vf_to_own_shmem().context(AFTER_DESTROY_HWC) {
            Ok(hdr) => hdr,
            Err(e) => {
                tracing::error!(context = AFTER_DESTROY_HWC, error = %e);
                return;
            }
        };

        if !header.is_response() {
            tracing::error!(context = AFTER_DESTROY_HWC, error = "expected response");
        }
        if header.status() != 0 {
<<<<<<< HEAD
            tracing::error!(context = AFTER_DESTROY_HWC, error = format!("DESTROY_HWC failed: {}", header.status()));
=======
            tracing::error!(header_status = header.status(), "DESTROY_HWC failed");
>>>>>>> f4af6de5
        }
    }
}

struct EqeWaitResult {
    eqe_found: bool,
    elapsed: u128,
    eq_arm_count: u32,
    interrupt_wait_count: u32,
    interrupt_count: u32,
    last_wait_result: anyhow::Result<()>,
}

impl<T: DeviceBacking> GdmaDriver<T> {
    pub fn doorbell(&self) -> Arc<dyn Doorbell> {
        self.bar0.clone() as _
    }

    pub async fn new(driver: &impl Driver, mut device: T, num_vps: u32) -> anyhow::Result<Self> {
        let bar0_mapping = device.map_bar(0)?;
        let bar0_len = bar0_mapping.len();
        if bar0_len < size_of::<RegMap>() {
            anyhow::bail!("bar0 ({} bytes) too small for reg map", bar0_mapping.len());
        }
        // Only allocate the HWC interrupt now. Rest will be allocated later.
        let num_msix = 1;
        let mut interrupt0 = device.map_interrupt(0, 0)?;
        let mut map = RegMap::new_zeroed();
        for i in 0..size_of_val(&map) / 4 {
            let v = bar0_mapping.read_u32(i * 4);
            // Unmapped device memory will return -1 on reads, so check the first 32
            // bits for this condition to get a clear error message early.
            if i == 0 && v == !0 {
                anyhow::bail!("bar0 read returned -1, device is not present");
            }
            map.as_mut_bytes()[i * 4..(i + 1) * 4].copy_from_slice(&v.to_ne_bytes());
        }

        tracing::debug!(?map, "register map");

        // Log on unknown major version numbers. This is not necessarily an
        // error, so continue.
        if map.major_version_number != 0 && map.major_version_number != 1 {
            tracing::warn!(
                major = map.major_version_number,
                minor = map.minor_version_number,
                micro = map.micro_version_number,
                "unrecognized major version"
            );
        }

        if map.vf_gdma_sriov_shared_sz != 32 {
            anyhow::bail!(
                "unexpected shared memory size: {}",
                map.vf_gdma_sriov_shared_sz
            );
        }

        if (bar0_len as u64).saturating_sub(map.vf_gdma_sriov_shared_reg_start)
            < map.vf_gdma_sriov_shared_sz as u64
        {
            anyhow::bail!(
                "bar0 ({} bytes) too small for shared memory at {}",
                bar0_mapping.len(),
                map.vf_gdma_sriov_shared_reg_start
            );
        }

        let dma_client = device.dma_client();

        let dma_buffer = dma_client
            .allocate_dma_buffer(NUM_PAGES * PAGE_SIZE)
            .context("failed to allocate DMA buffer")?;

        let pages = dma_buffer.pfns();

        // Write the shared memory.
        fn low(n: u64) -> [u8; 6] {
            let n = n.to_ne_bytes();
            [n[0], n[1], n[2], n[3], n[4], n[5]]
        }

        let high = ((pages[EQ_PAGE] >> 48) & 0xf)
            | ((pages[CQ_PAGE] >> 44) & 0xf0)
            | ((pages[RQ_PAGE] >> 40) & 0xf00)
            | ((pages[SQ_PAGE] >> 36) & 0xf000);

        let establish = EstablishHwc {
            eq: low(pages[EQ_PAGE]),
            cq: low(pages[CQ_PAGE]),
            rq: low(pages[RQ_PAGE]),
            sq: low(pages[SQ_PAGE]),
            high: high as u16,
            msix: 0,
            hdr: SmcProtoHdr::new()
                .with_msg_type(SmcMessageType::SMC_MSG_TYPE_ESTABLISH_HWC.0)
                .with_msg_version(SMC_MSG_TYPE_ESTABLISH_HWC_VERSION),
        };

        let shmem = <[u32]>::ref_from_bytes(establish.as_bytes()).unwrap();
        assert!(shmem.len() == 8);
        for (i, &n) in shmem.iter().enumerate() {
            bar0_mapping.write_u32(map.vf_gdma_sriov_shared_reg_start as usize + i * 4, n);
        }

        // Wait for the device to respond.
        let mut backoff = Backoff::new(driver);
        let mut ctx =
            mesh::CancelContext::new().with_timeout(Duration::from_millis(HWC_POLL_TIMEOUT_IN_MS));
        let mut hw_failure = false;
        let header = loop {
            let header = SmcProtoHdr::from(
                bar0_mapping.read_u32(map.vf_gdma_sriov_shared_reg_start as usize + 28),
            );
            if !header.owner_is_pf() {
                break header;
            }
            if hw_failure {
                anyhow::bail!("MANA request timed out. SMC_MSG_TYPE_ESTABLISH_HWC");
            }
            hw_failure = matches!(
                ctx.until_cancelled(backoff.back_off()).await,
                Err(mesh::CancelReason::DeadlineExceeded)
            );
        };

        if !header.is_response() {
            anyhow::bail!("expected response");
        }
        if header.status() != 0 {
            anyhow::bail!("establish failed: {}", header.status());
        }

        let doorbell_shift = map.vf_db_page_sz.trailing_zeros();
        let bar0 = Arc::new(Bar0 {
            mem: bar0_mapping,
            map,
            doorbell_shift,
        });

        let mut eq = Eq::new_eq(dma_buffer.subblock(0, PAGE_SIZE), DoorbellPage::null(), 0);

        let mut cq_id = None;
        let mut rq_id = None;
        let mut sq_id = None;
        let mut db_id = None;
        let mut pdid = None;
        let mut gpa_mkey = None;
        let mut eq_armed = true;
        loop {
            let eqe = loop {
                if let Some(eqe) = eq.pop() {
                    eq_armed = false;
                    break eqe;
                }
                if !eq_armed {
                    eq.arm();
                    eq_armed = true;
                    // Check if the event arrived while arming.
                    if let Some(eqe) = eq.pop() {
                        // Remove any pending interrupt events.
                        let _ = interrupt0.wait().now_or_never();
                        eq_armed = false;
                        break eqe;
                    }
                }
                tracing::debug!("waiting for eq interrupt");
                Self::wait_for_hwc_interrupt(&mut interrupt0, None, HWC_TIMEOUT_DEFAULT_IN_MS)
                    .await?;
            };
            tracing::debug!(event_type = eqe.params.event_type(), "got init eqe");
            match eqe.params.event_type() {
                GDMA_EQE_HWC_INIT_EQ_ID_DB => {
                    let data = HwcInitEqIdDb::read_from_prefix(&eqe.data[..]).unwrap().0; // TODO: zerocopy: use-rest-of-range (https://github.com/microsoft/openvmm/issues/759)
                    eq.set_id(data.eq_id().into());
                    eq.set_doorbell(DoorbellPage::new(bar0.clone(), data.doorbell().into())?);
                    db_id = Some(data.doorbell());
                }
                GDMA_EQE_HWC_INIT_DATA => {
                    let data = HwcInitTypeData::read_from_prefix(&eqe.data[..]).unwrap().0; // TODO: zerocopy: use-rest-of-range (https://github.com/microsoft/openvmm/issues/759)
                    match data.ty() {
                        HWC_INIT_DATA_CQID => cq_id = Some(data.value()),
                        HWC_INIT_DATA_RQID => rq_id = Some(data.value()),
                        HWC_INIT_DATA_SQID => sq_id = Some(data.value()),
                        HWC_INIT_DATA_GPA_MKEY => gpa_mkey = Some(data.value()),
                        HWC_INIT_DATA_PDID => pdid = Some(data.value()),
                        _ => {}
                    }
                }
                GDMA_EQE_HWC_INIT_DONE => {
                    break;
                }
                ty => anyhow::bail!("unexpected event type {}", ty),
            }
        }

        // Ack the eq now to avoid overflow. This wasn't safe to do earlier
        // because we didn't know the eq's doorbell index yet.
        eq.ack();

        // From here on, the interrupt events have moved to the msix channel
        tracing::debug!("init sequence done");

        // Start the HWC notify channel for now. Rest of the notify channels
        // will be started later once it is known how many MSI-X are actually
        // available.
        let mut eq_id_msix = HashMap::new();
        eq_id_msix.insert(eq.id(), 0);
        tracing::info!(eq_id = eq.id(), msix = 0, "created HWC");

        let db_id = db_id.context("db id not provided")? as u32;
        let gpa_mkey = gpa_mkey.context("gpa mem key not provided")?;
        let pdid = pdid.context("pdid not provided")?;

        let cq_id = cq_id.context("cq id not provided")?;
        let cq = Cq::new_cq(
            dma_buffer.subblock(CQ_PAGE * PAGE_SIZE, PAGE_SIZE),
            DoorbellPage::new(bar0.clone(), db_id)?,
            cq_id,
        );

        let rq_id = rq_id.context("rq id not provided")?;
        let rq = Wq::new_rq(
            dma_buffer.subblock(RQ_PAGE * PAGE_SIZE, PAGE_SIZE),
            DoorbellPage::new(bar0.clone(), db_id)?,
            rq_id,
        );

        let sq_id = sq_id.context("sq id not provided")?;
        let sq = Wq::new_sq(
            dma_buffer.subblock(SQ_PAGE * PAGE_SIZE, PAGE_SIZE),
            DoorbellPage::new(bar0.clone(), db_id)?,
            sq_id,
        );

        // To make debugging from the device side easier, randomize the upper
        // 16 bits of the ActivityId, so that requests can be distinguished.
        let mut rand_activity_id = [0_u8; 2];
        getrandom::fill(&mut rand_activity_id).unwrap();
        let hwc_activity_id = (u16::from_ne_bytes(rand_activity_id) as u32) << 16;
        let mut this = Self {
            device: Some(device),
            bar0,
            dma_buffer,
            eq,
            cq,
            rq,
            sq,
            interrupts: vec![Some(interrupt0)],
            test_events: 0,
            eq_armed,
            cq_armed: true,
            gpa_mkey,
            _pdid: pdid,
            eq_id_msix,
            num_msix,
            min_queue_avail: 0,
            hwc_activity_id,
            link_toggle: Vec::new(),
            hwc_subscribed: false,
            hwc_warning_time_in_ms: HWC_WARNING_TIME_IN_MS,
            hwc_timeout_in_ms: HWC_TIMEOUT_DEFAULT_IN_MS,
            hwc_failure: false,
        };

        this.push_rqe();

        let max_vf_resources = this
            .query_max_resources()
            .await
            .context("query_max_resources")?;
        tracing::info!("Max VF resources: {:?}", max_vf_resources);

        let device = this.device.as_mut().expect("device should be present");
        let num_msix = num_vps
            .min(max_vf_resources.max_msix)
            .min(device.max_interrupt_count());
        this.interrupts.resize_with(num_msix as usize, || None);
        this.num_msix = num_msix;
        this.min_queue_avail = max_vf_resources
            .max_eq
            .min(max_vf_resources.max_sq)
            .min(max_vf_resources.max_rq);

        Ok(this)
    }

    async fn report_hwc_timeout(
        &mut self,
        last_cmd_failed: bool,
        interrupt_loss: bool,
        ms_elapsed: u32,
    ) {
        // Perform initial check for ownership, failing without wait if device
        // is not present or owns shmem region
        let data = self
            .bar0
            .mem
            .read_u32(self.bar0.map.vf_gdma_sriov_shared_reg_start as usize + 28);
        if data == u32::MAX {
            tracing::error!("Device no longer present");
            return;
        }
        let header = SmcProtoHdr::from(data);
        if header.owner_is_pf() {
            tracing::error!("pf owns shmem; skipping timeout report");
            return;
        }

        // Format and write payload information in the first seven 32-bit ranges
        self.bar0.mem.write_u32(
            self.bar0.map.vf_gdma_sriov_shared_reg_start as usize,
            self.rq.get_tail(),
        );
        self.bar0.mem.write_u32(
            self.bar0.map.vf_gdma_sriov_shared_reg_start as usize + 4,
            self.sq.get_tail(),
        );
        self.bar0.mem.write_u32(
            self.bar0.map.vf_gdma_sriov_shared_reg_start as usize + 8,
            self.cq.get_next(),
        );
        self.bar0.mem.write_u32(
            self.bar0.map.vf_gdma_sriov_shared_reg_start as usize + 12,
            self.eq.get_next(),
        );
        self.bar0.mem.write_u32(
            self.bar0.map.vf_gdma_sriov_shared_reg_start as usize + 16,
            0,
        );
        self.bar0.mem.write_u32(
            self.bar0.map.vf_gdma_sriov_shared_reg_start as usize + 20,
            0,
        );
        self.bar0.mem.write_u32(
            self.bar0.map.vf_gdma_sriov_shared_reg_start as usize + 24,
            ((last_cmd_failed as u32) << 24)
                | ((interrupt_loss as u32) << 25)
                | (ms_elapsed & 0xFFFFFF),
        );

        // Format and write header information in final 32-bit range, flipping
        // ownership to device for processing
        let msg_type = SmcMessageType::SMC_MSG_TYPE_REPORT_HWC_TIMEOUT.0;
        let hdr = SmcProtoHdr::new()
            .with_msg_type(msg_type)
            .with_msg_version(SMC_MSG_TYPE_REPORT_HWC_TIMEOUT_VERSION);
        let hdr = u32::from_le_bytes(hdr.as_bytes().try_into().expect("known size"));
        self.bar0.mem.write_u32(
            self.bar0.map.vf_gdma_sriov_shared_reg_start as usize + 28,
            hdr,
        );

        // Wait for the device to respond
        let max_wait_time =
            std::time::Instant::now() + Duration::from_millis(HWC_POLL_TIMEOUT_IN_MS);
        let header = loop {
            let data = self
                .bar0
                .mem
                .read_u32(self.bar0.map.vf_gdma_sriov_shared_reg_start as usize + 28);
            if data == u32::MAX {
                tracing::error!(msg_type, "device no longer present");
                return;
            }
            let header = SmcProtoHdr::from(data);
            if !header.owner_is_pf() {
                break header;
            }
            if std::time::Instant::now() > max_wait_time {
                tracing::error!(msg_type, "shmem wait for response (vf ownership) timed out");
                return;
            }
            std::hint::spin_loop();
        };
        if !header.is_response() {
            tracing::error!(msg_type, "expected shmem response");
        }
        if header.status() != 0 {
            tracing::error!(msg_type, header_status = header.status(), "response failed");
        }
    }

    pub fn get_link_toggle_list(&mut self) -> Vec<(u32, bool)> {
        self.link_toggle.drain(..).collect()
    }

    pub fn device(&self) -> &T {
        self.device.as_ref().unwrap()
    }

    pub fn check_vf_resources(&self, num_vps: u32, num_queues_needed: u32) {
        // Currently, the SoC and the MANA UMED caps the MSI-X/VF to 32,
        // independent of the number of vNICs configured.
        if self.num_msix < num_vps.min(num_queues_needed) {
            tracing::warn!(
                num_queues_needed,
                self.num_msix,
                "Not enough MSI-X available to deliver required MANA network performance"
            )
        }

        if num_queues_needed > self.min_queue_avail {
            tracing::error!(
                num_queues_needed,
                self.min_queue_avail,
                "Not enough EQ's available to support all vNICs"
            )
        }
    }

    fn push_rqe(&mut self) {
        let n = self
            .rq
            .push(
                &(),
                [Sge {
                    address: self.dma_buffer.pfns()[RESPONSE_PAGE] * PAGE_SIZE64,
                    mem_key: self.gpa_mkey,
                    size: PAGE_SIZE as u32,
                }],
                None,
                0,
            )
            .expect("rq is not full");
        assert_eq!(n, RWQE_SIZE);
        self.rq.commit();
    }

    pub async fn request_version<
        Req: IntoBytes + Immutable + KnownLayout,
        Resp: IntoBytes + FromBytes + Immutable + KnownLayout,
    >(
        &mut self,
        req_msg_type: u32,
        req_msg_version: u16,
        resp_msg_type: u32,
        resp_msg_version: u16,
        dev_id: GdmaDevId,
        req: Req,
    ) -> anyhow::Result<(Resp, u32)> {
        if self.hwc_failure {
            anyhow::bail!("Previous hardware failure");
        }
        let req_hdr = GdmaMsgHdr {
            hdr_type: GDMA_STANDARD_HEADER_TYPE,
            msg_type: req_msg_type,
            msg_version: req_msg_version,
            hwc_msg_id: 0,
            msg_size: (size_of::<GdmaReqHdr>() + size_of_val(&req)) as u32,
        };
        let expected_resp_hdr = GdmaMsgHdr {
            msg_type: resp_msg_type,
            msg_version: resp_msg_version,
            msg_size: (size_of::<GdmaRespHdr>() + size_of::<Resp>()) as u32,
            ..req_hdr
        };
        self.hwc_activity_id = self.hwc_activity_id.wrapping_add(1);
        let hdr = GdmaReqHdr {
            req: req_hdr,
            resp: expected_resp_hdr,
            dev_id,
            activity_id: self.hwc_activity_id,
        };

        tracing::trace!(
            request = format!("{:#x}", req_msg_type),
            activity_id = format!("{:#x}", hdr.activity_id),
            "HWC request",
        );
        self.dma_buffer.write_obj(REQUEST_PAGE * PAGE_SIZE, &hdr);
        self.dma_buffer
            .write_obj(REQUEST_PAGE * PAGE_SIZE + size_of_val(&hdr), &req);

        let oob = HwcTxOob {
            flags3: HwcTxOobFlags3::new().with_vscq_id(self.cq.id()),
            flags4: HwcTxOobFlags4::new().with_vsq_id(self.sq.id()),
            ..FromZeros::new_zeroed()
        };

        let hw_access = async {
            let sqe_len = self
                .sq
                .push(
                    &oob,
                    [Sge {
                        address: self.dma_buffer.pfns()[REQUEST_PAGE] * PAGE_SIZE64,
                        mem_key: self.gpa_mkey,
                        size: (size_of_val(&hdr) + size_of_val(&req)) as u32,
                    }],
                    None,
                    0,
                )
                .expect("send queue should not be full");

            self.sq.commit();
            let req_phys_addr = self.dma_buffer.pfns()[REQUEST_PAGE] * PAGE_SIZE64;
            let sgl_phys_addr = self.dma_buffer.pfns()[SQ_PAGE] * PAGE_SIZE64;
            let mem_key = self.gpa_mkey;
            let cq_wait_context = || {
                format!(
                    "HWC request failed. request={:#x}, activity_id={:#x}, queue_phys_addr={:#x}, req_phys_addr={:#x}, write_size={}, mem_key={:#x}",
                    req_msg_type,
                    hdr.activity_id,
                    sgl_phys_addr,
                    req_phys_addr,
                    size_of_val(&hdr) + size_of_val(&req),
                    mem_key,
                )
            };
            self.wait_cq().await.with_context(cq_wait_context)?;
            self.wait_cq().await.with_context(cq_wait_context)?;
            self.sq.advance_head(sqe_len);
            self.rq.advance_head(RWQE_SIZE);
            self.push_rqe();

            let resp_hdr = self
                .dma_buffer
                .read_obj::<GdmaRespHdr>(RESPONSE_PAGE * PAGE_SIZE);

            if resp_hdr.response.msg_size < size_of::<Resp>() as u32 {
                anyhow::bail!(
                    "response too small, request={:#x}, activity_id={:#x}",
                    req_msg_type,
                    hdr.activity_id
                );
            }
            if resp_hdr.status != 0 {
                anyhow::bail!(
                    "failed with {:#x}, request={:#x}, activity_id={:#x}",
                    resp_hdr.status,
                    req_msg_type,
                    hdr.activity_id
                );
            }

            let resp = self
                .dma_buffer
                .read_obj::<Resp>(RESPONSE_PAGE * PAGE_SIZE + size_of_val(&resp_hdr));
            Ok(resp)
        };
        let resp = match hw_access.await {
            Ok(resp) => resp,
            Err(err) => {
                self.hwc_failure = true;
                return Err(err);
            }
        };

        tracing::trace!(
            request = format!("{:#x}", req_msg_type),
            activity_id = format!("{:#x}", hdr.activity_id),
            "HWC response success",
        );
        Ok((resp, self.hwc_activity_id))
    }

    pub async fn request<
        Req: IntoBytes + Immutable + KnownLayout,
        Resp: IntoBytes + FromBytes + Immutable + KnownLayout,
    >(
        &mut self,
        msg_type: u32,
        dev_id: GdmaDevId,
        req: Req,
    ) -> anyhow::Result<Resp> {
        let (resp, _) = self
            .request_version(
                msg_type,
                GDMA_MESSAGE_V1,
                msg_type,
                GDMA_MESSAGE_V1,
                dev_id,
                req,
            )
            .await?;

        Ok(resp)
    }

    pub fn hwc_subscribe(&mut self) -> DeviceInterrupt {
        let interrupt = self.interrupts[0].clone().unwrap();
        if !self.eq_armed {
            self.eq.arm();
            self.eq_armed = true;
        }
        self.hwc_subscribed = true;
        interrupt
    }

    pub fn process_all_eqs(&mut self) -> bool {
        let mut eqe_found = false;
        while let Some(eqe) = self.eq.pop() {
            self.eq_armed = false;
            eqe_found = true;
            match eqe.params.event_type() {
                GDMA_EQE_COMPLETION => self.cq_armed = false,
                GDMA_EQE_TEST_EVENT => self.test_events += 1,
                GDMA_EQE_HWC_RECONFIG_DATA => {
                    let data = EqeDataReconfig::read_from_prefix(&eqe.data[..]).unwrap().0; // TODO: zerocopy: use-rest-of-range (https://github.com/microsoft/openvmm/issues/759)
                    let mut value: [u8; 4] = [0; 4];
                    value[0..3].copy_from_slice(&data.data);
                    let value: u32 = u32::from_le_bytes(value);
                    match data.data_type {
                        HWC_DATA_TYPE_HW_VPORT_LINK_CONNECT
                        | HWC_DATA_TYPE_HW_VPORT_LINK_DISCONNECT => {
                            let link_connect =
                                data.data_type == HWC_DATA_TYPE_HW_VPORT_LINK_CONNECT;
                            self.link_toggle.push((value, link_connect));
                            tracing::trace!(value, link_connect, "link status: vport index");
                        }
                        HWC_DATA_CONFIG_HWC_TIMEOUT => {
                            self.hwc_timeout_in_ms = value;
                            tracing::info!(
                                hwc_timeout_in_ms = self.hwc_timeout_in_ms,
                                "HWC timeout value"
                            );
                        }
                        unknown => tracing::error!(unknown, "unknown reconfig data type"),
                    }
                }
                ty => tracing::error!(ty, "unknown eq event"),
            }
            self.eq.ack();
        }

        if !self.eq_armed && self.hwc_subscribed {
            self.eq.arm();
            self.eq_armed = true;
        }
        eqe_found
    }

    async fn wait_for_hwc_interrupt(
        hwc_event: &mut DeviceInterrupt,
        hwc_failure: Option<&mut bool>,
        hwc_timeout_in_ms: u32,
    ) -> anyhow::Result<()> {
        let mut ctx = mesh::CancelContext::new()
            .with_timeout(Duration::from_millis(hwc_timeout_in_ms as u64));
        if let Err(err) = ctx.until_cancelled(hwc_event.wait()).await {
            if let Some(failed) = hwc_failure {
                *failed = true;
            }
            return Err(err).context("MANA request timed out. Waiting for HWC interrupt.");
        };

        Ok(())
    }

    async fn process_eqs_or_wait_with_retry(&mut self) -> EqeWaitResult {
        let mut eqe_wait_result = EqeWaitResult {
            eqe_found: false,
            elapsed: 0,
            eq_arm_count: 0,
            interrupt_wait_count: 0,
            interrupt_count: 0,
            last_wait_result: Ok(()),
        };
        loop {
            // Arm the EQ if it is not already armed.
            if !self.eq_armed {
                eqe_wait_result.eq_arm_count += 1;
                self.eq.arm();
                self.eq_armed = true;
                // Check if the event arrived while arming.
                if self.process_all_eqs() {
                    // Remove any pending interrupt events.
                    let _ = self.interrupts[0].as_mut().unwrap().wait().now_or_never();
                    eqe_wait_result.eqe_found = true;
                    eqe_wait_result.last_wait_result = Ok(()); // Reset last_wait_result.
                    break eqe_wait_result;
                }
            }

            // Wait for an interrupt.
            eqe_wait_result.interrupt_wait_count += 1;
            let ms_wait = (HWC_INTERRUPT_POLL_WAIT_MIN_MS
                * 2u32.pow(eqe_wait_result.interrupt_wait_count - 1))
            .min(HWC_INTERRUPT_POLL_WAIT_MAX_MS)
            .min(self.hwc_timeout_in_ms - eqe_wait_result.elapsed as u32);
            let before_wait = std::time::Instant::now();
            eqe_wait_result.last_wait_result = Self::wait_for_hwc_interrupt(
                self.interrupts[0].as_mut().unwrap(),
                Some(&mut self.hwc_failure),
                ms_wait,
            )
            .await;
            eqe_wait_result.elapsed += before_wait.elapsed().as_millis();
            if eqe_wait_result.last_wait_result.is_ok() {
                eqe_wait_result.interrupt_count += 1;
            }

            // Poll for EQ events.
            if self.process_all_eqs() {
                eqe_wait_result.eqe_found = true;
                break eqe_wait_result;
            }

            // Exit with no eqe found if timeout occurs.
            if eqe_wait_result.elapsed >= self.hwc_timeout_in_ms as u128 {
                eqe_wait_result.eqe_found = false;
                break eqe_wait_result;
            }
        }
    }

    async fn process_eqs_or_wait(&mut self) -> anyhow::Result<()> {
        let eqe_wait_result = self.process_eqs_or_wait_with_retry().await;
        let wait_failed = !eqe_wait_result.eqe_found;
        let interrupt_loss = eqe_wait_result.interrupt_wait_count != 0
            && eqe_wait_result.interrupt_count == 0
            && !wait_failed;
        if wait_failed
            || eqe_wait_result.elapsed > self.hwc_warning_time_in_ms as u128
            || interrupt_loss
        {
            tracing::warn!(
                wait_failed,
                wait_ms = eqe_wait_result.elapsed,
                int_loss = interrupt_loss,
                int_count = eqe_wait_result.interrupt_count,
                int_waits = eqe_wait_result.interrupt_wait_count,
                arm_count = eqe_wait_result.eq_arm_count,
                warn_ms = self.hwc_warning_time_in_ms,
                "hwc {}",
                match (wait_failed, interrupt_loss) {
                    (true, _) => "timeout waiting for response",
                    (_, true) =>
                        "response received with interrupt wait attempted but no interrupt received",
                    _ => "response received with delay",
                }
            );
            self.report_hwc_timeout(wait_failed, interrupt_loss, eqe_wait_result.elapsed as u32)
                .await;
            if !wait_failed && eqe_wait_result.elapsed > self.hwc_warning_time_in_ms as u128 {
                // Increase warning threshold after each delay warning occurrence.
                self.hwc_warning_time_in_ms += HWC_WARNING_INCREASE_IN_MS;
            }
        } else if eqe_wait_result.interrupt_wait_count != 0 || eqe_wait_result.eq_arm_count != 0 {
            tracing::trace!(
                wait_ms = eqe_wait_result.elapsed,
                int_count = eqe_wait_result.interrupt_count,
                int_waits = eqe_wait_result.interrupt_wait_count,
                arm_count = eqe_wait_result.eq_arm_count,
                "found HWC response EQE after arm or wait",
            );
        }
        if wait_failed {
            self.hwc_failure = true;
            if eqe_wait_result.last_wait_result.is_err() {
                return eqe_wait_result.last_wait_result;
            } else {
                return Err(anyhow::anyhow!(
                    "MANA request timed out. No EQE found for HWC response."
                ));
            }
        }
        self.hwc_failure = false;
        Ok(())
    }

    async fn wait_cq(&mut self) -> anyhow::Result<Cqe> {
        loop {
            if let Some(cqe) = self.cq.pop() {
                self.cq_armed = false;
                return Ok(cqe);
            }
            if !self.cq_armed {
                self.cq.arm();
                self.cq_armed = true;
                // Check if the event arrived while arming.
                if let Some(cqe) = self.cq.pop() {
                    // Consume any EQ events.
                    self.process_all_eqs();
                    self.cq_armed = false;
                    // Remove any pending interrupt events.
                    let _ = self.interrupts[0].as_mut().unwrap().wait().now_or_never();
                    return Ok(cqe);
                }
            }
            self.process_eqs_or_wait().await?;
        }
    }

    #[tracing::instrument(skip(self), level = "debug", err)]
    pub async fn test_eq(&mut self) -> anyhow::Result<()> {
        let n = self.test_events;
        self.request::<_, ()>(
            GdmaRequestType::GDMA_GENERATE_TEST_EQE.0,
            HWC_DEV_ID,
            GdmaGenerateTestEventReq {
                queue_index: self.eq.id(),
            },
        )
        .await?;
        while self.test_events == n {
            self.process_eqs_or_wait().await.with_context(|| {
                format!(
                    "HWC request failed. request={:#x}, activity_id={:#x}",
                    GdmaRequestType::GDMA_GENERATE_TEST_EQE.0,
                    self.hwc_activity_id
                )
            })?;
        }
        Ok(())
    }

    #[tracing::instrument(skip(self), level = "debug", err)]
    pub async fn verify_vf_driver_version(&mut self) -> anyhow::Result<()> {
        let resp: GdmaVerifyVerResp = self
            .request(
                GdmaRequestType::GDMA_VERIFY_VF_DRIVER_VERSION.0,
                HWC_DEV_ID,
                GdmaVerifyVerReq {
                    protocol_ver_min: 1,
                    protocol_ver_max: 1,
                    gd_drv_cap_flags1: DRIVER_CAP_FLAG_1_VARIABLE_INDIRECTION_TABLE_SUPPORT
                        | DRIVER_CAP_FLAG_1_HW_VPORT_LINK_AWARE
                        | DRIVER_CAP_FLAG_1_HWC_TIMEOUT_RECONFIG,
                    ..FromZeros::new_zeroed()
                },
            )
            .await?;

        if resp.gdma_protocol_ver != 1 {
            anyhow::bail!("invalid protocol version");
        }
        Ok(())
    }

    pub async fn query_max_resources(&mut self) -> anyhow::Result<GdmaQueryMaxResourcesResp> {
        self.request(GdmaRequestType::GDMA_QUERY_MAX_RESOURCES.0, HWC_DEV_ID, ())
            .await
    }

    #[tracing::instrument(skip(self), level = "debug", err)]
    pub async fn list_devices(&mut self) -> anyhow::Result<Vec<GdmaDevId>> {
        let resp: GdmaListDevicesResp = self
            .request(GdmaRequestType::GDMA_LIST_DEVICES.0, HWC_DEV_ID, ())
            .await?;
        Ok(resp.devs[..resp.num_of_devs as usize].to_vec())
    }

    #[tracing::instrument(skip(self), level = "debug", err)]
    pub async fn register_device(
        &mut self,
        dev_id: GdmaDevId,
    ) -> anyhow::Result<GdmaRegisterDeviceResp> {
        self.request(GdmaRequestType::GDMA_REGISTER_DEVICE.0, dev_id, ())
            .await
    }

    pub async fn deregister_device(&mut self, dev_id: GdmaDevId) -> anyhow::Result<()> {
        self.hwc_timeout_in_ms = HWC_TIMEOUT_FOR_SHUTDOWN_IN_MS;
        self.request(GdmaRequestType::GDMA_DEREGISTER_DEVICE.0, dev_id, ())
            .await
    }

    pub fn into_device(mut self) -> T {
        self.device.take().unwrap()
    }

    fn start_listening(&mut self, eq_id: u32, msix: u32) -> DeviceInterrupt {
        let interrupt = self.interrupts[msix as usize]
            .clone()
            .expect("MSI-X should be present");
        if self.eq_id_msix.insert(eq_id, msix).is_some() {
            panic!(
                "duplicate eq id {}, [id, msix] {:?}",
                eq_id, &self.eq_id_msix
            );
        }
        interrupt
    }

    fn stop_listening(&mut self, eq_id: u32) {
        self.eq_id_msix.remove(&eq_id);
    }

    fn get_msix_for_cpu(&mut self, cpu: u32) -> anyhow::Result<u32> {
        let msix = cpu % self.num_msix;
        // Allocate MSI-X, if it hasn't been allocated so far.
        if self.interrupts[msix as usize].is_none() {
            let device = self.device.as_mut().expect("device should be present");
            let interrupt = device.map_interrupt(msix, cpu)?;
            self.interrupts[msix as usize] = Some(interrupt);
        }

        Ok(msix)
    }

    #[tracing::instrument(skip(self), level = "debug", err)]
    pub async fn retarget_eq(
        &mut self,
        dev_id: GdmaDevId,
        eq_id: u32,
        cpu: u32,
    ) -> anyhow::Result<Option<DeviceInterrupt>> {
        let msix_to = self.get_msix_for_cpu(cpu)?;
        tracing::info!("retargeting EQ {} to cpu: {}", eq_id, cpu);
        if let Some(msix) = self.eq_id_msix.get(&eq_id) {
            if *msix == msix_to {
                tracing::trace!("eq is already mapped to this msix, skipping");
                return Ok(None);
            }
        }
        self.stop_listening(eq_id);
        self.request::<_, ()>(
            GdmaRequestType::GDMA_CHANGE_MSIX_FOR_EQ.0,
            dev_id,
            GdmaChangeMsixVectorIndexForEq {
                queue_index: eq_id,
                msix: msix_to,
                reserved1: 0,
                reserved2: 0,
            },
        )
        .await?;
        let interrupt = self.start_listening(eq_id, msix_to);
        Ok(Some(interrupt))
    }

    #[tracing::instrument(skip(self, arena), level = "debug", err)]
    pub async fn create_eq(
        &mut self,
        arena: &mut ResourceArena,
        dev_id: GdmaDevId,
        gdma_region: u64,
        queue_size: u32,
        pdid: u32,
        doorbell_id: u32,
        cpu: u32,
    ) -> anyhow::Result<(u32, DeviceInterrupt)> {
        let msix = self.get_msix_for_cpu(cpu)?;
        let resp: GdmaCreateQueueResp = self
            .request(
                GdmaRequestType::GDMA_CREATE_QUEUE.0,
                dev_id,
                GdmaCreateQueueReq {
                    queue_type: GdmaQueueType::GDMA_EQ,
                    pdid,
                    doorbell_id,
                    gdma_region,
                    queue_size,
                    eq_pci_msix_index: msix,
                    ..FromZeros::new_zeroed()
                },
            )
            .await?;

        // The eq takes ownership of the DMA region.
        arena.take_dma_region(gdma_region);

        arena.push(Resource::Eq {
            dev_id,
            eq_id: resp.queue_index,
        });
        tracing::trace!(id = resp.queue_index, cpu, msix, "created eq",);
        let interrupt = self.start_listening(resp.queue_index, msix);
        Ok((resp.queue_index, interrupt))
    }

    #[tracing::instrument(skip(self), level = "debug", err)]
    pub(crate) async fn disable_eq(&mut self, dev_id: GdmaDevId, eq_id: u32) -> anyhow::Result<()> {
        self.stop_listening(eq_id);
        self.request(
            GdmaRequestType::GDMA_DISABLE_QUEUE.0,
            dev_id,
            GdmaDisableQueueReq {
                queue_type: GdmaQueueType::GDMA_EQ,
                queue_index: eq_id,
                alloc_res_id_on_creation: 1, /* what is this? */
            },
        )
        .await
    }

    #[tracing::instrument(skip_all, level = "debug", err)]
    pub async fn create_dma_region(
        &mut self,
        arena: &mut ResourceArena,
        dev_id: GdmaDevId,
        mem: MemoryBlock,
    ) -> anyhow::Result<u64> {
        #[repr(C)]
        #[derive(IntoBytes, Immutable, KnownLayout)]
        struct Req {
            req: GdmaCreateDmaRegionReq,
            pages: [u64; 16],
        }
        let pages = mem.pfns();
        let mut req = Req {
            req: GdmaCreateDmaRegionReq {
                length: mem.len() as u64,
                offset_in_page: mem.offset_in_page(),
                gdma_page_type: GDMA_PAGE_TYPE_4K,
                page_count: pages.len() as u32,
                page_addr_list_len: pages.len() as u32,
            },
            pages: [0; 16],
        };
        for (d, &s) in req.pages[..pages.len()].iter_mut().zip(pages) {
            *d = s * PAGE_SIZE64;
        }
        let resp: GdmaCreateDmaRegionResp = self
            .request(GdmaRequestType::GDMA_CREATE_DMA_REGION.0, dev_id, req)
            .await?;

        arena.push(Resource::MemoryBlock(ManuallyDrop::new(mem)));
        arena.push(Resource::DmaRegion {
            dev_id,
            gdma_region: resp.gdma_region,
        });

        // TODO: AddPages for larger region
        Ok(resp.gdma_region)
    }

    #[tracing::instrument(skip(self), level = "debug", err)]
    pub(crate) async fn destroy_dma_region(
        &mut self,
        dev_id: GdmaDevId,
        gdma_region: u64,
    ) -> anyhow::Result<()> {
        self.request(
            GdmaRequestType::GDMA_DESTROY_DMA_REGION.0,
            dev_id,
            GdmaDestroyDmaRegionReq { gdma_region },
        )
        .await
    }
}<|MERGE_RESOLUTION|>--- conflicted
+++ resolved
@@ -229,11 +229,7 @@
             tracing::error!(context = AFTER_DESTROY_HWC, error = "expected response");
         }
         if header.status() != 0 {
-<<<<<<< HEAD
             tracing::error!(context = AFTER_DESTROY_HWC, error = format!("DESTROY_HWC failed: {}", header.status()));
-=======
-            tracing::error!(header_status = header.status(), "DESTROY_HWC failed");
->>>>>>> f4af6de5
         }
     }
 }
