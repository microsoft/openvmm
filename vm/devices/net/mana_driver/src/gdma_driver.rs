// Copyright (c) Microsoft Corporation.
// Licensed under the MIT License.

//! Interface to the common MANA commands.
use crate::queues::Cq;
use crate::queues::Doorbell;
use crate::queues::DoorbellPage;
use crate::queues::Eq;
use crate::queues::Wq;
use crate::resources::Resource;
use crate::resources::ResourceArena;
use crate::save_restore::DoorbellSavedState;
use crate::save_restore::GdmaDriverSavedState;
use crate::save_restore::InterruptSavedState;
use crate::save_restore::SavedMemoryState;
use anyhow::Context;
use futures::FutureExt;
use gdma_defs::Cqe;
use gdma_defs::DRIVER_CAP_FLAG_1_HW_VPORT_LINK_AWARE;
use gdma_defs::DRIVER_CAP_FLAG_1_HWC_TIMEOUT_RECONFIG;
use gdma_defs::DRIVER_CAP_FLAG_1_VARIABLE_INDIRECTION_TABLE_SUPPORT;
use gdma_defs::EqeDataReconfig;
use gdma_defs::EstablishHwc;
use gdma_defs::GDMA_EQE_COMPLETION;
use gdma_defs::GDMA_EQE_HWC_INIT_DATA;
use gdma_defs::GDMA_EQE_HWC_INIT_DONE;
use gdma_defs::GDMA_EQE_HWC_INIT_EQ_ID_DB;
use gdma_defs::GDMA_EQE_HWC_RECONFIG_DATA;
use gdma_defs::GDMA_EQE_TEST_EVENT;
use gdma_defs::GDMA_MESSAGE_V1;
use gdma_defs::GDMA_PAGE_TYPE_4K;
use gdma_defs::GDMA_STANDARD_HEADER_TYPE;
use gdma_defs::GdmaChangeMsixVectorIndexForEq;
use gdma_defs::GdmaCreateDmaRegionReq;
use gdma_defs::GdmaCreateDmaRegionResp;
use gdma_defs::GdmaCreateQueueReq;
use gdma_defs::GdmaCreateQueueResp;
use gdma_defs::GdmaDestroyDmaRegionReq;
use gdma_defs::GdmaDevId;
use gdma_defs::GdmaDisableQueueReq;
use gdma_defs::GdmaGenerateTestEventReq;
use gdma_defs::GdmaListDevicesResp;
use gdma_defs::GdmaMsgHdr;
use gdma_defs::GdmaQueryMaxResourcesResp;
use gdma_defs::GdmaQueueType;
use gdma_defs::GdmaRegisterDeviceResp;
use gdma_defs::GdmaReqHdr;
use gdma_defs::GdmaRequestType;
use gdma_defs::GdmaRespHdr;
use gdma_defs::GdmaVerifyVerReq;
use gdma_defs::GdmaVerifyVerResp;
use gdma_defs::HWC_DATA_CONFIG_HWC_TIMEOUT;
use gdma_defs::HWC_DATA_TYPE_HW_VPORT_LINK_CONNECT;
use gdma_defs::HWC_DATA_TYPE_HW_VPORT_LINK_DISCONNECT;
use gdma_defs::HWC_DEV_ID;
use gdma_defs::HWC_INIT_DATA_CQID;
use gdma_defs::HWC_INIT_DATA_GPA_MKEY;
use gdma_defs::HWC_INIT_DATA_PDID;
use gdma_defs::HWC_INIT_DATA_RQID;
use gdma_defs::HWC_INIT_DATA_SQID;
use gdma_defs::HwcInitEqIdDb;
use gdma_defs::HwcInitTypeData;
use gdma_defs::HwcTxOob;
use gdma_defs::HwcTxOobFlags3;
use gdma_defs::HwcTxOobFlags4;
use gdma_defs::RegMap;
use gdma_defs::SMC_MSG_TYPE_DESTROY_HWC_VERSION;
use gdma_defs::SMC_MSG_TYPE_ESTABLISH_HWC_VERSION;
use gdma_defs::SMC_MSG_TYPE_REPORT_HWC_TIMEOUT_VERSION;
use gdma_defs::Sge;
use gdma_defs::SmcMessageType;
use gdma_defs::SmcProtoHdr;
use inspect::Inspect;
use pal_async::driver::Driver;
use std::collections::HashMap;
use std::mem::ManuallyDrop;
use std::sync::Arc;
use std::time::Duration;
use user_driver::DeviceBacking;
use user_driver::DeviceRegisterIo;
use user_driver::backoff::Backoff;
use user_driver::interrupt::DeviceInterrupt;
use user_driver::memory::MemoryBlock;
use user_driver::memory::PAGE_SIZE;
use user_driver::memory::PAGE_SIZE64;
use zerocopy::FromBytes;
use zerocopy::FromZeros;
use zerocopy::Immutable;
use zerocopy::IntoBytes;
use zerocopy::KnownLayout;

const HWC_WARNING_TIME_IN_MS: u32 = 3000;
const HWC_WARNING_INCREASE_IN_MS: u32 = 1000;
const HWC_TIMEOUT_DEFAULT_IN_MS: u32 = 10000;
const HWC_TIMEOUT_FOR_SHUTDOWN_IN_MS: u32 = 100;
const HWC_POLL_TIMEOUT_IN_MS: u64 = 10000;
const HWC_INTERRUPT_POLL_WAIT_MIN_MS: u32 = 20;
const HWC_INTERRUPT_POLL_WAIT_MAX_MS: u32 = 500;

#[derive(Inspect)]
struct Bar0<T: Inspect> {
    mem: T,
    map: RegMap,
    doorbell_shift: u32,
}

impl<T: DeviceRegisterIo + Inspect> Doorbell for Bar0<T> {
    fn page_count(&self) -> u32 {
        self.mem
            .len()
            .saturating_sub(self.map.vf_db_pages_zone_offset as usize) as u32
            >> self.doorbell_shift
    }

    fn write(&self, page_number: u32, address: u32, value: u64) {
        let offset = self.map.vf_db_pages_zone_offset
            + ((page_number as u64) << self.doorbell_shift)
            + address as u64;
        tracing::trace!(page_number, address, offset, value, "doorbell");

        // Ensure the doorbell write is ordered after the writes to the queues.
        safe_intrinsics::store_fence();
        self.mem.write_u64(offset as usize, value);
    }

    fn save(&self, doorbell_id: Option<u64>) -> DoorbellSavedState {
        DoorbellSavedState {
            doorbell_id: doorbell_id.unwrap(),
            page_count: self.page_count(),
        }
    }
}

#[derive(Inspect)]
pub struct GdmaDriver<T: DeviceBacking> {
    device: Option<T>,
    bar0: Arc<Bar0<T::Registers>>,
    #[inspect(skip)]
    dma_buffer: MemoryBlock,
    #[inspect(skip)]
    interrupts: Vec<Option<DeviceInterrupt>>,
    eq: Eq,
    cq: Cq,
    rq: Wq,
    sq: Wq,
    test_events: u64,
    eq_armed: bool,
    cq_armed: bool,
    gpa_mkey: u32,
    _pdid: u32,
    #[inspect(iter_by_key)]
    eq_id_msix: HashMap<u32, u32>,
    num_msix: u32,
    min_queue_avail: u32,
    hwc_activity_id: u32,
    #[inspect(skip)]
    link_toggle: Vec<(u32, bool)>,
    hwc_subscribed: bool,
    hwc_warning_time_in_ms: u32,
    hwc_timeout_in_ms: u32,
    hwc_failure: bool,
    db_id: u32,
    state_saved: bool,
}

const EQ_PAGE: usize = 0;
const CQ_PAGE: usize = 1;
const RQ_PAGE: usize = 2;
const SQ_PAGE: usize = 3;
const REQUEST_PAGE: usize = 4;
const RESPONSE_PAGE: usize = 5;
const NUM_PAGES: usize = 6;

// RWQEs have no OOB and one SGL entry so they are always exactly 32 bytes.
const RWQE_SIZE: u32 = 32;

impl<T: DeviceBacking> GdmaDriver<T> {
    /// Polls the shared‐memory ownership bit until PF gives it back (or we timeout / device not present).
    /// Returns `Ok(header)` if we successfully see VF ownership (i.e. PF bit cleared),
    /// or `Err` if the device not present or we hit our timeout.
    fn wait_for_vf_to_own_shmem(&self) -> Result<SmcProtoHdr, anyhow::Error> {
        let timeout = std::time::Instant::now() + Duration::from_millis(HWC_POLL_TIMEOUT_IN_MS);

        loop {
            let offset = self.bar0.map.vf_gdma_sriov_shared_reg_start as usize + 28;
            let data = self.bar0.mem.read_u32(offset);

            if data == u32::MAX {
                return Err(anyhow::anyhow!("Device no longer present"));
            }

            let header = SmcProtoHdr::from(data);
            if !header.owner_is_pf() {
                return Ok(header);
            }

            if std::time::Instant::now() > timeout {
                return Err(anyhow::anyhow!(
                    "MANA request timed out waiting for PF ownership to clear"
                ));
            }

            std::hint::spin_loop();
        }
    }
}

impl<T: DeviceBacking> Drop for GdmaDriver<T> {
    fn drop(&mut self) {
        tracing::debug!(?self.state_saved, ?self.hwc_failure, "dropping gdma driver");

        // Don't destroy anything if we're saving its state for restoration.
        if self.state_saved {
            return;
        }

        if self.hwc_failure {
            return;
        }

<<<<<<< HEAD
        let data = self
            .bar0
            .mem
            .read_u32(self.bar0.map.vf_gdma_sriov_shared_reg_start as usize + 28);
        if data == u32::MAX {
            tracing::error!("Device no longer present");
=======
        // Wait for VF ownership of the shared memory before post destroy HWC
        if let Err(e) = self.wait_for_vf_to_own_shmem() {
            tracing::error!(error = %e, "Wait for VF posession to post DESTROY_HWC");
>>>>>>> 0f9981d3
            return;
        }

        let hdr = SmcProtoHdr::new()
            .with_msg_type(SmcMessageType::SMC_MSG_TYPE_DESTROY_HWC.0)
            .with_msg_version(SMC_MSG_TYPE_DESTROY_HWC_VERSION);

        let hdr = u32::from_le_bytes(hdr.as_bytes().try_into().expect("known size"));
        self.bar0.mem.write_u32(
            self.bar0.map.vf_gdma_sriov_shared_reg_start as usize + 28,
            hdr,
        );

        // Wait for VF ownership of the shared memory after post destroy HWC
        match self.wait_for_vf_to_own_shmem() {
            Ok(header) => {
                if !header.is_response() {
                    tracing::error!("Unexpected response for DESTROY_HWC");
                }
                if header.status() != 0 {
                    tracing::error!(status = header.status(), "DESTROY_HWC failed");
                }
            }
            Err(e) => {
                tracing::error!(error = %e, "Wait for VF possession to retrieve status after DESTROY_HWC");
            }
        }
    }
}

struct EqeWaitResult {
    eqe_found: bool,
    elapsed: u128,
    eq_arm_count: u32,
    interrupt_wait_count: u32,
    interrupt_count: u32,
    last_wait_result: anyhow::Result<()>,
}

impl<T: DeviceBacking> GdmaDriver<T> {
    pub fn doorbell(&self) -> Arc<dyn Doorbell> {
        self.bar0.clone() as _
    }

    pub async fn new(
        driver: &impl Driver,
        mut device: T,
        num_vps: u32,
        dma_buffer: Option<MemoryBlock>,
    ) -> anyhow::Result<Self> {
        let (bar0_mapping, map) = Self::init(&mut device)?;

        // Only allocate the HWC interrupt now. Rest will be allocated later.
        let num_msix = 1;
        let mut interrupt0 = device.map_interrupt(0, 0)?;

        let dma_buffer = if let Some(dma_buffer) = dma_buffer {
            dma_buffer
        } else {
            let dma_client = device.dma_client();
            dma_client
                .allocate_dma_buffer(NUM_PAGES * PAGE_SIZE)
                .context("failed to allocate DMA buffer")?
        };

        let pages = dma_buffer.pfns();

        // Write the shared memory.
        fn low(n: u64) -> [u8; 6] {
            let n = n.to_ne_bytes();
            [n[0], n[1], n[2], n[3], n[4], n[5]]
        }

        let high = ((pages[EQ_PAGE] >> 48) & 0xf)
            | ((pages[CQ_PAGE] >> 44) & 0xf0)
            | ((pages[RQ_PAGE] >> 40) & 0xf00)
            | ((pages[SQ_PAGE] >> 36) & 0xf000);

        let establish = EstablishHwc {
            eq: low(pages[EQ_PAGE]),
            cq: low(pages[CQ_PAGE]),
            rq: low(pages[RQ_PAGE]),
            sq: low(pages[SQ_PAGE]),
            high: high as u16,
            msix: 0,
            hdr: SmcProtoHdr::new()
                .with_msg_type(SmcMessageType::SMC_MSG_TYPE_ESTABLISH_HWC.0)
                .with_msg_version(SMC_MSG_TYPE_ESTABLISH_HWC_VERSION),
        };

        let shmem = <[u32]>::ref_from_bytes(establish.as_bytes()).unwrap();
        assert!(shmem.len() == 8);
        for (i, &n) in shmem.iter().enumerate() {
            bar0_mapping.write_u32(map.vf_gdma_sriov_shared_reg_start as usize + i * 4, n);
        }

        // Wait for the device to respond.
        let mut backoff = Backoff::new(driver);
        let mut ctx =
            mesh::CancelContext::new().with_timeout(Duration::from_millis(HWC_POLL_TIMEOUT_IN_MS));
        let mut hw_failure = false;
        let header = loop {
            let header = SmcProtoHdr::from(
                bar0_mapping.read_u32(map.vf_gdma_sriov_shared_reg_start as usize + 28),
            );
            if !header.owner_is_pf() {
                break header;
            }
            if hw_failure {
                anyhow::bail!("MANA request timed out. SMC_MSG_TYPE_ESTABLISH_HWC");
            }
            hw_failure = matches!(
                ctx.until_cancelled(backoff.back_off()).await,
                Err(mesh::CancelReason::DeadlineExceeded)
            );
        };

        if !header.is_response() {
            anyhow::bail!("expected response");
        }
        if header.status() != 0 {
            anyhow::bail!("establish failed: {}", header.status());
        }

        let doorbell_shift = map.vf_db_page_sz.trailing_zeros();
        let bar0 = Arc::new(Bar0 {
            mem: bar0_mapping,
            map,
            doorbell_shift,
        });

        let mut eq = Eq::new_eq(dma_buffer.subblock(0, PAGE_SIZE), DoorbellPage::null(), 0);

        let mut cq_id = None;
        let mut rq_id = None;
        let mut sq_id = None;
        let mut db_id = None;
        let mut pdid = None;
        let mut gpa_mkey = None;
        let mut eq_armed = true;
        loop {
            let eqe = loop {
                if let Some(eqe) = eq.pop() {
                    eq_armed = false;
                    break eqe;
                }
                if !eq_armed {
                    eq.arm();
                    eq_armed = true;
                    // Check if the event arrived while arming.
                    if let Some(eqe) = eq.pop() {
                        // Remove any pending interrupt events.
                        let _ = interrupt0.wait().now_or_never();
                        eq_armed = false;
                        break eqe;
                    }
                }
                tracing::debug!("waiting for eq interrupt");
                Self::wait_for_hwc_interrupt(&mut interrupt0, None, HWC_TIMEOUT_DEFAULT_IN_MS)
                    .await?;
            };
            tracing::debug!(event_type = eqe.params.event_type(), "got init eqe");
            match eqe.params.event_type() {
                GDMA_EQE_HWC_INIT_EQ_ID_DB => {
                    let data = HwcInitEqIdDb::read_from_prefix(&eqe.data[..]).unwrap().0; // TODO: zerocopy: use-rest-of-range (https://github.com/microsoft/openvmm/issues/759)
                    eq.set_id(data.eq_id().into());
                    eq.set_doorbell(DoorbellPage::new(bar0.clone(), data.doorbell().into())?);
                    db_id = Some(data.doorbell());
                }
                GDMA_EQE_HWC_INIT_DATA => {
                    let data = HwcInitTypeData::read_from_prefix(&eqe.data[..]).unwrap().0; // TODO: zerocopy: use-rest-of-range (https://github.com/microsoft/openvmm/issues/759)
                    match data.ty() {
                        HWC_INIT_DATA_CQID => cq_id = Some(data.value()),
                        HWC_INIT_DATA_RQID => rq_id = Some(data.value()),
                        HWC_INIT_DATA_SQID => sq_id = Some(data.value()),
                        HWC_INIT_DATA_GPA_MKEY => gpa_mkey = Some(data.value()),
                        HWC_INIT_DATA_PDID => pdid = Some(data.value()),
                        _ => {}
                    }
                }
                GDMA_EQE_HWC_INIT_DONE => {
                    break;
                }
                ty => anyhow::bail!("unexpected event type {}", ty),
            }
        }

        // Ack the eq now to avoid overflow. This wasn't safe to do earlier
        // because we didn't know the eq's doorbell index yet.
        eq.ack();

        // From here on, the interrupt events have moved to the msix channel
        tracing::debug!("init sequence done");

        // Start the HWC notify channel for now. Rest of the notify channels
        // will be started later once it is known how many MSI-X are actually
        // available.
        let mut eq_id_msix = HashMap::new();
        eq_id_msix.insert(eq.id(), 0);
        tracing::info!(eq_id = eq.id(), msix = 0, "created HWC");

        let db_id = db_id.context("db id not provided")? as u32;
        let gpa_mkey = gpa_mkey.context("gpa mem key not provided")?;
        let pdid = pdid.context("pdid not provided")?;

        let cq_id = cq_id.context("cq id not provided")?;
        let cq = Cq::new_cq(
            dma_buffer.subblock(CQ_PAGE * PAGE_SIZE, PAGE_SIZE),
            DoorbellPage::new(bar0.clone(), db_id)?,
            cq_id,
        );

        let rq_id = rq_id.context("rq id not provided")?;
        let rq = Wq::new_rq(
            dma_buffer.subblock(RQ_PAGE * PAGE_SIZE, PAGE_SIZE),
            DoorbellPage::new(bar0.clone(), db_id)?,
            rq_id,
        );

        let sq_id = sq_id.context("sq id not provided")?;
        let sq = Wq::new_sq(
            dma_buffer.subblock(SQ_PAGE * PAGE_SIZE, PAGE_SIZE),
            DoorbellPage::new(bar0.clone(), db_id)?,
            sq_id,
        );

        // To make debugging from the device side easier, randomize the upper
        // 16 bits of the ActivityId, so that requests can be distinguished.
        let mut rand_activity_id = [0_u8; 2];
        getrandom::fill(&mut rand_activity_id).unwrap();
        let hwc_activity_id = (u16::from_ne_bytes(rand_activity_id) as u32) << 16;
        let mut this = Self {
            device: Some(device),
            bar0,
            dma_buffer,
            eq,
            cq,
            rq,
            sq,
            interrupts: vec![Some(interrupt0)],
            test_events: 0,
            eq_armed,
            cq_armed: true,
            gpa_mkey,
            _pdid: pdid,
            eq_id_msix,
            num_msix,
            min_queue_avail: 0,
            hwc_activity_id,
            link_toggle: Vec::new(),
            hwc_subscribed: false,
            hwc_warning_time_in_ms: HWC_WARNING_TIME_IN_MS,
            hwc_timeout_in_ms: HWC_TIMEOUT_DEFAULT_IN_MS,
            hwc_failure: false,
            state_saved: false,
            db_id,
        };

        this.push_rqe();

        let max_vf_resources = this
            .query_max_resources()
            .await
            .context("query_max_resources")?;
        tracing::info!("Max VF resources: {:?}", max_vf_resources);

        let device = this.device.as_mut().expect("device should be present");
        let num_msix = num_vps
            .min(max_vf_resources.max_msix)
            .min(device.max_interrupt_count());
        this.interrupts.resize_with(num_msix as usize, || None);
        this.num_msix = num_msix;
        this.min_queue_avail = max_vf_resources
            .max_eq
            .min(max_vf_resources.max_sq)
            .min(max_vf_resources.max_rq);

        Ok(this)
    }

    #[allow(dead_code)]
    pub async fn save(mut self) -> anyhow::Result<GdmaDriverSavedState> {
        self.state_saved = true;

        let doorbell = self.bar0.save(Some(self.db_id as u64));
        let interrupt_config = self
            .interrupts
            .iter()
            .enumerate()
            .filter_map(|(index, interrupt)| {
                if interrupt.is_some() {
                    Some(InterruptSavedState {
                        msix_index: index as u32,
                        cpu: index as u32,
                    })
                } else {
                    None
                }
            })
            .collect();

        Ok(GdmaDriverSavedState {
            mem: SavedMemoryState {
                base_pfn: self.dma_buffer.pfns()[0],
                len: self.dma_buffer.len(),
            },
            eq: self.eq.save(),
            cq: self.cq.save(),
            rq: self.rq.save(),
            sq: self.sq.save(),
            db_id: doorbell.doorbell_id,
            gpa_mkey: self.gpa_mkey,
            pdid: self._pdid,
            eq_id_msix: self.eq_id_msix.clone(),
            hwc_activity_id: self.hwc_activity_id,
            num_msix: self.num_msix,
            min_queue_avail: self.min_queue_avail,
            link_toggle: self.link_toggle.clone(),
            hwc_failure: self.hwc_failure,
            interrupt_config,
        })
    }

    pub fn init(device: &mut T) -> anyhow::Result<(<T as DeviceBacking>::Registers, RegMap)> {
        let bar0_mapping = device.map_bar(0)?;
        let bar0_len = bar0_mapping.len();
        if bar0_len < size_of::<RegMap>() {
            anyhow::bail!("bar0 ({} bytes) too small for reg map", bar0_mapping.len());
        }

        let mut map = RegMap::new_zeroed();
        for i in 0..size_of_val(&map) / 4 {
            let v = bar0_mapping.read_u32(i * 4);
            // Unmapped device memory will return -1 on reads, so check the first 32
            // bits for this condition to get a clear error message early.
            if i == 0 && v == !0 {
                anyhow::bail!("bar0 read returned -1, device is not present");
            }
            map.as_mut_bytes()[i * 4..(i + 1) * 4].copy_from_slice(&v.to_ne_bytes());
        }

        tracing::debug!(?map, "register map");

        // Log on unknown major version numbers. This is not necessarily an
        // error, so continue.
        if map.major_version_number != 0 && map.major_version_number != 1 {
            tracing::warn!(
                major = map.major_version_number,
                minor = map.minor_version_number,
                micro = map.micro_version_number,
                "unrecognized major version"
            );
        }

        if map.vf_gdma_sriov_shared_sz != 32 {
            anyhow::bail!(
                "unexpected shared memory size: {}",
                map.vf_gdma_sriov_shared_sz
            );
        }

        if (bar0_len as u64).saturating_sub(map.vf_gdma_sriov_shared_reg_start)
            < map.vf_gdma_sriov_shared_sz as u64
        {
            anyhow::bail!(
                "bar0 ({} bytes) too small for shared memory at {}",
                bar0_mapping.len(),
                map.vf_gdma_sriov_shared_reg_start
            );
        }

        Ok((bar0_mapping, map))
    }

    #[allow(dead_code)]
    pub async fn restore(
        saved_state: GdmaDriverSavedState,
        mut device: T,
        dma_buffer: MemoryBlock,
    ) -> anyhow::Result<Self> {
        tracing::info!("restoring gdma driver");

        let (bar0_mapping, map) = Self::init(&mut device)?;
        let doorbell_shift = map.vf_db_page_sz.trailing_zeros();

        let bar0 = Arc::new(Bar0 {
            mem: bar0_mapping,
            map,
            doorbell_shift,
        });

        let eq = Eq::restore_eq(
            dma_buffer.subblock(0, PAGE_SIZE),
            saved_state.eq,
            DoorbellPage::new(bar0.clone(), saved_state.db_id as u32)?,
        );

        let db_id = saved_state.db_id;
        let cq = Cq::restore_cq(
            dma_buffer.subblock(CQ_PAGE * PAGE_SIZE, PAGE_SIZE),
            saved_state.cq,
            DoorbellPage::new(bar0.clone(), saved_state.db_id as u32)?,
        );

        let rq = Wq::restore_rq(
            dma_buffer.subblock(RQ_PAGE * PAGE_SIZE, PAGE_SIZE),
            saved_state.rq,
            DoorbellPage::new(bar0.clone(), saved_state.db_id as u32)?,
        )?;

        let sq = Wq::restore_sq(
            dma_buffer.subblock(SQ_PAGE * PAGE_SIZE, PAGE_SIZE),
            saved_state.sq,
            DoorbellPage::new(bar0.clone(), saved_state.db_id as u32)?,
        )?;

        let mut interrupts = vec![None; saved_state.num_msix as usize];
        for int_state in &saved_state.interrupt_config {
            let interrupt = device.map_interrupt(int_state.msix_index, int_state.cpu)?;

            interrupts[int_state.msix_index as usize] = Some(interrupt);
        }

        let mut this = Self {
            device: Some(device),
            bar0,
            dma_buffer,
            interrupts,
            eq,
            cq,
            rq,
            sq,
            test_events: 0,
            eq_armed: true,
            cq_armed: true,
            gpa_mkey: saved_state.gpa_mkey,
            _pdid: saved_state.pdid,
            eq_id_msix: saved_state.eq_id_msix,
            num_msix: saved_state.num_msix,
            min_queue_avail: saved_state.min_queue_avail,
            hwc_activity_id: saved_state.hwc_activity_id,
            link_toggle: saved_state.link_toggle,
            hwc_subscribed: false,
            hwc_warning_time_in_ms: HWC_WARNING_TIME_IN_MS,
            hwc_timeout_in_ms: HWC_TIMEOUT_DEFAULT_IN_MS,
            hwc_failure: saved_state.hwc_failure,
            state_saved: false,
            db_id: db_id as u32,
        };

        this.eq.arm();
        this.cq.arm();

        Ok(this)
    }

    async fn report_hwc_timeout(
        &mut self,
        last_cmd_failed: bool,
        interrupt_loss: bool,
        ms_elapsed: u32,
    ) {
        // Perform initial check for ownership, failing without wait if device
        // is not present or owns shmem region
        let data = self
            .bar0
            .mem
            .read_u32(self.bar0.map.vf_gdma_sriov_shared_reg_start as usize + 28);
        if data == u32::MAX {
            tracing::error!("Device no longer present");
            return;
        }
        let header = SmcProtoHdr::from(data);
        if header.owner_is_pf() {
            tracing::error!("pf owns shmem; skipping timeout report");
            return;
        }

        // Format and write payload information in the first seven 32-bit ranges
        self.bar0.mem.write_u32(
            self.bar0.map.vf_gdma_sriov_shared_reg_start as usize,
            self.rq.get_tail(),
        );
        self.bar0.mem.write_u32(
            self.bar0.map.vf_gdma_sriov_shared_reg_start as usize + 4,
            self.sq.get_tail(),
        );
        self.bar0.mem.write_u32(
            self.bar0.map.vf_gdma_sriov_shared_reg_start as usize + 8,
            self.cq.get_next(),
        );
        self.bar0.mem.write_u32(
            self.bar0.map.vf_gdma_sriov_shared_reg_start as usize + 12,
            self.eq.get_next(),
        );
        self.bar0.mem.write_u32(
            self.bar0.map.vf_gdma_sriov_shared_reg_start as usize + 16,
            0,
        );
        self.bar0.mem.write_u32(
            self.bar0.map.vf_gdma_sriov_shared_reg_start as usize + 20,
            0,
        );
        self.bar0.mem.write_u32(
            self.bar0.map.vf_gdma_sriov_shared_reg_start as usize + 24,
            ((last_cmd_failed as u32) << 24)
                | ((interrupt_loss as u32) << 25)
                | (ms_elapsed & 0xFFFFFF),
        );

        // Format and write header information in final 32-bit range, flipping
        // ownership to device for processing
        let msg_type = SmcMessageType::SMC_MSG_TYPE_REPORT_HWC_TIMEOUT.0;
        let hdr = SmcProtoHdr::new()
            .with_msg_type(msg_type)
            .with_msg_version(SMC_MSG_TYPE_REPORT_HWC_TIMEOUT_VERSION);
        let hdr = u32::from_le_bytes(hdr.as_bytes().try_into().expect("known size"));
        self.bar0.mem.write_u32(
            self.bar0.map.vf_gdma_sriov_shared_reg_start as usize + 28,
            hdr,
        );

        // Wait for the device to respond
        let max_wait_time =
            std::time::Instant::now() + Duration::from_millis(HWC_POLL_TIMEOUT_IN_MS);
        let header = loop {
            let data = self
                .bar0
                .mem
                .read_u32(self.bar0.map.vf_gdma_sriov_shared_reg_start as usize + 28);
            if data == u32::MAX {
                tracing::error!(msg_type, "device no longer present");
                return;
            }
            let header = SmcProtoHdr::from(data);
            if !header.owner_is_pf() {
                break header;
            }
            if std::time::Instant::now() > max_wait_time {
                tracing::error!(msg_type, "shmem wait for response (vf ownership) timed out");
                return;
            }
            std::hint::spin_loop();
        };
        if !header.is_response() {
            tracing::error!(msg_type, "expected shmem response");
        }
        if header.status() != 0 {
            tracing::error!(msg_type, header_status = header.status(), "response failed");
        }
    }

    pub fn get_link_toggle_list(&mut self) -> Vec<(u32, bool)> {
        self.link_toggle.drain(..).collect()
    }

    pub fn device(&self) -> &T {
        self.device.as_ref().unwrap()
    }

    pub fn check_vf_resources(&self, num_vps: u32, num_queues_needed: u32) {
        // Currently, the SoC and the MANA UMED caps the MSI-X/VF to 32,
        // independent of the number of vNICs configured.
        if self.num_msix < num_vps.min(num_queues_needed) {
            tracing::warn!(
                num_queues_needed,
                self.num_msix,
                "Not enough MSI-X available to deliver required MANA network performance"
            )
        }

        if num_queues_needed > self.min_queue_avail {
            tracing::error!(
                num_queues_needed,
                self.min_queue_avail,
                "Not enough EQ's available to support all vNICs"
            )
        }
    }

    fn push_rqe(&mut self) {
        let n = self
            .rq
            .push(
                &(),
                [Sge {
                    address: self.dma_buffer.pfns()[RESPONSE_PAGE] * PAGE_SIZE64,
                    mem_key: self.gpa_mkey,
                    size: PAGE_SIZE as u32,
                }],
                None,
                0,
            )
            .expect("rq is not full");
        assert_eq!(n, RWQE_SIZE);
        self.rq.commit();
    }

    pub async fn request_version<
        Req: IntoBytes + Immutable + KnownLayout,
        Resp: IntoBytes + FromBytes + Immutable + KnownLayout,
    >(
        &mut self,
        req_msg_type: u32,
        req_msg_version: u16,
        resp_msg_type: u32,
        resp_msg_version: u16,
        dev_id: GdmaDevId,
        req: Req,
    ) -> anyhow::Result<(Resp, u32)> {
        if self.hwc_failure {
            anyhow::bail!("Previous hardware failure");
        }
        let req_hdr = GdmaMsgHdr {
            hdr_type: GDMA_STANDARD_HEADER_TYPE,
            msg_type: req_msg_type,
            msg_version: req_msg_version,
            hwc_msg_id: 0,
            msg_size: (size_of::<GdmaReqHdr>() + size_of_val(&req)) as u32,
        };
        let expected_resp_hdr = GdmaMsgHdr {
            msg_type: resp_msg_type,
            msg_version: resp_msg_version,
            msg_size: (size_of::<GdmaRespHdr>() + size_of::<Resp>()) as u32,
            ..req_hdr
        };
        self.hwc_activity_id = self.hwc_activity_id.wrapping_add(1);
        let hdr = GdmaReqHdr {
            req: req_hdr,
            resp: expected_resp_hdr,
            dev_id,
            activity_id: self.hwc_activity_id,
        };

        tracing::trace!(
            request = format!("{:#x}", req_msg_type),
            activity_id = format!("{:#x}", hdr.activity_id),
            "HWC request",
        );
        self.dma_buffer.write_obj(REQUEST_PAGE * PAGE_SIZE, &hdr);
        self.dma_buffer
            .write_obj(REQUEST_PAGE * PAGE_SIZE + size_of_val(&hdr), &req);

        let oob = HwcTxOob {
            flags3: HwcTxOobFlags3::new().with_vscq_id(self.cq.id()),
            flags4: HwcTxOobFlags4::new().with_vsq_id(self.sq.id()),
            ..FromZeros::new_zeroed()
        };

        let hw_access = async {
            let sqe_len = self
                .sq
                .push(
                    &oob,
                    [Sge {
                        address: self.dma_buffer.pfns()[REQUEST_PAGE] * PAGE_SIZE64,
                        mem_key: self.gpa_mkey,
                        size: (size_of_val(&hdr) + size_of_val(&req)) as u32,
                    }],
                    None,
                    0,
                )
                .expect("send queue should not be full");

            self.sq.commit();
            let req_phys_addr = self.dma_buffer.pfns()[REQUEST_PAGE] * PAGE_SIZE64;
            let sgl_phys_addr = self.dma_buffer.pfns()[SQ_PAGE] * PAGE_SIZE64;
            let mem_key = self.gpa_mkey;
            let cq_wait_context = || {
                format!(
                    "HWC request failed. request={:#x}, activity_id={:#x}, queue_phys_addr={:#x}, req_phys_addr={:#x}, write_size={}, mem_key={:#x}",
                    req_msg_type,
                    hdr.activity_id,
                    sgl_phys_addr,
                    req_phys_addr,
                    size_of_val(&hdr) + size_of_val(&req),
                    mem_key,
                )
            };
            self.wait_cq().await.with_context(cq_wait_context)?;
            self.wait_cq().await.with_context(cq_wait_context)?;
            self.sq.advance_head(sqe_len);
            self.rq.advance_head(RWQE_SIZE);
            self.push_rqe();

            let resp_hdr = self
                .dma_buffer
                .read_obj::<GdmaRespHdr>(RESPONSE_PAGE * PAGE_SIZE);

            if resp_hdr.response.msg_size < size_of::<Resp>() as u32 {
                anyhow::bail!(
                    "response too small, request={:#x}, activity_id={:#x}",
                    req_msg_type,
                    hdr.activity_id
                );
            }
            if resp_hdr.status != 0 {
                anyhow::bail!(
                    "failed with {:#x}, request={:#x}, activity_id={:#x}",
                    resp_hdr.status,
                    req_msg_type,
                    hdr.activity_id
                );
            }

            let resp = self
                .dma_buffer
                .read_obj::<Resp>(RESPONSE_PAGE * PAGE_SIZE + size_of_val(&resp_hdr));
            Ok(resp)
        };
        let resp = match hw_access.await {
            Ok(resp) => resp,
            Err(err) => {
                self.hwc_failure = true;
                return Err(err);
            }
        };

        tracing::trace!(
            request = format!("{:#x}", req_msg_type),
            activity_id = format!("{:#x}", hdr.activity_id),
            "HWC response success",
        );
        Ok((resp, self.hwc_activity_id))
    }

    pub async fn request<
        Req: IntoBytes + Immutable + KnownLayout,
        Resp: IntoBytes + FromBytes + Immutable + KnownLayout,
    >(
        &mut self,
        msg_type: u32,
        dev_id: GdmaDevId,
        req: Req,
    ) -> anyhow::Result<Resp> {
        let (resp, _) = self
            .request_version(
                msg_type,
                GDMA_MESSAGE_V1,
                msg_type,
                GDMA_MESSAGE_V1,
                dev_id,
                req,
            )
            .await?;

        Ok(resp)
    }

    pub fn hwc_subscribe(&mut self) -> DeviceInterrupt {
        let interrupt = self.interrupts[0].clone().unwrap();
        if !self.eq_armed {
            self.eq.arm();
            self.eq_armed = true;
        }
        self.hwc_subscribed = true;
        interrupt
    }

    pub fn process_all_eqs(&mut self) -> bool {
        let mut eqe_found = false;
        while let Some(eqe) = self.eq.pop() {
            self.eq_armed = false;
            eqe_found = true;
            match eqe.params.event_type() {
                GDMA_EQE_COMPLETION => self.cq_armed = false,
                GDMA_EQE_TEST_EVENT => self.test_events += 1,
                GDMA_EQE_HWC_RECONFIG_DATA => {
                    let data = EqeDataReconfig::read_from_prefix(&eqe.data[..]).unwrap().0; // TODO: zerocopy: use-rest-of-range (https://github.com/microsoft/openvmm/issues/759)
                    let mut value: [u8; 4] = [0; 4];
                    value[0..3].copy_from_slice(&data.data);
                    let value: u32 = u32::from_le_bytes(value);
                    match data.data_type {
                        HWC_DATA_TYPE_HW_VPORT_LINK_CONNECT
                        | HWC_DATA_TYPE_HW_VPORT_LINK_DISCONNECT => {
                            let link_connect =
                                data.data_type == HWC_DATA_TYPE_HW_VPORT_LINK_CONNECT;
                            self.link_toggle.push((value, link_connect));
                            tracing::trace!(value, link_connect, "link status: vport index");
                        }
                        HWC_DATA_CONFIG_HWC_TIMEOUT => {
                            self.hwc_timeout_in_ms = value;
                            tracing::info!(
                                hwc_timeout_in_ms = self.hwc_timeout_in_ms,
                                "HWC timeout value"
                            );
                        }
                        unknown => tracing::error!(unknown, "unknown reconfig data type"),
                    }
                }
                ty => tracing::error!(ty, "unknown eq event"),
            }
            self.eq.ack();
        }

        if !self.eq_armed && self.hwc_subscribed {
            self.eq.arm();
            self.eq_armed = true;
        }
        eqe_found
    }

    async fn wait_for_hwc_interrupt(
        hwc_event: &mut DeviceInterrupt,
        hwc_failure: Option<&mut bool>,
        hwc_timeout_in_ms: u32,
    ) -> anyhow::Result<()> {
        let mut ctx = mesh::CancelContext::new()
            .with_timeout(Duration::from_millis(hwc_timeout_in_ms as u64));
        if let Err(err) = ctx.until_cancelled(hwc_event.wait()).await {
            if let Some(failed) = hwc_failure {
                *failed = true;
            }
            return Err(err).context("MANA request timed out. Waiting for HWC interrupt.");
        };

        Ok(())
    }

    async fn process_eqs_or_wait_with_retry(&mut self) -> EqeWaitResult {
        let mut eqe_wait_result = EqeWaitResult {
            eqe_found: false,
            elapsed: 0,
            eq_arm_count: 0,
            interrupt_wait_count: 0,
            interrupt_count: 0,
            last_wait_result: Ok(()),
        };
        loop {
            // Arm the EQ if it is not already armed.
            if !self.eq_armed {
                eqe_wait_result.eq_arm_count += 1;
                self.eq.arm();
                self.eq_armed = true;
                // Check if the event arrived while arming.
                if self.process_all_eqs() {
                    // Remove any pending interrupt events.
                    let _ = self.interrupts[0].as_mut().unwrap().wait().now_or_never();
                    eqe_wait_result.eqe_found = true;
                    eqe_wait_result.last_wait_result = Ok(()); // Reset last_wait_result.
                    break eqe_wait_result;
                }
            }

            // Wait for an interrupt.
            eqe_wait_result.interrupt_wait_count += 1;
            let ms_wait = (HWC_INTERRUPT_POLL_WAIT_MIN_MS
                * 2u32.pow(eqe_wait_result.interrupt_wait_count - 1))
            .min(HWC_INTERRUPT_POLL_WAIT_MAX_MS)
            .min(self.hwc_timeout_in_ms - eqe_wait_result.elapsed as u32);
            let before_wait = std::time::Instant::now();
            eqe_wait_result.last_wait_result = Self::wait_for_hwc_interrupt(
                self.interrupts[0].as_mut().unwrap(),
                Some(&mut self.hwc_failure),
                ms_wait,
            )
            .await;
            eqe_wait_result.elapsed += before_wait.elapsed().as_millis();
            if eqe_wait_result.last_wait_result.is_ok() {
                eqe_wait_result.interrupt_count += 1;
            }

            // Poll for EQ events.
            if self.process_all_eqs() {
                eqe_wait_result.eqe_found = true;
                break eqe_wait_result;
            }

            // Exit with no eqe found if timeout occurs.
            if eqe_wait_result.elapsed >= self.hwc_timeout_in_ms as u128 {
                eqe_wait_result.eqe_found = false;
                break eqe_wait_result;
            }
        }
    }

    async fn process_eqs_or_wait(&mut self) -> anyhow::Result<()> {
        let eqe_wait_result = self.process_eqs_or_wait_with_retry().await;
        let wait_failed = !eqe_wait_result.eqe_found;
        let interrupt_loss = eqe_wait_result.interrupt_wait_count != 0
            && eqe_wait_result.interrupt_count == 0
            && !wait_failed;
        if wait_failed
            || eqe_wait_result.elapsed > self.hwc_warning_time_in_ms as u128
            || interrupt_loss
        {
            tracing::warn!(
                wait_failed,
                wait_ms = eqe_wait_result.elapsed,
                int_loss = interrupt_loss,
                int_count = eqe_wait_result.interrupt_count,
                int_waits = eqe_wait_result.interrupt_wait_count,
                arm_count = eqe_wait_result.eq_arm_count,
                warn_ms = self.hwc_warning_time_in_ms,
                "hwc {}",
                match (wait_failed, interrupt_loss) {
                    (true, _) => "timeout waiting for response",
                    (_, true) =>
                        "response received with interrupt wait attempted but no interrupt received",
                    _ => "response received with delay",
                }
            );
            self.report_hwc_timeout(wait_failed, interrupt_loss, eqe_wait_result.elapsed as u32)
                .await;
            if !wait_failed && eqe_wait_result.elapsed > self.hwc_warning_time_in_ms as u128 {
                // Increase warning threshold after each delay warning occurrence.
                self.hwc_warning_time_in_ms += HWC_WARNING_INCREASE_IN_MS;
            }
        } else if eqe_wait_result.interrupt_wait_count != 0 || eqe_wait_result.eq_arm_count != 0 {
            tracing::trace!(
                wait_ms = eqe_wait_result.elapsed,
                int_count = eqe_wait_result.interrupt_count,
                int_waits = eqe_wait_result.interrupt_wait_count,
                arm_count = eqe_wait_result.eq_arm_count,
                "found HWC response EQE after arm or wait",
            );
        }
        if wait_failed {
            self.hwc_failure = true;
            if eqe_wait_result.last_wait_result.is_err() {
                return eqe_wait_result.last_wait_result;
            } else {
                return Err(anyhow::anyhow!(
                    "MANA request timed out. No EQE found for HWC response."
                ));
            }
        }
        self.hwc_failure = false;
        Ok(())
    }

    async fn wait_cq(&mut self) -> anyhow::Result<Cqe> {
        loop {
            if let Some(cqe) = self.cq.pop() {
                self.cq_armed = false;
                return Ok(cqe);
            }
            if !self.cq_armed {
                self.cq.arm();
                self.cq_armed = true;
                // Check if the event arrived while arming.
                if let Some(cqe) = self.cq.pop() {
                    // Consume any EQ events.
                    self.process_all_eqs();
                    self.cq_armed = false;
                    // Remove any pending interrupt events.
                    let _ = self.interrupts[0].as_mut().unwrap().wait().now_or_never();
                    return Ok(cqe);
                }
            }
            self.process_eqs_or_wait().await?;
        }
    }

    #[tracing::instrument(skip(self), level = "debug", err)]
    pub async fn test_eq(&mut self) -> anyhow::Result<()> {
        let n = self.test_events;
        self.request::<_, ()>(
            GdmaRequestType::GDMA_GENERATE_TEST_EQE.0,
            HWC_DEV_ID,
            GdmaGenerateTestEventReq {
                queue_index: self.eq.id(),
            },
        )
        .await?;
        while self.test_events == n {
            self.process_eqs_or_wait().await.with_context(|| {
                format!(
                    "HWC request failed. request={:#x}, activity_id={:#x}",
                    GdmaRequestType::GDMA_GENERATE_TEST_EQE.0,
                    self.hwc_activity_id
                )
            })?;
        }
        Ok(())
    }

    #[tracing::instrument(skip(self), level = "debug", err)]
    pub async fn verify_vf_driver_version(&mut self) -> anyhow::Result<()> {
        let resp: GdmaVerifyVerResp = self
            .request(
                GdmaRequestType::GDMA_VERIFY_VF_DRIVER_VERSION.0,
                HWC_DEV_ID,
                GdmaVerifyVerReq {
                    protocol_ver_min: 1,
                    protocol_ver_max: 1,
                    gd_drv_cap_flags1: DRIVER_CAP_FLAG_1_VARIABLE_INDIRECTION_TABLE_SUPPORT
                        | DRIVER_CAP_FLAG_1_HW_VPORT_LINK_AWARE
                        | DRIVER_CAP_FLAG_1_HWC_TIMEOUT_RECONFIG,
                    ..FromZeros::new_zeroed()
                },
            )
            .await?;

        if resp.gdma_protocol_ver != 1 {
            anyhow::bail!("invalid protocol version");
        }
        Ok(())
    }

    pub async fn query_max_resources(&mut self) -> anyhow::Result<GdmaQueryMaxResourcesResp> {
        self.request(GdmaRequestType::GDMA_QUERY_MAX_RESOURCES.0, HWC_DEV_ID, ())
            .await
    }

    #[tracing::instrument(skip(self), level = "debug", err)]
    pub async fn list_devices(&mut self) -> anyhow::Result<Vec<GdmaDevId>> {
        let resp: GdmaListDevicesResp = self
            .request(GdmaRequestType::GDMA_LIST_DEVICES.0, HWC_DEV_ID, ())
            .await?;
        Ok(resp.devs[..resp.num_of_devs as usize].to_vec())
    }

    #[tracing::instrument(skip(self), level = "debug", err)]
    pub async fn register_device(
        &mut self,
        dev_id: GdmaDevId,
    ) -> anyhow::Result<GdmaRegisterDeviceResp> {
        self.request(GdmaRequestType::GDMA_REGISTER_DEVICE.0, dev_id, ())
            .await
    }

    pub async fn deregister_device(&mut self, dev_id: GdmaDevId) -> anyhow::Result<()> {
        self.hwc_timeout_in_ms = HWC_TIMEOUT_FOR_SHUTDOWN_IN_MS;
        self.request(GdmaRequestType::GDMA_DEREGISTER_DEVICE.0, dev_id, ())
            .await
    }

    pub fn into_device(mut self) -> T {
        self.device.take().unwrap()
    }

    fn start_listening(&mut self, eq_id: u32, msix: u32) -> DeviceInterrupt {
        let interrupt = self.interrupts[msix as usize]
            .clone()
            .expect("MSI-X should be present");
        if self.eq_id_msix.insert(eq_id, msix).is_some() {
            panic!(
                "duplicate eq id {}, [id, msix] {:?}",
                eq_id, &self.eq_id_msix
            );
        }
        interrupt
    }

    fn stop_listening(&mut self, eq_id: u32) {
        self.eq_id_msix.remove(&eq_id);
    }

    fn get_msix_for_cpu(&mut self, cpu: u32) -> anyhow::Result<u32> {
        let msix = cpu % self.num_msix;
        // Allocate MSI-X, if it hasn't been allocated so far.
        if self.interrupts[msix as usize].is_none() {
            let device = self.device.as_mut().expect("device should be present");
            let interrupt = device.map_interrupt(msix, cpu)?;
            self.interrupts[msix as usize] = Some(interrupt);
        }

        Ok(msix)
    }

    #[tracing::instrument(skip(self), level = "debug", err)]
    pub async fn retarget_eq(
        &mut self,
        dev_id: GdmaDevId,
        eq_id: u32,
        cpu: u32,
    ) -> anyhow::Result<Option<DeviceInterrupt>> {
        let msix_to = self.get_msix_for_cpu(cpu)?;
        tracing::info!("retargeting EQ {} to cpu: {}", eq_id, cpu);
        if let Some(msix) = self.eq_id_msix.get(&eq_id) {
            if *msix == msix_to {
                tracing::trace!("eq is already mapped to this msix, skipping");
                return Ok(None);
            }
        }
        self.stop_listening(eq_id);
        self.request::<_, ()>(
            GdmaRequestType::GDMA_CHANGE_MSIX_FOR_EQ.0,
            dev_id,
            GdmaChangeMsixVectorIndexForEq {
                queue_index: eq_id,
                msix: msix_to,
                reserved1: 0,
                reserved2: 0,
            },
        )
        .await?;
        let interrupt = self.start_listening(eq_id, msix_to);
        Ok(Some(interrupt))
    }

    #[tracing::instrument(skip(self, arena), level = "debug", err)]
    pub async fn create_eq(
        &mut self,
        arena: &mut ResourceArena,
        dev_id: GdmaDevId,
        gdma_region: u64,
        queue_size: u32,
        pdid: u32,
        doorbell_id: u32,
        cpu: u32,
    ) -> anyhow::Result<(u32, DeviceInterrupt)> {
        let msix = self.get_msix_for_cpu(cpu)?;
        let resp: GdmaCreateQueueResp = self
            .request(
                GdmaRequestType::GDMA_CREATE_QUEUE.0,
                dev_id,
                GdmaCreateQueueReq {
                    queue_type: GdmaQueueType::GDMA_EQ,
                    pdid,
                    doorbell_id,
                    gdma_region,
                    queue_size,
                    eq_pci_msix_index: msix,
                    ..FromZeros::new_zeroed()
                },
            )
            .await?;

        // The eq takes ownership of the DMA region.
        arena.take_dma_region(gdma_region);

        arena.push(Resource::Eq {
            dev_id,
            eq_id: resp.queue_index,
        });
        tracing::trace!(id = resp.queue_index, cpu, msix, "created eq",);
        let interrupt = self.start_listening(resp.queue_index, msix);
        Ok((resp.queue_index, interrupt))
    }

    #[tracing::instrument(skip(self), level = "debug", err)]
    pub(crate) async fn disable_eq(&mut self, dev_id: GdmaDevId, eq_id: u32) -> anyhow::Result<()> {
        self.stop_listening(eq_id);
        self.request(
            GdmaRequestType::GDMA_DISABLE_QUEUE.0,
            dev_id,
            GdmaDisableQueueReq {
                queue_type: GdmaQueueType::GDMA_EQ,
                queue_index: eq_id,
                alloc_res_id_on_creation: 1, /* what is this? */
            },
        )
        .await
    }

    #[tracing::instrument(skip_all, level = "debug", err)]
    pub async fn create_dma_region(
        &mut self,
        arena: &mut ResourceArena,
        dev_id: GdmaDevId,
        mem: MemoryBlock,
    ) -> anyhow::Result<u64> {
        #[repr(C)]
        #[derive(IntoBytes, Immutable, KnownLayout)]
        struct Req {
            req: GdmaCreateDmaRegionReq,
            pages: [u64; 16],
        }
        let pages = mem.pfns();
        let mut req = Req {
            req: GdmaCreateDmaRegionReq {
                length: mem.len() as u64,
                offset_in_page: mem.offset_in_page(),
                gdma_page_type: GDMA_PAGE_TYPE_4K,
                page_count: pages.len() as u32,
                page_addr_list_len: pages.len() as u32,
            },
            pages: [0; 16],
        };
        for (d, &s) in req.pages[..pages.len()].iter_mut().zip(pages) {
            *d = s * PAGE_SIZE64;
        }
        let resp: GdmaCreateDmaRegionResp = self
            .request(GdmaRequestType::GDMA_CREATE_DMA_REGION.0, dev_id, req)
            .await?;

        arena.push(Resource::MemoryBlock(ManuallyDrop::new(mem)));
        arena.push(Resource::DmaRegion {
            dev_id,
            gdma_region: resp.gdma_region,
        });

        // TODO: AddPages for larger region
        Ok(resp.gdma_region)
    }

    #[tracing::instrument(skip(self), level = "debug", err)]
    pub(crate) async fn destroy_dma_region(
        &mut self,
        dev_id: GdmaDevId,
        gdma_region: u64,
    ) -> anyhow::Result<()> {
        self.request(
            GdmaRequestType::GDMA_DESTROY_DMA_REGION.0,
            dev_id,
            GdmaDestroyDmaRegionReq { gdma_region },
        )
        .await
    }
}<|MERGE_RESOLUTION|>--- conflicted
+++ resolved
@@ -218,18 +218,9 @@
             return;
         }
 
-<<<<<<< HEAD
-        let data = self
-            .bar0
-            .mem
-            .read_u32(self.bar0.map.vf_gdma_sriov_shared_reg_start as usize + 28);
-        if data == u32::MAX {
-            tracing::error!("Device no longer present");
-=======
         // Wait for VF ownership of the shared memory before post destroy HWC
         if let Err(e) = self.wait_for_vf_to_own_shmem() {
             tracing::error!(error = %e, "Wait for VF posession to post DESTROY_HWC");
->>>>>>> 0f9981d3
             return;
         }
 
