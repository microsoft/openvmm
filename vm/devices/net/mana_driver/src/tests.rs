--- conflicted
+++ resolved
@@ -45,11 +45,7 @@
     let dma_client = device.dma_client();
     let buffer = dma_client.allocate_dma_buffer(6 * PAGE_SIZE).unwrap();
 
-<<<<<<< HEAD
-    let mut gdma = GdmaDriver::new(&driver, device, 1, false, buffer)
-=======
     let mut gdma = GdmaDriver::new(&driver, device, 1, Some(buffer))
->>>>>>> 1d5479db
         .await
         .unwrap();
     gdma.test_eq().await.unwrap();
@@ -191,11 +187,7 @@
     let gdma_buffer = dma_client.allocate_dma_buffer(6 * PAGE_SIZE).unwrap();
 
     let saved_state = {
-<<<<<<< HEAD
-        let mut gdma = GdmaDriver::new(&driver, device, 1, true, gdma_buffer.clone())
-=======
         let mut gdma = GdmaDriver::new(&driver, device, 1, Some(gdma_buffer.clone()))
->>>>>>> 1d5479db
             .await
             .unwrap();
 
