--- conflicted
+++ resolved
@@ -193,11 +193,7 @@
 
         gdma.test_eq().await.unwrap();
         gdma.verify_vf_driver_version().await.unwrap();
-<<<<<<< HEAD
-        gdma.save().await
-=======
         gdma.save().await.unwrap()
->>>>>>> e3a5fcff
     };
 
     let mut new_gdma = GdmaDriver::restore(saved_state, cloned_device, gdma_buffer)
