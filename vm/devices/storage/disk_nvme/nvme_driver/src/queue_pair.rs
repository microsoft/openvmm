// Copyright (c) Microsoft Corporation.
// Licensed under the MIT License.

//! Implementation of an admin or IO queue pair.

use super::spec;
use crate::driver::save_restore::AerHandlerSavedState;
use crate::driver::save_restore::Error;
use crate::driver::save_restore::PendingCommandSavedState;
use crate::driver::save_restore::PendingCommandsSavedState;
use crate::driver::save_restore::QueueHandlerSavedState;
use crate::driver::save_restore::QueuePairSavedState;
use crate::queues::CompletionQueue;
use crate::queues::SubmissionQueue;
use crate::registers::DeviceRegisters;
use anyhow::Context;
use futures::StreamExt;
use guestmem::GuestMemory;
use guestmem::GuestMemoryError;
use guestmem::ranges::PagedRange;
use inspect::Inspect;
use inspect_counters::Counter;
use mesh::Cancel;
use mesh::CancelContext;
use mesh::rpc::Rpc;
use mesh::rpc::RpcError;
use mesh::rpc::RpcSend;
use nvme_spec::AsynchronousEventRequestDw0;
use pal_async::driver::SpawnDriver;
use pal_async::task::Task;
use safeatomic::AtomicSliceOps;
use slab::Slab;
use std::future::poll_fn;
use std::num::Wrapping;
use std::sync::Arc;
use std::task::Poll;
use thiserror::Error;
use user_driver::DeviceBacking;
use user_driver::interrupt::DeviceInterrupt;
use user_driver::memory::MemoryBlock;
use user_driver::memory::PAGE_SIZE;
use user_driver::memory::PAGE_SIZE64;
use user_driver::page_allocator::PageAllocator;
use user_driver::page_allocator::ScopedPages;
use zerocopy::FromZeros;

/// Value for unused PRP entries, to catch/mitigate buffer size mismatches.
const INVALID_PAGE_ADDR: u64 = !(PAGE_SIZE as u64 - 1);
/// Maximum SQ size in entries.
pub const MAX_SQ_ENTRIES: u16 = (PAGE_SIZE / 64) as u16;
/// Maximum CQ size in entries.
pub const MAX_CQ_ENTRIES: u16 = (PAGE_SIZE / 16) as u16;
/// Submission Queue size in bytes.
const SQ_SIZE: usize = PAGE_SIZE;
/// Completion Queue size in bytes.
const CQ_SIZE: usize = PAGE_SIZE;
/// Number of pages per queue if bounce buffering.
const PER_QUEUE_PAGES_BOUNCE_BUFFER: usize = 128;
/// Number of pages per queue if not bounce buffering.
const PER_QUEUE_PAGES_NO_BOUNCE_BUFFER: usize = 64;

#[derive(Inspect)]
pub(crate) struct QueuePair<T: AerHandler> {
    #[inspect(skip)]
    task: Task<QueueHandler<T>>,
    #[inspect(skip)]
    cancel: Cancel,
    #[inspect(flatten, with = "|x| inspect::send(&x.send, Req::Inspect)")]
    issuer: Arc<Issuer>,
    #[inspect(skip)]
    mem: MemoryBlock,
    #[inspect(skip)]
    qid: u16,
    #[inspect(skip)]
    sq_entries: u16,
    #[inspect(skip)]
    cq_entries: u16,
    sq_addr: u64,
    cq_addr: u64,
}

impl PendingCommands {
    const CID_KEY_BITS: u32 = 10;
    const CID_KEY_MASK: u16 = (1 << Self::CID_KEY_BITS) - 1;
    const MAX_CIDS: usize = 1 << Self::CID_KEY_BITS;
    const CID_SEQ_OFFSET: Wrapping<u16> = Wrapping(1 << Self::CID_KEY_BITS);

    fn new(qid: u16) -> Self {
        Self {
            commands: Slab::new(),
            next_cid_high_bits: Wrapping(0),
            qid,
        }
    }

    fn is_full(&self) -> bool {
        self.commands.len() >= Self::MAX_CIDS
    }

    fn is_empty(&self) -> bool {
        self.commands.is_empty()
    }

    /// Inserts a command into the pending list, updating it with a new CID.
    fn insert(&mut self, command: &mut spec::Command, respond: Rpc<(), spec::Completion>) {
        let entry = self.commands.vacant_entry();
        assert!(entry.key() < Self::MAX_CIDS);
        assert_eq!(self.next_cid_high_bits % Self::CID_SEQ_OFFSET, Wrapping(0));
        let cid = entry.key() as u16 | self.next_cid_high_bits.0;
        self.next_cid_high_bits += Self::CID_SEQ_OFFSET;
        command.cdw0.set_cid(cid);
        entry.insert(PendingCommand {
            command: *command,
            respond,
        });
    }

    fn remove(&mut self, cid: u16) -> Rpc<(), spec::Completion> {
        let command = self
            .commands
            .try_remove((cid & Self::CID_KEY_MASK) as usize)
            .unwrap_or_else(|| panic!("completion for unknown cid: qid={}, cid={}", self.qid, cid));
        assert_eq!(
            command.command.cdw0.cid(),
            cid,
            "cid sequence number mismatch: qid={}, command_opcode={:#x}",
            self.qid,
            command.command.cdw0.opcode(),
        );
        command.respond
    }

    /// Save pending commands into a buffer.
    pub fn save(&self) -> PendingCommandsSavedState {
        let commands: Vec<PendingCommandSavedState> = self
            .commands
            .iter()
            .map(|(_index, cmd)| PendingCommandSavedState {
                command: cmd.command,
            })
            .collect();
        PendingCommandsSavedState {
            commands,
            next_cid_high_bits: self.next_cid_high_bits.0,
            // TODO: Not used today, added for future compatibility.
            cid_key_bits: Self::CID_KEY_BITS,
        }
    }

    /// Restore pending commands from the saved state.
    pub fn restore(saved_state: &PendingCommandsSavedState, qid: u16) -> anyhow::Result<Self> {
        let PendingCommandsSavedState {
            commands,
            next_cid_high_bits,
            cid_key_bits: _, // TODO: For future use.
        } = saved_state;

        Ok(Self {
            // Re-create identical Slab where CIDs are correctly mapped.
            commands: commands
                .iter()
                .map(|state| {
                    // To correctly restore Slab we need both the command index,
                    // inherited from command's CID, and the command itself.
                    (
                        // Remove high CID bits to be used as a key.
                        (state.command.cdw0.cid() & Self::CID_KEY_MASK) as usize,
                        PendingCommand {
                            command: state.command,
                            respond: Rpc::detached(()),
                        },
                    )
                })
                .collect::<Slab<PendingCommand>>(),
            next_cid_high_bits: Wrapping(*next_cid_high_bits),
            qid,
        })
    }
}

<<<<<<< HEAD
impl QueuePair {
    const SQ_ENTRY_SIZE: usize = size_of::<spec::Command>();
    const CQ_ENTRY_SIZE: usize = size_of::<spec::Completion>();

    /// Number of SQ entries per page (64).
    const SQ_ENTRIES_PER_PAGE: usize = PAGE_SIZE / Self::SQ_ENTRY_SIZE;
    /// Submission Queue size in bytes.
    const SQ_SIZE: usize = PAGE_SIZE * 4;
    /// Completion Queue size in bytes.
    const CQ_SIZE: usize = PAGE_SIZE;
    /// Maximum SQ size in entries.
    pub const MAX_SQ_ENTRIES: u16 = (Self::SQ_SIZE / Self::SQ_ENTRY_SIZE) as u16;
    /// Maximum CQ size in entries.
    pub const MAX_CQ_ENTRIES: u16 = (Self::CQ_SIZE / Self::CQ_ENTRY_SIZE) as u16;
    /// Number of pages per queue if bounce buffering.
    const PER_QUEUE_PAGES_BOUNCE_BUFFER: usize = 128;
    /// Number of pages per queue if not bounce buffering.
    const PER_QUEUE_PAGES_NO_BOUNCE_BUFFER: usize = 64;

    /// Create a new queue pair.
    ///
    /// `sq_entries` and `cq_entries` are the requested sizes in entries.
    /// Calling code should request the largest size it thinks the device
    /// will support (see `CAP.MQES`). These may be clamped down to what will
    /// fit in one page should this routine fail to allocate physically
    /// contiguous memory to back the queues.
    /// IMPORTANT: Calling code should check the actual sizes via corresponding
    /// calls to [`QueuePair::sq_entries`] and [`QueuePair::cq_entries`] AFTER calling this routine.
=======
impl<T: AerHandler> QueuePair<T> {
>>>>>>> 90d40418
    pub fn new(
        spawner: impl SpawnDriver,
        device: &impl DeviceBacking,
        qid: u16,
        sq_entries: u16,
        cq_entries: u16,
        interrupt: DeviceInterrupt,
        registers: Arc<DeviceRegisters<impl DeviceBacking>>,
        bounce_buffer: bool,
        aer_handler: T,
    ) -> anyhow::Result<Self> {
<<<<<<< HEAD
        // FUTURE: Consider splitting this into several allocations, rather than
        // allocating the sum total together. This can increase the likelihood
        // of getting contiguous memory when falling back to the LockedMem
        // allocator, but this is not the expected path. Be careful that any
        // changes you make here work with already established save state.
        let total_size = QueuePair::SQ_SIZE
            + QueuePair::CQ_SIZE
=======
        let total_size = SQ_SIZE
            + CQ_SIZE
>>>>>>> 90d40418
            + if bounce_buffer {
                PER_QUEUE_PAGES_BOUNCE_BUFFER * PAGE_SIZE
            } else {
                PER_QUEUE_PAGES_NO_BOUNCE_BUFFER * PAGE_SIZE
            };
        let dma_client = device.dma_client();

        // TODO: Keepalive: Detect when the allocation came from outside
        // the private pool and put the device in a degraded state, so it
        // is possible to inspect that a servicing with keepalive will fail.
        let mem = dma_client
            .allocate_dma_buffer(total_size)
            .context("failed to allocate memory for queues")?;

        assert!(sq_entries <= MAX_SQ_ENTRIES);
        assert!(cq_entries <= MAX_CQ_ENTRIES);

        QueuePair::new_or_restore(
            spawner,
            qid,
            sq_entries,
            cq_entries,
            interrupt,
            registers,
            mem,
            None,
            bounce_buffer,
            aer_handler,
        )
    }

    fn new_or_restore(
        spawner: impl SpawnDriver,
        qid: u16,
        sq_entries: u16,
        cq_entries: u16,
        mut interrupt: DeviceInterrupt,
        registers: Arc<DeviceRegisters<impl DeviceBacking>>,
        mem: MemoryBlock,
        saved_state: Option<&QueueHandlerSavedState>,
        bounce_buffer: bool,
        aer_handler: T,
    ) -> anyhow::Result<Self> {
        // MemoryBlock is either allocated or restored prior calling here.
        let sq_mem_block = mem.subblock(0, SQ_SIZE);
        let cq_mem_block = mem.subblock(SQ_SIZE, CQ_SIZE);
        let data_offset = SQ_SIZE + CQ_SIZE;

        // Make sure that the queue memory is physically contiguous. While the
        // NVMe spec allows for some provisions of queue memory to be
        // non-contiguous, this depends on device support. At least one device
        // that we must support requires that the memory is contiguous (via the
        // CAP.CQR bit). Because of that, just simplify the code paths to use
        // contiguous memory.
        //
        // We could also seek through the memory block to find contiguous pages
        // (for example, if the first 4 pages are not contiguous, but pages 5-8
        // are, use those), but other parts of this driver already assume the
        // math to get the correct offsets.
        //
        // N.B. It is expected that allocations from the private pool will
        // always be contiguous, and that is the normal path. That can fail in
        // some cases (e.g. if we got some guesses about memory size wrong), and
        // we prefer to operate in a perf degraded state rather than fail
        // completely.

        let (sq_is_contiguous, cq_is_contiguous) = (
            sq_mem_block.contiguous_pfns(),
            cq_mem_block.contiguous_pfns(),
        );

        let (sq_entries, cq_entries) = if !sq_is_contiguous || !cq_is_contiguous {
            tracing::warn!(
                qid,
                sq_is_contiguous,
                sq_mem_block.pfns = ?sq_mem_block.pfns(),
                cq_is_contiguous,
                cq_mem_block.pfns = ?cq_mem_block.pfns(),
                "non-contiguous queue memory detected, falling back to single page queues"
            );
            // Clamp both queues to the number of entries that will fit in a
            // single SQ page (since this will be the smaller between the SQ and
            // CQ capacity).
            (
                QueuePair::SQ_ENTRIES_PER_PAGE as u16,
                QueuePair::SQ_ENTRIES_PER_PAGE as u16,
            )
        } else {
            (sq_entries, cq_entries)
        };

        let sq_addr = sq_mem_block.pfns()[0] * PAGE_SIZE64;
        let cq_addr = cq_mem_block.pfns()[0] * PAGE_SIZE64;

        let mut queue_handler = match saved_state {
            Some(s) => QueueHandler::restore(sq_mem_block, cq_mem_block, s, aer_handler)?,
            None => {
                // Create a new one.
                QueueHandler {
                    sq: SubmissionQueue::new(qid, sq_entries, sq_mem_block),
                    cq: CompletionQueue::new(qid, cq_entries, cq_mem_block),
                    commands: PendingCommands::new(qid),
                    stats: Default::default(),
                    drain_after_restore: false,
                    aer_handler,
                }
            }
        };

        let (send, recv) = mesh::channel();
        let (mut ctx, cancel) = CancelContext::new().with_cancel();
        let task = spawner.spawn("nvme-queue", {
            async move {
                ctx.until_cancelled(async {
                    queue_handler.run(&registers, recv, &mut interrupt).await;
                })
                .await
                .ok();
                queue_handler
            }
        });

        // Convert the queue pages to bytes, and assert that queue size is large
        // enough.
        const fn pages_to_size_bytes(pages: usize) -> usize {
            let size = pages * PAGE_SIZE;
            assert!(
                size >= 128 * 1024 + PAGE_SIZE,
                "not enough room for an ATAPI IO plus a PRP list"
            );
            size
        }

        // Page allocator uses remaining part of the buffer for dynamic
        // allocation. The length of the page allocator depends on if bounce
        // buffering / double buffering is needed.
        //
        // NOTE: Do not remove the `const` blocks below. This is to force
        // compile time evaluation of the assertion described above.
        let alloc_len = if bounce_buffer {
            const { pages_to_size_bytes(PER_QUEUE_PAGES_BOUNCE_BUFFER) }
        } else {
            const { pages_to_size_bytes(PER_QUEUE_PAGES_NO_BOUNCE_BUFFER) }
        };

        let alloc = PageAllocator::new(mem.subblock(data_offset, alloc_len));

        Ok(Self {
            task,
            cancel,
            issuer: Arc::new(Issuer { send, alloc }),
            mem,
            qid,
            sq_entries,
            cq_entries,
            sq_addr,
            cq_addr,
        })
    }

    /// Returns the actual number of SQ entries supported by this queue pair.
    pub fn sq_entries(&self) -> u16 {
        self.sq_entries
    }

    /// Returns the actual number of CQ entries supported by this queue pair.
    pub fn cq_entries(&self) -> u16 {
        self.cq_entries
    }

    pub fn sq_addr(&self) -> u64 {
        self.sq_addr
    }

    pub fn cq_addr(&self) -> u64 {
        self.cq_addr
    }

    pub fn issuer(&self) -> &Arc<Issuer> {
        &self.issuer
    }

    pub async fn shutdown(mut self) -> impl Send {
        self.cancel.cancel();
        self.task.await
    }

    /// Save queue pair state for servicing.
    pub async fn save(&self) -> anyhow::Result<QueuePairSavedState> {
        // Return error if the queue does not have any memory allocated.
        if self.mem.pfns().is_empty() {
            return Err(Error::InvalidState.into());
        }
        // Send an RPC request to QueueHandler thread to save its data.
        // QueueHandler stops any other processing after completing Save request.
        let handler_data = self.issuer.send.call(Req::Save, ()).await??;

        Ok(QueuePairSavedState {
            mem_len: self.mem.len(),
            base_pfn: self.mem.pfns()[0],
            qid: self.qid,
            sq_entries: self.sq_entries,
            cq_entries: self.cq_entries,
            handler_data,
        })
    }

    /// Restore queue pair state after servicing.
    pub fn restore(
        spawner: impl SpawnDriver,
        interrupt: DeviceInterrupt,
        registers: Arc<DeviceRegisters<impl DeviceBacking>>,
        mem: MemoryBlock,
        saved_state: &QueuePairSavedState,
        bounce_buffer: bool,
        aer_handler: T,
    ) -> anyhow::Result<Self> {
        let QueuePairSavedState {
            mem_len: _,  // Used to restore DMA buffer before calling this.
            base_pfn: _, // Used to restore DMA buffer before calling this.
            qid,
            sq_entries,
            cq_entries,
            handler_data,
        } = saved_state;

        QueuePair::new_or_restore(
            spawner,
            *qid,
            *sq_entries,
            *cq_entries,
            interrupt,
            registers,
            mem,
            Some(handler_data),
            bounce_buffer,
            aer_handler,
        )
    }
}

/// An error issuing an NVMe request.
#[derive(Debug, Error)]
#[expect(missing_docs)]
pub enum RequestError {
    #[error("queue pair is gone")]
    Gone(#[source] RpcError),
    #[error("nvme error")]
    Nvme(#[source] NvmeError),
    #[error("memory error")]
    Memory(#[source] GuestMemoryError),
    #[error("i/o too large for double buffering")]
    TooLarge,
}

#[derive(Debug, Copy, Clone, PartialEq, Eq)]
pub struct NvmeError(spec::Status);

impl NvmeError {
    pub fn status(&self) -> spec::Status {
        self.0
    }
}

impl From<spec::Status> for NvmeError {
    fn from(value: spec::Status) -> Self {
        Self(value)
    }
}

impl std::error::Error for NvmeError {}

impl std::fmt::Display for NvmeError {
    fn fmt(&self, f: &mut std::fmt::Formatter<'_>) -> std::fmt::Result {
        match self.0.status_code_type() {
            spec::StatusCodeType::GENERIC => write!(f, "general error {:#x?}", self.0),
            spec::StatusCodeType::COMMAND_SPECIFIC => {
                write!(f, "command-specific error {:#x?}", self.0)
            }
            spec::StatusCodeType::MEDIA_ERROR => {
                write!(f, "media error {:#x?}", self.0)
            }
            _ => write!(f, "{:#x?}", self.0),
        }
    }
}

#[derive(Debug, Inspect)]
pub struct Issuer {
    #[inspect(skip)]
    send: mesh::Sender<Req>,
    alloc: PageAllocator,
}

impl Issuer {
    pub async fn issue_raw(
        &self,
        command: spec::Command,
    ) -> Result<spec::Completion, RequestError> {
        match self.send.call(Req::Command, command).await {
            Ok(completion) if completion.status.status() == 0 => Ok(completion),
            Ok(completion) => Err(RequestError::Nvme(NvmeError(spec::Status(
                completion.status.status(),
            )))),
            Err(err) => Err(RequestError::Gone(err)),
        }
    }

    pub async fn issue_get_aen(&self) -> Result<AsynchronousEventRequestDw0, RequestError> {
        match self.send.call(Req::NextAen, ()).await {
            Ok(aen_completion) => Ok(aen_completion),
            Err(err) => Err(RequestError::Gone(err)),
        }
    }

    pub async fn issue_external(
        &self,
        mut command: spec::Command,
        guest_memory: &GuestMemory,
        mem: PagedRange<'_>,
    ) -> Result<spec::Completion, RequestError> {
        let mut double_buffer_pages = None;
        let opcode = spec::Opcode(command.cdw0.opcode());
        assert!(
            opcode.transfer_controller_to_host()
                || opcode.transfer_host_to_controller()
                || mem.is_empty()
        );

        // Ensure the memory is currently mapped.
        guest_memory
            .probe_gpns(mem.gpns())
            .map_err(RequestError::Memory)?;

        let prp = if mem
            .gpns()
            .iter()
            .all(|&gpn| guest_memory.iova(gpn * PAGE_SIZE64).is_some())
        {
            // Guest memory is available to the device, so issue the IO directly.
            self.make_prp(
                mem.offset() as u64,
                mem.gpns()
                    .iter()
                    .map(|&gpn| guest_memory.iova(gpn * PAGE_SIZE64).unwrap()),
            )
            .await
        } else {
            tracing::debug!(opcode = opcode.0, size = mem.len(), "double buffering");

            // Guest memory is not accessible by the device. Double buffer
            // through an allocation.
            let double_buffer_pages = double_buffer_pages.insert(
                self.alloc
                    .alloc_bytes(mem.len())
                    .await
                    .ok_or(RequestError::TooLarge)?,
            );

            if opcode.transfer_host_to_controller() {
                double_buffer_pages
                    .copy_from_guest_memory(guest_memory, mem)
                    .map_err(RequestError::Memory)?;
            }

            self.make_prp(
                0,
                (0..double_buffer_pages.page_count())
                    .map(|i| double_buffer_pages.physical_address(i)),
            )
            .await
        };

        command.dptr = prp.dptr;
        let r = self.issue_raw(command).await;
        if let Some(double_buffer_pages) = double_buffer_pages {
            if r.is_ok() && opcode.transfer_controller_to_host() {
                double_buffer_pages
                    .copy_to_guest_memory(guest_memory, mem)
                    .map_err(RequestError::Memory)?;
            }
        }
        r
    }

    async fn make_prp(
        &self,
        offset: u64,
        mut iovas: impl ExactSizeIterator<Item = u64>,
    ) -> Prp<'_> {
        let mut prp_pages = None;
        let dptr = match iovas.len() {
            0 => [INVALID_PAGE_ADDR; 2],
            1 => [iovas.next().unwrap() + offset, INVALID_PAGE_ADDR],
            2 => [iovas.next().unwrap() + offset, iovas.next().unwrap()],
            _ => {
                let a = iovas.next().unwrap();
                assert!(iovas.len() <= 4096);
                let prp = self
                    .alloc
                    .alloc_pages(1)
                    .await
                    .expect("pool cap is >= 1 page");

                let prp_addr = prp.physical_address(0);
                let page = prp.page_as_slice(0);
                for (iova, dest) in iovas.zip(page.chunks_exact(8)) {
                    dest.atomic_write_obj(&iova.to_le_bytes());
                }
                prp_pages = Some(prp);
                [a + offset, prp_addr]
            }
        };
        Prp {
            dptr,
            _pages: prp_pages,
        }
    }

    pub async fn issue_neither(
        &self,
        mut command: spec::Command,
    ) -> Result<spec::Completion, RequestError> {
        command.dptr = [INVALID_PAGE_ADDR; 2];
        self.issue_raw(command).await
    }

    pub async fn issue_in(
        &self,
        mut command: spec::Command,
        data: &[u8],
    ) -> Result<spec::Completion, RequestError> {
        let mem = self
            .alloc
            .alloc_bytes(data.len())
            .await
            .expect("pool cap is >= 1 page");

        mem.write(data);
        assert_eq!(
            mem.page_count(),
            1,
            "larger requests not currently supported"
        );
        let prp = Prp {
            dptr: [mem.physical_address(0), INVALID_PAGE_ADDR],
            _pages: None,
        };
        command.dptr = prp.dptr;
        self.issue_raw(command).await
    }

    pub async fn issue_out(
        &self,
        mut command: spec::Command,
        data: &mut [u8],
    ) -> Result<spec::Completion, RequestError> {
        let mem = self
            .alloc
            .alloc_bytes(data.len())
            .await
            .expect("pool cap is sufficient");

        assert_eq!(
            mem.page_count(),
            1,
            "larger requests not currently supported"
        );
        let prp = Prp {
            dptr: [mem.physical_address(0), INVALID_PAGE_ADDR],
            _pages: None,
        };
        command.dptr = prp.dptr;
        let completion = self.issue_raw(command).await;
        mem.read(data);
        completion
    }
}

struct Prp<'a> {
    dptr: [u64; 2],
    _pages: Option<ScopedPages<'a>>,
}

#[derive(Inspect)]
struct PendingCommands {
    /// Mapping from the low bits of cid to pending command.
    #[inspect(iter_by_key)]
    commands: Slab<PendingCommand>,
    #[inspect(hex)]
    next_cid_high_bits: Wrapping<u16>,
    qid: u16,
}

#[derive(Inspect)]
struct PendingCommand {
    // Keep the command around for diagnostics.
    command: spec::Command,
    #[inspect(skip)]
    respond: Rpc<(), spec::Completion>,
}

enum Req {
    Command(Rpc<spec::Command, spec::Completion>),
    Inspect(inspect::Deferred),
    Save(Rpc<(), Result<QueueHandlerSavedState, anyhow::Error>>),
    SendAer(),
    NextAen(Rpc<(), AsynchronousEventRequestDw0>),
}

/// Functionality for an AER handler. The default implementation
/// represents a NoOp handler with functions on the critical path compiled out
/// for efficiency and should be used for IO Queues.
pub trait AerHandler: Send + Sync + 'static {
    /// Given a completion command, if the command pertains to a pending AEN,
    /// process it.
    #[inline]
    fn handle_completion(&mut self, _completion: &nvme_spec::Completion) {}
    /// Handle a request from the driver to get the most-recent undelivered AEN
    /// or wait for the next one.
    fn handle_aen_request(&mut self, _rpc: Rpc<(), AsynchronousEventRequestDw0>) {}
    /// Update the CID that the handler is awaiting an AEN on.
    fn update_awaiting_cid(&mut self, _cid: u16) {}
    /// Returns whether an AER needs to sent to the controller or not. Since
    /// this is the only function on the critical path, attempt to inline it.
    #[inline]
    fn poll_send_aer(&self) -> bool {
        false
    }
    fn save(&self) -> Option<AerHandlerSavedState> {
        None
    }
    fn restore(&mut self, _state: &Option<AerHandlerSavedState>) {}
}

/// Admin queue AER handler. Ensures a single outstanding AER and persists state
/// across save/restore to process AENs received during servicing.
pub struct AdminAerHandler {
    last_aen: Option<AsynchronousEventRequestDw0>,
    await_aen_cid: Option<u16>,
    send_aen: Option<Rpc<(), AsynchronousEventRequestDw0>>, // Channel to return AENs on.
    failed: bool, // If the failed state is reached, it will stop looping until save/restore.
}

impl AdminAerHandler {
    pub fn new() -> Self {
        Self {
            last_aen: None,
            await_aen_cid: None,
            send_aen: None,
            failed: false,
        }
    }
}

impl AerHandler for AdminAerHandler {
    fn handle_completion(&mut self, completion: &nvme_spec::Completion) {
        if let Some(await_aen_cid) = self.await_aen_cid
            && completion.cid == await_aen_cid
            && !self.failed
        {
            self.await_aen_cid = None;

            // If error, cleanup and stop processing AENs.
            if completion.status.status() != 0 {
                self.failed = true;
                self.last_aen = None;
                return;
            }
            // Complete the AEN or pend it.
            let aen = AsynchronousEventRequestDw0::from_bits(completion.dw0);
            if let Some(send_aen) = self.send_aen.take() {
                send_aen.complete(aen);
            } else {
                self.last_aen = Some(aen);
            }
        }
    }

    fn handle_aen_request(&mut self, rpc: Rpc<(), AsynchronousEventRequestDw0>) {
        if let Some(aen) = self.last_aen.take() {
            rpc.complete(aen);
        } else {
            self.send_aen = Some(rpc); // Save driver request to be completed later.
        }
    }

    fn poll_send_aer(&self) -> bool {
        self.await_aen_cid.is_none() && !self.failed
    }

    fn update_awaiting_cid(&mut self, cid: u16) {
        if self.await_aen_cid.is_some() {
            panic!(
                "already awaiting on AEN with cid {}",
                self.await_aen_cid.unwrap()
            );
        }
        self.await_aen_cid = Some(cid);
    }

    fn save(&self) -> Option<AerHandlerSavedState> {
        Some(AerHandlerSavedState {
            last_aen: self.last_aen.map(AsynchronousEventRequestDw0::into_bits), // Save as u32
            await_aen_cid: self.await_aen_cid,
        })
    }

    fn restore(&mut self, state: &Option<AerHandlerSavedState>) {
        if let Some(state) = state {
            let AerHandlerSavedState {
                last_aen,
                await_aen_cid,
            } = state;
            self.last_aen = last_aen.map(AsynchronousEventRequestDw0::from_bits); // Restore from u32
            self.await_aen_cid = *await_aen_cid;
        }
    }
}

/// No-op AER handler. Should be only used for IO queues.
pub struct NoOpAerHandler;
impl AerHandler for NoOpAerHandler {
    fn handle_aen_request(&mut self, _rpc: Rpc<(), AsynchronousEventRequestDw0>) {
        panic!(
            "no-op aer handler should never receive an aen request. This is likely a bug in the driver."
        );
    }

    fn update_awaiting_cid(&mut self, _cid: u16) {
        panic!(
            "no-op aer handler should never be passed a cid to await. This is likely a bug in the driver."
        );
    }
}

#[derive(Inspect)]
struct QueueHandler<T: AerHandler> {
    sq: SubmissionQueue,
    cq: CompletionQueue,
    commands: PendingCommands,
    stats: QueueStats,
    drain_after_restore: bool,
    #[inspect(skip)]
    aer_handler: T,
}

#[derive(Inspect, Default)]
struct QueueStats {
    issued: Counter,
    completed: Counter,
    interrupts: Counter,
}

impl<T: AerHandler> QueueHandler<T> {
    async fn run(
        &mut self,
        registers: &DeviceRegisters<impl DeviceBacking>,
        mut recv: mesh::Receiver<Req>,
        interrupt: &mut DeviceInterrupt,
    ) {
        loop {
            enum Event {
                Request(Req),
                Completion(spec::Completion),
            }

            let event = if !self.drain_after_restore {
                // Normal processing of the requests and completions.
                poll_fn(|cx| {
                    if !self.sq.is_full() && !self.commands.is_full() {
                        // Prioritize sending AERs to keep the cycle going
                        if self.aer_handler.poll_send_aer() {
                            return Poll::Ready(Event::Request(Req::SendAer()));
                        }
                        if let Poll::Ready(Some(req)) = recv.poll_next_unpin(cx) {
                            return Event::Request(req).into();
                        }
                    }
                    while !self.commands.is_empty() {
                        if let Some(completion) = self.cq.read() {
                            return Event::Completion(completion).into();
                        }
                        if interrupt.poll(cx).is_pending() {
                            break;
                        }
                        self.stats.interrupts.increment();
                    }
                    self.sq.commit(registers);
                    self.cq.commit(registers);
                    Poll::Pending
                })
                .await
            } else {
                // Only process in-flight completions.
                poll_fn(|cx| {
                    while !self.commands.is_empty() {
                        if let Some(completion) = self.cq.read() {
                            return Event::Completion(completion).into();
                        }
                        if interrupt.poll(cx).is_pending() {
                            break;
                        }
                        self.stats.interrupts.increment();
                    }
                    self.cq.commit(registers);
                    Poll::Pending
                })
                .await
            };

            match event {
                Event::Request(req) => match req {
                    Req::Command(rpc) => {
                        let (mut command, respond) = rpc.split();
                        self.commands.insert(&mut command, respond);
                        self.sq.write(command).unwrap();
                        self.stats.issued.increment();
                    }
                    Req::Inspect(deferred) => deferred.inspect(&self),
                    Req::Save(queue_state) => {
                        queue_state.complete(self.save().await);
                        // Do not allow any more processing after save completed.
                        break;
                    }
                    Req::NextAen(rpc) => {
                        self.aer_handler.handle_aen_request(rpc);
                    }
                    Req::SendAer() => {
                        let mut command = admin_cmd(spec::AdminOpcode::ASYNCHRONOUS_EVENT_REQUEST);
                        self.commands.insert(&mut command, Rpc::detached(()));
                        self.aer_handler.update_awaiting_cid(command.cdw0.cid());
                        self.sq.write(command).unwrap();
                        self.stats.issued.increment();
                    }
                },
                Event::Completion(completion) => {
                    assert_eq!(completion.sqid, self.sq.id());
                    let respond = self.commands.remove(completion.cid);
                    if self.drain_after_restore && self.commands.is_empty() {
                        // Switch to normal processing mode once all in-flight commands completed.
                        self.drain_after_restore = false;
                    }
                    self.sq.update_head(completion.sqhd);
                    self.aer_handler.handle_completion(&completion);
                    respond.complete(completion);
                    self.stats.completed.increment();
                }
            }
        }
    }

    /// Save queue data for servicing.
    pub async fn save(&self) -> anyhow::Result<QueueHandlerSavedState> {
        // The data is collected from both QueuePair and QueueHandler.
        Ok(QueueHandlerSavedState {
            sq_state: self.sq.save(),
            cq_state: self.cq.save(),
            pending_cmds: self.commands.save(),
            aer_handler: self.aer_handler.save(),
        })
    }

    /// Restore queue data after servicing.
    pub fn restore(
        sq_mem_block: MemoryBlock,
        cq_mem_block: MemoryBlock,
        saved_state: &QueueHandlerSavedState,
        mut aer_handler: T,
    ) -> anyhow::Result<Self> {
        let QueueHandlerSavedState {
            sq_state,
            cq_state,
            pending_cmds,
            aer_handler: aer_handler_saved_state,
        } = saved_state;

        aer_handler.restore(aer_handler_saved_state);

        Ok(Self {
            sq: SubmissionQueue::restore(sq_mem_block, sq_state)?,
            cq: CompletionQueue::restore(cq_mem_block, cq_state)?,
            commands: PendingCommands::restore(pending_cmds, sq_state.sqid)?,
            stats: Default::default(),
            // Only drain pending commands for I/O queues.
            // Admin queue is expected to have pending Async Event requests.
            drain_after_restore: sq_state.sqid != 0 && !pending_cmds.commands.is_empty(),
            aer_handler,
        })
    }
}

pub(crate) fn admin_cmd(opcode: spec::AdminOpcode) -> spec::Command {
    spec::Command {
        cdw0: spec::Cdw0::new().with_opcode(opcode.0),
        ..FromZeros::new_zeroed()
    }
}<|MERGE_RESOLUTION|>--- conflicted
+++ resolved
@@ -46,18 +46,23 @@
 
 /// Value for unused PRP entries, to catch/mitigate buffer size mismatches.
 const INVALID_PAGE_ADDR: u64 = !(PAGE_SIZE as u64 - 1);
-/// Maximum SQ size in entries.
-pub const MAX_SQ_ENTRIES: u16 = (PAGE_SIZE / 64) as u16;
-/// Maximum CQ size in entries.
-pub const MAX_CQ_ENTRIES: u16 = (PAGE_SIZE / 16) as u16;
+
+const SQ_ENTRY_SIZE: usize = size_of::<spec::Command>();
+const CQ_ENTRY_SIZE: usize = size_of::<spec::Completion>();
 /// Submission Queue size in bytes.
-const SQ_SIZE: usize = PAGE_SIZE;
+const SQ_SIZE: usize = PAGE_SIZE * 4;
 /// Completion Queue size in bytes.
 const CQ_SIZE: usize = PAGE_SIZE;
+/// Maximum SQ size in entries.
+pub const MAX_SQ_ENTRIES: u16 = (SQ_SIZE / SQ_ENTRY_SIZE) as u16;
+/// Maximum CQ size in entries.
+pub const MAX_CQ_ENTRIES: u16 = (CQ_SIZE / CQ_ENTRY_SIZE) as u16;
 /// Number of pages per queue if bounce buffering.
 const PER_QUEUE_PAGES_BOUNCE_BUFFER: usize = 128;
 /// Number of pages per queue if not bounce buffering.
 const PER_QUEUE_PAGES_NO_BOUNCE_BUFFER: usize = 64;
+/// Number of SQ entries per page (64).
+const SQ_ENTRIES_PER_PAGE: usize = PAGE_SIZE / SQ_ENTRY_SIZE;
 
 #[derive(Inspect)]
 pub(crate) struct QueuePair<T: AerHandler> {
@@ -178,26 +183,7 @@
     }
 }
 
-<<<<<<< HEAD
-impl QueuePair {
-    const SQ_ENTRY_SIZE: usize = size_of::<spec::Command>();
-    const CQ_ENTRY_SIZE: usize = size_of::<spec::Completion>();
-
-    /// Number of SQ entries per page (64).
-    const SQ_ENTRIES_PER_PAGE: usize = PAGE_SIZE / Self::SQ_ENTRY_SIZE;
-    /// Submission Queue size in bytes.
-    const SQ_SIZE: usize = PAGE_SIZE * 4;
-    /// Completion Queue size in bytes.
-    const CQ_SIZE: usize = PAGE_SIZE;
-    /// Maximum SQ size in entries.
-    pub const MAX_SQ_ENTRIES: u16 = (Self::SQ_SIZE / Self::SQ_ENTRY_SIZE) as u16;
-    /// Maximum CQ size in entries.
-    pub const MAX_CQ_ENTRIES: u16 = (Self::CQ_SIZE / Self::CQ_ENTRY_SIZE) as u16;
-    /// Number of pages per queue if bounce buffering.
-    const PER_QUEUE_PAGES_BOUNCE_BUFFER: usize = 128;
-    /// Number of pages per queue if not bounce buffering.
-    const PER_QUEUE_PAGES_NO_BOUNCE_BUFFER: usize = 64;
-
+impl<T: AerHandler> QueuePair<T> {
     /// Create a new queue pair.
     ///
     /// `sq_entries` and `cq_entries` are the requested sizes in entries.
@@ -207,9 +193,6 @@
     /// contiguous memory to back the queues.
     /// IMPORTANT: Calling code should check the actual sizes via corresponding
     /// calls to [`QueuePair::sq_entries`] and [`QueuePair::cq_entries`] AFTER calling this routine.
-=======
-impl<T: AerHandler> QueuePair<T> {
->>>>>>> 90d40418
     pub fn new(
         spawner: impl SpawnDriver,
         device: &impl DeviceBacking,
@@ -221,18 +204,13 @@
         bounce_buffer: bool,
         aer_handler: T,
     ) -> anyhow::Result<Self> {
-<<<<<<< HEAD
         // FUTURE: Consider splitting this into several allocations, rather than
         // allocating the sum total together. This can increase the likelihood
         // of getting contiguous memory when falling back to the LockedMem
         // allocator, but this is not the expected path. Be careful that any
         // changes you make here work with already established save state.
-        let total_size = QueuePair::SQ_SIZE
-            + QueuePair::CQ_SIZE
-=======
         let total_size = SQ_SIZE
             + CQ_SIZE
->>>>>>> 90d40418
             + if bounce_buffer {
                 PER_QUEUE_PAGES_BOUNCE_BUFFER * PAGE_SIZE
             } else {
@@ -316,10 +294,7 @@
             // Clamp both queues to the number of entries that will fit in a
             // single SQ page (since this will be the smaller between the SQ and
             // CQ capacity).
-            (
-                QueuePair::SQ_ENTRIES_PER_PAGE as u16,
-                QueuePair::SQ_ENTRIES_PER_PAGE as u16,
-            )
+            (SQ_ENTRIES_PER_PAGE as u16, SQ_ENTRIES_PER_PAGE as u16)
         } else {
             (sq_entries, cq_entries)
         };
