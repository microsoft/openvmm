--- conflicted
+++ resolved
@@ -40,12 +40,7 @@
 use user_driver::memory::PAGE_SIZE;
 use user_driver::memory::PAGE_SIZE64;
 use user_driver::DeviceBacking;
-<<<<<<< HEAD
-use user_driver::HostDmaAllocator;
 use zerocopy::FromZeros;
-=======
-use zerocopy::FromZeroes;
->>>>>>> 2ad108b9
 
 /// Value for unused PRP entries, to catch/mitigate buffer size mismatches.
 const INVALID_PAGE_ADDR: u64 = !(PAGE_SIZE as u64 - 1);
