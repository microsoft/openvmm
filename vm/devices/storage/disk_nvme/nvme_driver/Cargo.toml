# Copyright (c) Microsoft Corporation.
# Licensed under the MIT License.

[package]
name = "nvme_driver"
edition.workspace = true
rust-version.workspace = true

[dependencies]
<<<<<<< HEAD
anyhow.workspace = true
event-listener.workspace = true
futures.workspace = true
=======
>>>>>>> 0dec066c
guestmem.workspace = true
inspect = { workspace = true, features = ["defer"] }
inspect_counters.workspace = true
memory_range.workspace = true
mesh.workspace = true
nvme_spec.workspace = true
page_pool_alloc.workspace = true
pal_async.workspace = true
<<<<<<< HEAD
=======
task_control.workspace = true
user_driver.workspace = true
vmcore.workspace = true

anyhow.workspace = true
event-listener.workspace = true
futures.workspace = true
>>>>>>> 0dec066c
parking_lot.workspace = true
safe_intrinsics.workspace = true
safeatomic.workspace = true
slab.workspace = true
task_control.workspace = true
thiserror.workspace = true
tracing.workspace = true
user_driver.workspace = true
vmcore.workspace = true
zerocopy.workspace = true

[dev-dependencies]
chipset_device.workspace = true
disklayer_ram.workspace = true
guid.workspace = true
nvme.workspace = true
pci_core.workspace = true
scsi_buffers.workspace = true
test_with_tracing.workspace = true
user_driver_emulated_mock.workspace = true

[lints]
workspace = true<|MERGE_RESOLUTION|>--- conflicted
+++ resolved
@@ -7,12 +7,6 @@
 rust-version.workspace = true
 
 [dependencies]
-<<<<<<< HEAD
-anyhow.workspace = true
-event-listener.workspace = true
-futures.workspace = true
-=======
->>>>>>> 0dec066c
 guestmem.workspace = true
 inspect = { workspace = true, features = ["defer"] }
 inspect_counters.workspace = true
@@ -21,8 +15,6 @@
 nvme_spec.workspace = true
 page_pool_alloc.workspace = true
 pal_async.workspace = true
-<<<<<<< HEAD
-=======
 task_control.workspace = true
 user_driver.workspace = true
 vmcore.workspace = true
@@ -30,7 +22,14 @@
 anyhow.workspace = true
 event-listener.workspace = true
 futures.workspace = true
->>>>>>> 0dec066c
+guestmem.workspace = true
+inspect = { workspace = true, features = ["defer"] }
+inspect_counters.workspace = true
+memory_range.workspace = true
+mesh.workspace = true
+nvme_spec.workspace = true
+page_pool_alloc.workspace = true
+pal_async.workspace = true
 parking_lot.workspace = true
 safe_intrinsics.workspace = true
 safeatomic.workspace = true
