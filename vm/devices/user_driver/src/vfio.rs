--- conflicted
+++ resolved
@@ -319,13 +319,7 @@
             .context("failed to unmap all msix vectors")?;
 
         // Clear local bookkeeping so re-mapping works correctly later.
-<<<<<<< HEAD
-        for slot in &mut self.interrupts {
-            *slot = None;
-        }
-=======
         self.interrupts.clear();
->>>>>>> e3a5fcff
 
         Ok(())
     }
