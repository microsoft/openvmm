--- conflicted
+++ resolved
@@ -1799,29 +1799,14 @@
     request: msg::IgvmAttestRequestData,
     gpa_allocator: Option<Arc<page_pool_alloc::PagePoolAllocator>>,
 ) -> Result<Result<Vec<u8>, IgvmAttestError>, FatalError> {
-<<<<<<< HEAD
-    let (Some(shared_pool_allocator), Some(shared_guest_memory)) =
-        (&shared_pool_allocator, &shared_guest_memory)
-    else {
-        Err(FatalError::SharedMemoryUnavailable)?
-    };
+    let allocator = gpa_allocator.ok_or(FatalError::GpaAllocatorUnavailable)?;
 
     let requested_pages = (request.response_buffer_len).div_ceil(hvdef::HV_PAGE_SIZE_USIZE);
-    let size_pages = std::num::NonZeroU64::new(requested_pages as u64).expect("is nonzero");
-    let handle = shared_pool_allocator
-        .alloc(size_pages, "igvm_attest".to_string())
-        .map_err(FatalError::SharedMemoryAllocationError)?;
-=======
-    let allocator = gpa_allocator.ok_or(FatalError::GpaAllocatorUnavailable)?;
-
-    let requested_pages =
-        (request.response_buffer_len + hvdef::HV_PAGE_SIZE_USIZE - 1) / hvdef::HV_PAGE_SIZE_USIZE;
     let size_pages = std::num::NonZeroU64::new(requested_pages as u64).expect("is nonzero");
     let handle = allocator
         .alloc_with_mapping(size_pages, "igvm_attest".to_string())
         .map_err(FatalError::GpaMemoryAllocationError)?;
 
->>>>>>> 302c1fca
     // Host expects the vTOM bit to be stripped
     let base_pfn = handle.base_pfn_without_bias();
     let pfns = base_pfn..base_pfn + handle.size_pages();
@@ -1859,17 +1844,11 @@
     }
 
     let mut buffer = vec![0u8; allocated_shared_memory_size];
-<<<<<<< HEAD
-    shared_guest_memory
-        .read_at(request.shared_gpa[0], &mut buffer)
-        .map_err(FatalError::ReadSharedMemory)?;
-=======
     handle
         .mapping()
         .expect("allocated with mapping")
         .read_at(0, &mut buffer)
         .map_err(FatalError::ReadGpaMemory)?;
->>>>>>> 302c1fca
 
     buffer.truncate(response_length);
 
