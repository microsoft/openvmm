// Copyright (c) Microsoft Corporation.
// Licensed under the MIT License.

//! Guest Emulation Device - GED
//!
//! The GED is the host side of a communication channel that uses VMBUS to
//! communicate between Guest and Host. This is an implementation to support
//! better integration testing within the OpenVMM CI, and is not at
//! feature-parity with the implementation in Hyper-V.

#![expect(missing_docs)]
#![forbid(unsafe_code)]

pub mod resolver;

#[cfg(feature = "test_utilities")]
pub mod test_utilities;

use async_trait::async_trait;
use core::mem::size_of;
use disk_backend::Disk;
use futures::FutureExt;
use futures::StreamExt;
use get_protocol::BatteryStatusFlags;
use get_protocol::BatteryStatusNotification;
use get_protocol::GspCleartextContent;
use get_protocol::GspExtendedStatusFlags;
use get_protocol::HeaderGeneric;
use get_protocol::HostNotifications;
use get_protocol::HostRequests;
use get_protocol::IgvmAttestRequest;
use get_protocol::MAX_PAYLOAD_SIZE;
use get_protocol::RegisterState;
use get_protocol::SaveGuestVtl2StateFlags;
use get_protocol::SecureBootTemplateType;
use get_protocol::StartVtl0Status;
use get_protocol::UefiConsoleMode;
use get_protocol::VmgsIoStatus;
use get_protocol::dps_json::GuestStateLifetime;
use get_protocol::dps_json::HclSecureBootTemplateId;
use get_protocol::dps_json::PcatBootDevice;
use get_resources::ged::FirmwareEvent;
use get_resources::ged::GuestEmulationRequest;
use get_resources::ged::GuestServicingFlags;
use get_resources::ged::IgvmAttestTestConfig;
use get_resources::ged::ModifyVtl2SettingsError;
use get_resources::ged::SaveRestoreError;
use get_resources::ged::Vtl0StartError;
use guestmem::GuestMemory;
use guid::Guid;
use inspect::Inspect;
use inspect::InspectMut;
use jiff::Zoned;
use jiff::civil::DateTime;
use jiff::civil::date;
use jiff::tz::TimeZone;
use mesh::error::RemoteError;
use mesh::rpc::Rpc;
use openhcl_attestation_protocol::igvm_attest::get::AK_CERT_RESPONSE_HEADER_VERSION;
use openhcl_attestation_protocol::igvm_attest::get::IgvmAttestAkCertResponseHeader;
use openhcl_attestation_protocol::igvm_attest::get::IgvmAttestRequestHeader;
use openhcl_attestation_protocol::igvm_attest::get::IgvmAttestRequestType;
<<<<<<< HEAD
use openhcl_attestation_protocol::igvm_attest::get::IgvmErrorInfo;
use openhcl_attestation_protocol::igvm_attest::get::AK_CERT_RESPONSE_HEADER_VERSION;
=======
>>>>>>> 1eed9e29
use power_resources::PowerRequest;
use power_resources::PowerRequestClient;
use scsi_buffers::OwnedRequestBuffers;
use std::io::IoSlice;
use task_control::StopTask;
use thiserror::Error;
use video_core::FramebufferControl;
use vmbus_async::async_dgram::AsyncRecvExt;
use vmbus_async::pipe::MessagePipe;
use vmbus_channel::RawAsyncChannel;
use vmbus_channel::bus::ChannelType;
use vmbus_channel::bus::OfferParams;
use vmbus_channel::channel::ChannelOpenError;
use vmbus_channel::gpadl_ring::GpadlRingMem;
use vmbus_channel::simple::SimpleVmbusDevice;
use vmbus_ring::RingMem;
use vmcore::save_restore::SavedStateNotSupported;
use zerocopy::FromBytes;
use zerocopy::FromZeros;
use zerocopy::IntoBytes;

/// Host GET errors
#[derive(Debug, Error)]
enum Error {
    // Note that this is never logged, as it is converted back to
    // `task_control::Cancelled` at the bottom of the task's stack.
    #[error("cancelled")]
    Cancelled(task_control::Cancelled),
    #[error("vmbus channel i/o error")]
    Vmbus(#[source] std::io::Error),
    #[error("accepting vmbus channel")]
    Accept(#[from] vmbus_channel::offer::Error),
    #[error("message too small")]
    MessageTooSmall,
    #[error("serializing device platform settings v2")]
    SerializeDpsV2(#[source] serde_json::Error),
    #[error("invalid packet sequence")]
    InvalidSequence,
    #[error("failed to parse host request")]
    HostRequest,
    #[error("invalid header version: {0:?}")]
    HeaderVersion(get_protocol::MessageVersions),
    #[error("data was received with an invalid field value")]
    InvalidFieldValue,
    #[error("large device platform settings v2 is currently unimplemented")]
    LargeDpsV2Unimplemented,
    #[error("invalid IGVM_ATTEST request")]
    InvalidIgvmAttestRequest,
    #[error("unsupported igvm attest request type: {0:?}")]
    UnsupportedIgvmAttestRequestType(u32),
    #[error("failed to write to shared memory")]
    SharedMemoryWriteFailed(#[source] guestmem::GuestMemoryError),
    #[error("invalid igvm attest state: {state:?}, test config: {test_config:?}")]
    InvalidIgvmAttestState {
        state: IgvmAttestState,
        test_config: Option<IgvmAttestTestConfig>,
    },
}

impl From<task_control::Cancelled> for Error {
    fn from(value: task_control::Cancelled) -> Self {
        Error::Cancelled(value)
    }
}

/// Settings to enable in the guest.
#[derive(Debug, Clone, Inspect)]
pub struct GuestConfig {
    /// Firmware configuration.
    pub firmware: GuestFirmwareConfig,
    /// Enable COM1 for VTL0 and the VMBUS redirector in VTL2.
    pub com1: bool,
    /// Enable COM2 for VTL0 and the VMBUS redirector in VTL2.
    pub com2: bool,
    /// Enable vmbus redirection.
    pub vmbus_redirection: bool,
    /// Enable the TPM.
    pub enable_tpm: bool,
    /// The encoded VTL2 settings document.
    #[inspect(with = "Option::is_some")]
    pub vtl2_settings: Option<Vec<u8>>,
    /// Enable secure boot.
    pub secure_boot_enabled: bool,
    /// Secure boot template to use.
    #[inspect(debug)]
    pub secure_boot_template: SecureBootTemplateType,
    /// Enable battery.
    pub enable_battery: bool,
    /// Suppress attestation.
    pub no_persistent_secrets: bool,
    /// Guest state lifetime
    #[inspect(debug)]
    pub guest_state_lifetime: GuestStateLifetime,
}

#[derive(Debug, Clone, Inspect)]
#[inspect(external_tag)]
pub enum GuestFirmwareConfig {
    Uefi {
        /// Tell UEFI to consider booting from VPCI.
        enable_vpci_boot: bool,
        /// Enable UEFI firmware debugging for VTL0.
        firmware_debug: bool,
        /// Disable the UEFI frontpage which will cause the VM to shutdown instead when unable to boot.
        disable_frontpage: bool,
        /// Where to send UEFI console output
        #[inspect(debug)]
        console_mode: UefiConsoleMode,
        /// Perform a default boot even if boot entries exist and fail
        default_boot_always_attempt: bool,
    },
    Pcat {
        #[inspect(with = "|x| inspect::iter_by_index(x).map_value(inspect::AsDebug)")]
        boot_order: [PcatBootDevice; 4],
    },
}

/// Events the guest can log to the host via the GET.
#[derive(Debug)]
pub enum GuestEvent {
    BootSuccess,
    BootSuccessSecureBootFailed,
    BootFailure,
    BootFailureSecureBootFailed,
    NoBootDevice,
    AttestationFailed,
    VmgsFileClear,
    VmgsInitFailed,
    VmgsInvalidFormat,
    VmgsCorruptFormat,
    KeyNotReleased,
    DekDecryptionFailed,
    WatchdogTimeoutReset,
    BootAttempt,
}

/// Simple state machine to support AK cert preserving test.
// TODO: add more states to cover other test scenarios.
#[derive(Debug, Clone, Copy)]
enum IgvmAttestState {
    Init,
    SendEmptyAkCert,
    SendInvalidAkCert,
    SendValidAkCert,
    Done,
}

/// VMBUS device that implements the host side of the Guest Emulation Transport protocol.
#[derive(InspectMut)]
pub struct GuestEmulationDevice {
    config: GuestConfig,

    #[inspect(skip)]
    power_client: PowerRequestClient,
    #[inspect(skip)]
    firmware_event_send: Option<mesh::Sender<FirmwareEvent>>,
    #[inspect(skip)]
    framebuffer_control: Option<Box<dyn FramebufferControl>>,
    #[inspect(skip)]
    guest_request_recv: mesh::Receiver<GuestEmulationRequest>,
    #[inspect(skip)]
    waiting_for_vtl0_start: Vec<Rpc<(), Result<(), Vtl0StartError>>>,

    vmgs: Option<VmgsState>,

    #[inspect(with = "Option::is_some")]
    save_restore_buf: Option<Vec<u8>>,
    last_save_restore_buf_len: usize,

    #[inspect(skip)]
    igvm_attest_test_config: Option<IgvmAttestTestConfig>,

    /// State machine for `handle_igvm_attest`
    #[inspect(skip)]
    igvm_attest_state: IgvmAttestState,
}

#[derive(Inspect)]
struct VmgsState {
    /// The underlying VMGS disk.
    disk: Disk,
    /// Memory for the disk to DMA to/from.
    mem: GuestMemory,
}

impl GuestEmulationDevice {
    /// Create a new Host side GET device.
    pub fn new(
        config: GuestConfig,
        power_client: PowerRequestClient,
        firmware_event_send: Option<mesh::Sender<FirmwareEvent>>,
        guest_request_recv: mesh::Receiver<GuestEmulationRequest>,
        framebuffer_control: Option<Box<dyn FramebufferControl>>,
        vmgs_disk: Option<Disk>,
        igvm_attest_test_config: Option<IgvmAttestTestConfig>,
    ) -> Self {
        Self {
            config,
            power_client,
            firmware_event_send,
            framebuffer_control,
            guest_request_recv,
            vmgs: vmgs_disk.map(|disk| VmgsState {
                disk,
                mem: GuestMemory::allocate(MAX_PAYLOAD_SIZE),
            }),
            save_restore_buf: None,
            waiting_for_vtl0_start: Vec::new(),
            last_save_restore_buf_len: 0,
            igvm_attest_state: IgvmAttestState::Init,
            igvm_attest_test_config,
        }
    }

    fn send_event(&self, event: FirmwareEvent) {
        if let Some(sender) = &self.firmware_event_send {
            sender.send(event);
        }
    }

    /// Update IGVM Attest state machine based on IGVM Attest test config.
    fn update_igvm_attest_state(&mut self) -> Result<(), Error> {
        match self.igvm_attest_test_config {
            // No test config set, default to sending valid AK cert for now.
            None => self.igvm_attest_state = IgvmAttestState::SendValidAkCert,
            // State machine for testing retrying AK cert request after failing attempt.
            Some(IgvmAttestTestConfig::AkCertRequestFailureAndRetry) => {
                match self.igvm_attest_state {
                    IgvmAttestState::Init => {
                        self.igvm_attest_state = IgvmAttestState::SendEmptyAkCert
                    }
                    IgvmAttestState::SendEmptyAkCert => {
                        self.igvm_attest_state = IgvmAttestState::SendInvalidAkCert
                    }
                    IgvmAttestState::SendInvalidAkCert => {
                        self.igvm_attest_state = IgvmAttestState::SendValidAkCert
                    }
                    IgvmAttestState::SendValidAkCert => {
                        self.igvm_attest_state = IgvmAttestState::Done
                    }
                    IgvmAttestState::Done => {}
                }
            }
            // State machine for testing AK cert persistency across boots.
            Some(IgvmAttestTestConfig::AkCertPersistentAcrossBoot) => {
                match self.igvm_attest_state {
                    IgvmAttestState::Init => {
                        self.igvm_attest_state = IgvmAttestState::SendValidAkCert
                    }
                    IgvmAttestState::SendValidAkCert => {
                        self.igvm_attest_state = IgvmAttestState::SendEmptyAkCert
                    }
                    IgvmAttestState::SendEmptyAkCert => {
                        self.igvm_attest_state = IgvmAttestState::Done
                    }
                    IgvmAttestState::Done => {}
                    _ => {
                        return Err(Error::InvalidIgvmAttestState {
                            state: self.igvm_attest_state,
                            test_config: self.igvm_attest_test_config,
                        });
                    }
                }
            }
        }

        Ok(())
    }
}

#[async_trait]
impl SimpleVmbusDevice for GuestEmulationDevice {
    type Runner = GedChannel;
    type SavedState = SavedStateNotSupported;

    fn offer(&self) -> OfferParams {
        OfferParams {
            interface_name: "get".to_owned(),
            interface_id: get_protocol::GUEST_EMULATION_INTERFACE_TYPE,
            instance_id: get_protocol::GUEST_EMULATION_INTERFACE_INSTANCE,
            channel_type: ChannelType::Pipe { message_mode: true },
            ..Default::default()
        }
    }

    fn inspect(&mut self, req: inspect::Request<'_>, mut channel: Option<&mut GedChannel>) {
        req.respond().merge(self).field_mut("channel", &mut channel);
    }

    fn open(
        &mut self,
        channel: RawAsyncChannel<GpadlRingMem>,
        guest_memory: GuestMemory,
    ) -> Result<Self::Runner, ChannelOpenError> {
        let pipe = MessagePipe::new(channel)?;
        Ok(GedChannel::new(pipe, guest_memory))
    }

    async fn run(
        &mut self,
        stop: &mut StopTask<'_>,
        task_state: &mut GedChannel,
    ) -> Result<(), task_control::Cancelled> {
        match task_state.process(stop, self).await {
            Ok(()) => Ok(()),
            Err(Error::Cancelled(err)) => Err(err),
            Err(err) => {
                tracing::error!(error = &err as &dyn std::error::Error, "ged error");
                Ok(())
            }
        }
    }

    fn supports_save_restore(
        &mut self,
    ) -> Option<
        &mut dyn vmbus_channel::simple::SaveRestoreSimpleVmbusDevice<
            SavedState = Self::SavedState,
            Runner = Self::Runner,
        >,
    > {
        // TODO
        None
    }
}

/// The GED task.
#[derive(InspectMut)]
pub struct GedChannel<T: RingMem = GpadlRingMem> {
    #[inspect(mut)]
    channel: MessagePipe<T>,
    #[inspect(skip)]
    state: GedState,
    #[inspect(with = "Option::is_some")]
    save: Option<InProgressSave>,
    #[inspect(with = "Option::is_some")]
    vtl0_start_report: Option<Result<(), Vtl0StartError>>,
    #[inspect(with = "Option::is_some")]
    modify: Option<Rpc<(), Result<(), ModifyVtl2SettingsError>>>,
    #[inspect(skip)]
    gm: GuestMemory,
}

struct InProgressSave {
    rpc: Rpc<GuestServicingFlags, Result<(), SaveRestoreError>>,
    buffer: Vec<u8>,
}

enum GedState {
    Init,
    Ready,
    SendingRestore { written: usize },
}

impl<T: RingMem + Unpin> GedChannel<T> {
    fn new(channel: MessagePipe<T>, guest_memory: GuestMemory) -> Self {
        Self {
            channel,
            save: None,
            state: GedState::Init,
            vtl0_start_report: None,
            modify: None,
            gm: guest_memory,
        }
    }

    async fn process(
        &mut self,
        stop: &mut StopTask<'_>,
        state: &mut GuestEmulationDevice,
    ) -> Result<(), Error> {
        tracing::trace!("Begin GetChannel process()");

        loop {
            // Wait for enough space for a response packet.
            stop.until_stopped(
                self.channel
                    .wait_write_ready(get_protocol::MAX_MESSAGE_SIZE),
            )
            .await?
            .map_err(Error::Vmbus)?;

            match &mut self.state {
                GedState::Init => {
                    // Negotiate the version
                    let mut version_request = get_protocol::VersionRequest::new_zeroed();
                    stop.until_stopped(self.channel.recv_exact(version_request.as_mut_bytes()))
                        .await?
                        .map_err(Error::Vmbus)?;

                    if version_request.message_header.message_id() != HostRequests::VERSION {
                        return Err(Error::InvalidSequence);
                    }

                    let version_response = get_protocol::VersionResponse::new(true);

                    self.channel
                        .try_send(version_response.as_bytes())
                        .map_err(Error::Vmbus)?;

                    tracing::info!("version negotiated successfully!");
                    self.state = GedState::Ready;

                    // Send a hardcoded battery status update
                    //
                    // TODO: Need to subscribe to WNF to get real battery notifications from the host
                    // and query NT for the host battery status details.
                    //
                    // For now, we just hardcode an initial arbitrary battery status update
                    // to the guest for testing battery presence in our VMM tests.
                    let _ = self.send_hardcoded_battery_update();
                }
                GedState::Ready => {
                    let mut message_buf = [0; get_protocol::MAX_MESSAGE_SIZE];
                    futures::select! { // merge semantics
                        pipe_input = self.channel.recv(&mut message_buf).fuse() => {
                            let bytes_read = pipe_input.map_err(Error::Vmbus)?;
                            self.handle_pipe_input(&message_buf[..bytes_read], state).await?;
                        },
                        guest_request = state.guest_request_recv.select_next_some() => {
                            self.handle_guest_request_input(state, guest_request)?;
                        }
                        _ = stop.fuse() => {
                            return Err(Error::Cancelled(task_control::Cancelled));
                        }
                    }
                }
                GedState::SendingRestore { written } => {
                    let buffer = state
                        .save_restore_buf
                        .as_ref()
                        .ok_or(Error::InvalidSequence)?;

                    let saved_state_size = buffer.len();
                    if *written >= saved_state_size {
                        self.state = GedState::Ready;
                        state.last_save_restore_buf_len = saved_state_size;
                        state.save_restore_buf = None;
                        continue;
                    }

                    let status_code = if *written + MAX_PAYLOAD_SIZE >= saved_state_size {
                        get_protocol::GuestVtl2SaveRestoreStatus::SUCCESS
                    } else {
                        get_protocol::GuestVtl2SaveRestoreStatus::MORE_DATA
                    };

                    let payload_len = (saved_state_size - *written).min(MAX_PAYLOAD_SIZE);

                    let host_response_header = get_protocol::RestoreGuestVtl2StateResponse::new(
                        payload_len.try_into().unwrap(),
                        status_code,
                    );

                    tracing::debug!(
                        ?status_code,
                        written,
                        saved_state_size,
                        payload_len,
                        "more data"
                    );

                    self.channel
                        .try_send_vectored(&[
                            IoSlice::new(host_response_header.as_bytes()),
                            IoSlice::new(&buffer[*written..][..payload_len]),
                        ])
                        .map_err(Error::Vmbus)?;

                    *written += payload_len;
                }
            }
        }
    }

    async fn handle_pipe_input(
        &mut self,
        message_buf: &[u8],
        state: &mut GuestEmulationDevice,
    ) -> Result<(), Error> {
        let header = get_protocol::HeaderRaw::read_from_prefix(message_buf)
            .map_err(|_| Error::MessageTooSmall)?
            .0; // TODO: zerocopy: map_err (https://github.com/microsoft/openvmm/issues/759)

        if header.message_version != get_protocol::MessageVersions::HEADER_VERSION_1 {
            return Err(Error::HeaderVersion(header.message_version));
        }

        match header.message_type {
            get_protocol::MessageTypes::HOST_NOTIFICATION => self.handle_host_notification(
                header.try_into().expect("validated message type"),
                message_buf,
                state,
            )?,
            get_protocol::MessageTypes::HOST_REQUEST => {
                self.handle_host_request(
                    header.try_into().expect("validated message type"),
                    message_buf,
                    state,
                )
                .await?
            }
            _ => {
                return Err(Error::HostRequest);
            }
        }
        Ok(())
    }

    fn handle_guest_request_input(
        &mut self,
        state: &mut GuestEmulationDevice,
        guest_request: GuestEmulationRequest,
    ) -> Result<(), Error> {
        match guest_request {
            GuestEmulationRequest::WaitForConnect(rpc) => rpc.handle_sync(|()| ()),
            GuestEmulationRequest::WaitForVtl0Start(rpc) => {
                if let Some(result) = self.vtl0_start_report.clone() {
                    rpc.complete(result);
                } else {
                    state.waiting_for_vtl0_start.push(rpc);
                }
            }
            GuestEmulationRequest::ModifyVtl2Settings(rpc) => {
                let (data, response) = rpc.split();
                if self.modify.is_some() {
                    response.complete(Err(ModifyVtl2SettingsError::OperationInProgress));
                    return Ok(());
                }

                // TODO: support larger payloads.
                if data.len() > MAX_PAYLOAD_SIZE {
                    response.complete(Err(ModifyVtl2SettingsError::LargeSettingsNotSupported));
                    return Ok(());
                }

                let header = get_protocol::ModifyVtl2SettingsRev1Notification {
                    message_header: HeaderGeneric::new(
                        get_protocol::GuestNotifications::MODIFY_VTL2_SETTINGS_REV1,
                    ),
                    size: data.len() as u32,
                    payload_state: get_protocol::LargePayloadState::END,
                };

                self.channel
                    .try_send_vectored(&[IoSlice::new(header.as_bytes()), IoSlice::new(&data)])
                    .map_err(Error::Vmbus)?;

                self.modify = Some(response);
            }
            GuestEmulationRequest::SaveGuestVtl2State(rpc) => {
                let r = (|| {
                    if self.save.is_some() {
                        return Err(SaveRestoreError::OperationInProgress);
                    }

                    // After sending the notification, we expect to get a
                    // HostRequest to save state. All further handling is done
                    // in that path after we receive the request.
                    let save_notif_packet = get_protocol::SaveGuestVtl2StateNotification {
                        message_header: HeaderGeneric::new(
                            get_protocol::GuestNotifications::SAVE_GUEST_VTL2_STATE,
                        ),
                        correlation_id: Guid::ZERO,
                        capabilities_flags: SaveGuestVtl2StateFlags::new()
                            .with_enable_nvme_keepalive(rpc.input().nvme_keepalive),
                        timeout_hint_secs: 60,
                    };

                    self.channel
                        .try_send(save_notif_packet.as_bytes())
                        .map_err(|err| SaveRestoreError::Io(RemoteError::new(err)))?;

                    Ok(())
                })();
                match r {
                    Ok(()) => {
                        self.save = Some(InProgressSave {
                            rpc,
                            buffer: Vec::new(),
                        })
                    }
                    Err(err) => rpc.complete(Err(err)),
                }
            }
        };
        Ok(())
    }

    async fn handle_host_request(
        &mut self,
        header: get_protocol::HeaderHostRequest,
        message_buf: &[u8],
        state: &mut GuestEmulationDevice,
    ) -> Result<(), Error> {
        match header.message_id() {
            HostRequests::TIME => self.handle_time()?,
            HostRequests::BIOS_BOOT_FINALIZE => self.handle_bios_boot_finalize(message_buf)?,
            HostRequests::VMGS_GET_DEVICE_INFO => self.handle_vmgs_get_device_info(state)?,
            HostRequests::VMGS_READ => self.handle_vmgs_read(state, message_buf).await?,
            HostRequests::VMGS_WRITE => self.handle_vmgs_write(state, message_buf).await?,
            HostRequests::VMGS_FLUSH => self.handle_vmgs_flush(state).await?,
            HostRequests::GUEST_STATE_PROTECTION => {
                self.handle_guest_state_protection(message_buf)?
            }
            HostRequests::GUEST_STATE_PROTECTION_BY_ID => {
                self.handle_guest_state_protection_by_id()?;
            }
            HostRequests::IGVM_ATTEST => self.handle_igvm_attest(message_buf, state)?,
            HostRequests::DEVICE_PLATFORM_SETTINGS_V2 => {
                self.handle_device_platform_settings_v2(state)?
            }
            HostRequests::SAVE_GUEST_VTL2_STATE => {
                self.handle_save_guest_vtl2_state(message_buf, state)?
            }
            HostRequests::RESTORE_GUEST_VTL2_STATE => self.handle_restore_guest_vtl2_state(),
            HostRequests::MAP_FRAMEBUFFER => {
                self.handle_map_framebuffer(state, message_buf).await?
            }
            HostRequests::UNMAP_FRAMEBUFFER => self.handle_unmap_framebuffer(state).await?,
            HostRequests::CREATE_RAM_GPA_RANGE => self.handle_create_ram_gpa_range(message_buf)?,
            HostRequests::RESET_RAM_GPA_RANGE => self.handle_reset_ram_gpa_range(message_buf)?,
            _ => {
                tracing::error!(message_id = ?header.message_id(), "unexpected message");
                return Err(Error::InvalidSequence);
            }
        };
        Ok(())
    }

    fn handle_bios_boot_finalize(&mut self, message_buf: &[u8]) -> Result<(), Error> {
        let msg = get_protocol::BiosBootFinalizeRequest::read_from_prefix(message_buf)
            .map_err(|_| Error::MessageTooSmall)?
            .0; // TODO: zerocopy: map_err (https://github.com/microsoft/openvmm/issues/759)

        tracing::trace!(?msg, "Bios Boot Finalize request");

        let response = get_protocol::BiosBootFinalizeResponse::new();
        self.channel
            .try_send(response.as_bytes())
            .map_err(Error::Vmbus)?;
        Ok(())
    }

    fn handle_time(&mut self) -> Result<(), Error> {
        const WINDOWS_EPOCH: DateTime = date(1601, 1, 1).at(0, 0, 0, 0);

        let now = Zoned::now();

        // utc in TimeResponse is in units of 100ns since the windows epoch
        let since_win_epoch = (WINDOWS_EPOCH
            .to_zoned(TimeZone::UTC)
            .expect("windows epoch value to be valid")
            .timestamp()
            .duration_until(now.timestamp())
            .as_nanos()
            / 100) as i64;

        // tz_offset is in minutes between UTC and local time (as stored
        // in a windows TIME_ZONE_INFORMATION struct)
        let tz_offset = (now.offset().seconds() / 60) as i16;
        let response = get_protocol::TimeResponse::new(0, since_win_epoch, tz_offset, false);

        self.channel
            .try_send(response.as_bytes())
            .map_err(Error::Vmbus)?;
        Ok(())
    }

    fn handle_vmgs_get_device_info(
        &mut self,
        state: &mut GuestEmulationDevice,
    ) -> Result<(), Error> {
        let response = if let Some(vmgs) = &state.vmgs {
            get_protocol::VmgsGetDeviceInfoResponse::new(
                VmgsIoStatus::SUCCESS,
                vmgs.disk.sector_count(),
                vmgs.disk.sector_size().try_into().unwrap(),
                vmgs.disk.physical_sector_size().try_into().unwrap(),
                MAX_PAYLOAD_SIZE as u32,
            )
        } else {
            get_protocol::VmgsGetDeviceInfoResponse::new(VmgsIoStatus::DEVICE_ERROR, 0, 0, 0, 0)
        };
        self.channel
            .try_send(response.as_bytes())
            .map_err(Error::Vmbus)?;
        Ok(())
    }

    async fn handle_vmgs_read(
        &mut self,
        state: &mut GuestEmulationDevice,
        message_buf: &[u8],
    ) -> Result<(), Error> {
        let message = get_protocol::VmgsReadRequest::read_from_prefix(message_buf)
            .map_err(|_| Error::MessageTooSmall)?
            .0; // TODO: zerocopy: map_err (https://github.com/microsoft/openvmm/issues/759)

        let (status, payload) = if let Some(vmgs) = &mut state.vmgs {
            let len = message.sector_count as u64 * vmgs.disk.sector_size() as u64;
            if len > MAX_PAYLOAD_SIZE as u64 {
                return Err(Error::InvalidFieldValue);
            }

            // FUTURE: this IO will block VM state changes. Since this IO may
            // take a long time, consider storing the future and awaiting in a
            // cancellable context.
            match vmgs
                .disk
                .read_vectored(
                    &OwnedRequestBuffers::linear(0, len as usize, true).buffer(&vmgs.mem),
                    message.sector_offset,
                )
                .await
            {
                Ok(()) => (
                    VmgsIoStatus::SUCCESS,
                    &vmgs
                        .mem
                        .inner_buf_mut()
                        .expect("memory should not be aliased")[..len as usize],
                ),
                Err(err) => {
                    tracelimit::error_ratelimited!(
                        error = &err as &dyn std::error::Error,
                        "vmgs read error"
                    );
                    (VmgsIoStatus::DEVICE_ERROR, &[] as _)
                }
            }
        } else {
            (VmgsIoStatus::DEVICE_ERROR, &[] as _)
        };

        let response = get_protocol::VmgsReadResponse::new(status);
        self.channel
            .try_send_vectored(&[IoSlice::new(response.as_bytes()), IoSlice::new(payload)])
            .map_err(Error::Vmbus)?;
        Ok(())
    }

    async fn handle_vmgs_write(
        &mut self,
        state: &mut GuestEmulationDevice,
        message_buf: &[u8],
    ) -> Result<(), Error> {
        let (message, rest) = get_protocol::VmgsWriteRequest::read_from_prefix(message_buf)
            .map_err(|_| Error::MessageTooSmall)?; // TODO: zerocopy: map_err (https://github.com/microsoft/openvmm/issues/759)

        let status = if let Some(vmgs) = &mut state.vmgs {
            let len = message.sector_count as u64 * vmgs.disk.sector_size() as u64;
            if len > MAX_PAYLOAD_SIZE as u64 {
                return Err(Error::InvalidFieldValue);
            }

            vmgs.mem
                .write_at(0, rest.get(..len as usize).ok_or(Error::MessageTooSmall)?)
                .unwrap();

            // FUTURE: this IO will block VM state changes. Since this IO may
            // take a long time, consider storing the future and awaiting in a
            // cancellable context.
            match vmgs
                .disk
                .write_vectored(
                    &OwnedRequestBuffers::linear(0, len as usize, false).buffer(&vmgs.mem),
                    message.sector_offset,
                    false,
                )
                .await
            {
                Ok(()) => VmgsIoStatus::SUCCESS,
                Err(err) => {
                    tracelimit::error_ratelimited!(
                        error = &err as &dyn std::error::Error,
                        "vmgs write error"
                    );
                    VmgsIoStatus::DEVICE_ERROR
                }
            }
        } else {
            VmgsIoStatus::DEVICE_ERROR
        };

        let response = get_protocol::VmgsWriteResponse::new(status);
        self.channel
            .try_send(response.as_bytes())
            .map_err(Error::Vmbus)?;
        Ok(())
    }

    async fn handle_vmgs_flush(&mut self, state: &mut GuestEmulationDevice) -> Result<(), Error> {
        let status = if let Some(vmgs) = &mut state.vmgs {
            // FUTURE: this IO will block VM state changes. Since this IO may
            // take a long time, consider storing the future and awaiting in a
            // cancellable context.
            match vmgs.disk.sync_cache().await {
                Ok(()) => VmgsIoStatus::SUCCESS,
                Err(err) => {
                    tracelimit::error_ratelimited!(
                        error = &err as &dyn std::error::Error,
                        "vmgs flush error"
                    );
                    VmgsIoStatus::DEVICE_ERROR
                }
            }
        } else {
            VmgsIoStatus::DEVICE_ERROR
        };

        let response = get_protocol::VmgsFlushResponse::new(status);
        self.channel
            .try_send(response.as_bytes())
            .map_err(Error::Vmbus)?;
        Ok(())
    }

    fn handle_guest_state_protection(&mut self, message_buf: &[u8]) -> Result<(), Error> {
        let _message = get_protocol::GuestStateProtectionRequest::read_from_prefix(
            &message_buf.as_bytes()[..size_of::<get_protocol::GuestStateProtectionRequest>()],
        )
        .map_err(|_| Error::MessageTooSmall)?
        .0; // TODO: zerocopy: err (https://github.com/microsoft/openvmm/issues/759)

        let mut response = get_protocol::GuestStateProtectionResponse::new_zeroed();
        response.message_header = HeaderGeneric::new(HostRequests::GUEST_STATE_PROTECTION);

        self.channel
            .try_send(response.as_bytes())
            .map_err(Error::Vmbus)?;
        Ok(())
    }

    fn handle_guest_state_protection_by_id(&mut self) -> Result<(), Error> {
        let response = get_protocol::GuestStateProtectionByIdResponse {
            message_header: HeaderGeneric::new(HostRequests::GUEST_STATE_PROTECTION_BY_ID),
            seed: GspCleartextContent::new_zeroed(),
            extended_status_flags: GspExtendedStatusFlags::new().with_no_registry_file(true),
        };
        self.channel
            .try_send(response.as_bytes())
            .map_err(Error::Vmbus)?;
        Ok(())
    }

    /// Stub implementation that simulates the behavior of GED and the host agent.
    /// Used only for test scenarios such as VMM tests.
    fn handle_igvm_attest(
        &mut self,
        message_buf: &[u8],
        state: &mut GuestEmulationDevice,
    ) -> Result<(), Error> {
        tracing::info!(state = ?state.igvm_attest_state, test_config = ?state.igvm_attest_test_config, "Handle IGVM Attest request");

        let request = IgvmAttestRequest::read_from_prefix(message_buf)
            .map_err(|_| Error::MessageTooSmall)?
            .0; // TODO: zerocopy: map_err (https://github.com/microsoft/openvmm/issues/759)

        // Request sanitization (match GED behavior)
        if request.agent_data_length as usize > request.agent_data.len()
            || request.report_length as usize > request.report.len()
            || request.number_gpa as usize > get_protocol::IGVM_ATTEST_MSG_MAX_SHARED_GPA
        {
            Err(Error::InvalidIgvmAttestRequest)?
        }

        let request_payload = IgvmAttestRequestHeader::read_from_prefix(&request.report)
            .map_err(|_| Error::MessageTooSmall)?
            .0; // TODO: zerocopy: map_err (https://github.com/microsoft/openvmm/issues/759)

        // Determine the first state before handling the request
        if matches!(state.igvm_attest_state, IgvmAttestState::Init) {
            state.update_igvm_attest_state()?;
            tracing::info!(state = ?state.igvm_attest_state, test_config = ?state.igvm_attest_test_config, "Update init state");
        }

        let response = match request_payload.request_type {
<<<<<<< HEAD
            IgvmAttestRequestType::AK_CERT_REQUEST => {
                let data = vec![0xab; 2500];
                let header = IgvmAttestAkCertResponseHeader {
                    data_size: (data.len() + size_of::<IgvmAttestAkCertResponseHeader>()) as u32,
                    version: AK_CERT_RESPONSE_HEADER_VERSION,
                    error_info: IgvmErrorInfo::default(),
                };
                let payload = [header.as_bytes(), &data].concat();
=======
            IgvmAttestRequestType::AK_CERT_REQUEST => match state.igvm_attest_state {
                IgvmAttestState::SendEmptyAkCert => {
                    tracing::info!("Send an empty response for AK_CERT_REQEUST");
                    get_protocol::IgvmAttestResponse {
                        message_header: HeaderGeneric::new(HostRequests::IGVM_ATTEST),
                        length: 0,
                    }
                }
                IgvmAttestState::SendInvalidAkCert => {
                    tracing::info!("Return an invalid response for AK_CERT_REQUEST");
                    get_protocol::IgvmAttestResponse {
                        message_header: HeaderGeneric::new(HostRequests::IGVM_ATTEST),
                        length: get_protocol::IGVM_ATTEST_VMWP_GENERIC_ERROR_CODE as u32,
                    }
                }
                IgvmAttestState::SendValidAkCert => {
                    let data = vec![0xab; 2500];
                    let header = IgvmAttestAkCertResponseHeader {
                        data_size: (data.len() + size_of::<IgvmAttestAkCertResponseHeader>())
                            as u32,
                        version: AK_CERT_RESPONSE_HEADER_VERSION,
                    };
                    let payload = [header.as_bytes(), &data].concat();

                    self.gm
                        .write_at(request.shared_gpa[0], &payload)
                        .map_err(Error::SharedMemoryWriteFailed)?;
>>>>>>> 1eed9e29

                    tracing::info!("Send a response for AK_CERT_REQEUST");

                    get_protocol::IgvmAttestResponse {
                        message_header: HeaderGeneric::new(HostRequests::IGVM_ATTEST),
                        length: payload.len() as u32,
                    }
                }
                IgvmAttestState::Done => {
                    tracing::info!("Bypass AK_CERT_REQEUST");

                    return Ok(());
                }
                _ => {
                    return Err(Error::InvalidIgvmAttestState {
                        state: state.igvm_attest_state,
                        test_config: state.igvm_attest_test_config,
                    });
                }
            },
            ty => return Err(Error::UnsupportedIgvmAttestRequestType(ty.0)),
        };

        // Update state
        state.update_igvm_attest_state()?;

        tracing::info!(state = ?state.igvm_attest_state, test_config = ?state.igvm_attest_test_config, "Update init state");

        self.channel
            .try_send(response.as_bytes())
            .map_err(Error::Vmbus)?;

        Ok(())
    }

    fn handle_save_guest_vtl2_state(
        &mut self,
        message_buf: &[u8],
        state: &mut GuestEmulationDevice,
    ) -> Result<(), Error> {
        // Add chunked message to the accumulated state and check header
        // to see if we should expect more; if so then wait for more,
        // if not then signal the completion and return.
        // TODO: more state consistency checks.

        let save = self.save.as_mut().ok_or(Error::InvalidSequence)?;
        let (request_header, remaining) =
            get_protocol::SaveGuestVtl2StateRequest::read_from_prefix(message_buf)
                .map_err(|_| Error::MessageTooSmall)?; // TODO: zerocopy: map_err (https://github.com/microsoft/openvmm/issues/759)
        let r = match request_header.save_status {
            get_protocol::GuestVtl2SaveRestoreStatus::MORE_DATA => {
                save.buffer.extend_from_slice(remaining);
                None
            }
            get_protocol::GuestVtl2SaveRestoreStatus::SUCCESS => {
                save.buffer.extend_from_slice(remaining);

                tracing::debug!("Received all guest VTL2 save state");

                // Send response and then notify completion.
                let response = get_protocol::SaveGuestVtl2StateResponse::new(
                    get_protocol::GuestVtl2SaveRestoreStatus::SUCCESS,
                );
                self.channel
                    .try_send(response.as_bytes())
                    .map_err(Error::Vmbus)?;

                tracing::debug!("Notifying completion channel that save guest VTL2 op is complete");

                Some(Ok(()))
            }
            get_protocol::GuestVtl2SaveRestoreStatus::FAILURE => {
                Some(Err(SaveRestoreError::GuestError))
            }
            _ => {
                return Err(Error::InvalidFieldValue);
            }
        };
        if let Some(r) = r {
            let save = self.save.take().unwrap();
            if r.is_ok() {
                state.save_restore_buf = Some(save.buffer);
            }
            save.rpc.complete(r);
        }
        Ok(())
    }

    fn handle_restore_guest_vtl2_state(&mut self) {
        self.state = GedState::SendingRestore { written: 0 };
    }

    async fn handle_map_framebuffer(
        &mut self,
        state: &mut GuestEmulationDevice,
        message_buf: &[u8],
    ) -> Result<(), Error> {
        let response = get_protocol::MapFramebufferResponse::new(
            if let Some(framebuffer_control) = state.framebuffer_control.as_mut() {
                let message = get_protocol::MapFramebufferRequest::read_from_prefix(message_buf)
                    .map_err(|_| Error::MessageTooSmall)?
                    .0; // TODO: zerocopy: map_err (https://github.com/microsoft/openvmm/issues/759)
                let gpa = message.gpa;
                tracing::debug!("Received map framebuffer request from guest {:#x}", gpa);
                framebuffer_control.map(gpa).await;
                get_protocol::MapFramebufferStatus::SUCCESS
            } else {
                tracing::warn!(
                    "Guest requested framebuffer mapping but no framebuffer control was provided to the GET"
                );
                get_protocol::MapFramebufferStatus::FAILURE
            },
        );
        self.channel
            .try_send(response.as_bytes())
            .map_err(Error::Vmbus)?;
        Ok(())
    }

    async fn handle_unmap_framebuffer(
        &mut self,
        state: &mut GuestEmulationDevice,
    ) -> Result<(), Error> {
        let response = get_protocol::UnmapFramebufferResponse::new(
            if let Some(framebuffer_control) = state.framebuffer_control.as_mut() {
                tracing::debug!("Received unmap framebuffer request from guest");
                framebuffer_control.unmap().await;
                get_protocol::UnmapFramebufferStatus::SUCCESS
            } else {
                tracing::warn!(
                    "Guest requested framebuffer mapping but no framebuffer control was provided to the GET"
                );
                get_protocol::UnmapFramebufferStatus::FAILURE
            },
        );
        self.channel
            .try_send(response.as_bytes())
            .map_err(Error::Vmbus)?;
        Ok(())
    }

    fn handle_create_ram_gpa_range(&mut self, message_buf: &[u8]) -> Result<(), Error> {
        let request = get_protocol::CreateRamGpaRangeRequest::read_from_prefix(message_buf)
            .map_err(|_| Error::MessageTooSmall)?
            .0; // TODO: zerocopy: map_err (https://github.com/microsoft/openvmm/issues/759)

        tracing::info!(?request, "create ram gpa range request");

        let response = get_protocol::CreateRamGpaRangeResponse::new(
            get_protocol::CreateRamGpaRangeStatus::FAILED,
        );
        self.channel
            .try_send(response.as_bytes())
            .map_err(Error::Vmbus)?;
        Ok(())
    }

    fn handle_reset_ram_gpa_range(&mut self, message_buf: &[u8]) -> Result<(), Error> {
        let _request = get_protocol::ResetRamGpaRangeRequest::read_from_prefix(message_buf)
            .map_err(|_| Error::MessageTooSmall)?
            .0; // TODO: zerocopy: map_err (https://github.com/microsoft/openvmm/issues/759)
        let response = get_protocol::ResetRamGpaRangeResponse::new();
        self.channel
            .try_send(response.as_bytes())
            .map_err(Error::Vmbus)?;
        Ok(())
    }

    fn handle_host_notification(
        &mut self,
        header: get_protocol::HeaderHostNotification,
        message_buf: &[u8],
        state: &mut GuestEmulationDevice,
    ) -> Result<(), Error> {
        match header.message_id() {
            HostNotifications::POWER_OFF => {
                self.handle_power_off(state);
            }
            HostNotifications::RESET => {
                self.handle_reset(state);
            }
            HostNotifications::EVENT_LOG => {
                self.handle_event_log(state, message_buf)?;
            }
            HostNotifications::RESTORE_GUEST_VTL2_STATE_COMPLETED => {
                self.handle_restore_guest_vtl2_state_completed(message_buf)?;
            }
            HostNotifications::START_VTL0_COMPLETED => {
                self.handle_start_vtl0_completed(state, message_buf)?;
            }
            HostNotifications::VTL_CRASH => {
                self.handle_vtl_crash(message_buf)?;
            }
            HostNotifications::TRIPLE_FAULT => {
                self.handle_triple_fault(state, message_buf)?;
            }
            HostNotifications::MODIFY_VTL2_SETTINGS_COMPLETED => {
                self.handle_modify_vtl2_settings_completed(message_buf)?;
            }
            _ => {
                return Err(Error::InvalidFieldValue);
            }
        }
        Ok(())
    }

    fn handle_power_off(&mut self, state: &mut GuestEmulationDevice) {
        state.power_client.power_request(PowerRequest::PowerOff);
    }

    fn handle_reset(&mut self, state: &mut GuestEmulationDevice) {
        state.power_client.power_request(PowerRequest::Reset);
    }

    fn handle_event_log(
        &mut self,
        state: &mut GuestEmulationDevice,
        message_buf: &[u8],
    ) -> Result<(), Error> {
        let msg = get_protocol::EventLogNotification::read_from_prefix(message_buf)
            .map_err(|_| Error::MessageTooSmall)?
            .0; // TODO: zerocopy: map_err (https://github.com/microsoft/openvmm/issues/759)
        tracing::trace!("[Event Log] {:?}", msg);
        let event = match msg.event_log_id {
            get_protocol::EventLogId::BOOT_SUCCESS => GuestEvent::BootSuccess,
            get_protocol::EventLogId::BOOT_SUCCESS_SECURE_BOOT_FAILED => {
                GuestEvent::BootSuccessSecureBootFailed
            }
            get_protocol::EventLogId::BOOT_FAILURE => GuestEvent::BootFailure,
            get_protocol::EventLogId::BOOT_FAILURE_SECURE_BOOT_FAILED => {
                GuestEvent::BootFailureSecureBootFailed
            }
            get_protocol::EventLogId::NO_BOOT_DEVICE => GuestEvent::NoBootDevice,
            get_protocol::EventLogId::ATTESTATION_FAILED => GuestEvent::AttestationFailed,
            get_protocol::EventLogId::VMGS_FILE_CLEAR => GuestEvent::VmgsFileClear,
            get_protocol::EventLogId::VMGS_INIT_FAILED => GuestEvent::VmgsInitFailed,
            get_protocol::EventLogId::VMGS_INVALID_FORMAT => GuestEvent::VmgsInvalidFormat,
            get_protocol::EventLogId::VMGS_CORRUPT_FORMAT => GuestEvent::VmgsCorruptFormat,
            get_protocol::EventLogId::KEY_NOT_RELEASED => GuestEvent::KeyNotReleased,
            get_protocol::EventLogId::DEK_DECRYPTION_FAILED => GuestEvent::DekDecryptionFailed,
            get_protocol::EventLogId::BOOT_ATTEMPT => GuestEvent::BootAttempt,
            get_protocol::EventLogId::WATCHDOG_TIMEOUT_RESET => GuestEvent::WatchdogTimeoutReset,
            _ => {
                // TODO: logged but ignored for now.
                tracing::error!(event_log_id = msg.event_log_id.0, "unknown event log id");
                return Ok(());
            }
        };
        tracing::info!(?event, "GET event");
        match event {
            GuestEvent::BootAttempt => state.send_event(FirmwareEvent::BootAttempt),
            GuestEvent::BootSuccess | GuestEvent::BootSuccessSecureBootFailed => {
                state.send_event(FirmwareEvent::BootSuccess);
            }
            GuestEvent::BootFailure | GuestEvent::BootFailureSecureBootFailed => {
                state.send_event(FirmwareEvent::BootFailed);
            }
            GuestEvent::NoBootDevice => state.send_event(FirmwareEvent::NoBootDevice),
            // Other events have no analogous common firmware event yet, don't forward them.
            _ => {}
        }
        Ok(())
    }

    fn handle_restore_guest_vtl2_state_completed(
        &mut self,
        message_buf: &[u8],
    ) -> Result<(), Error> {
        let message =
            get_protocol::RestoreGuestVtl2StateHostNotification::read_from_prefix(message_buf)
                .map_err(|_| Error::MessageTooSmall)?
                .0; // TODO: zerocopy: map_err (https://github.com/microsoft/openvmm/issues/759)
        let success = match message.status {
            get_protocol::GuestVtl2SaveRestoreStatus::SUCCESS => true,
            get_protocol::GuestVtl2SaveRestoreStatus::FAILURE => false,
            _ => return Err(Error::InvalidFieldValue),
        };
        tracing::info!(success, "restore vtl2 complete");
        Ok(())
    }

    fn handle_start_vtl0_completed(
        &mut self,
        state: &mut GuestEmulationDevice,
        message_buf: &[u8],
    ) -> Result<(), Error> {
        let (message, remaining) =
            get_protocol::StartVtl0CompleteNotification::read_from_prefix(message_buf)
                .map_err(|_| Error::MessageTooSmall)?; // TODO: zerocopy: map_err (https://github.com/microsoft/openvmm/issues/759)
        let expected_len = message.result_document_size as usize;
        if remaining.len() != expected_len {
            return Err(Error::InvalidFieldValue);
        }
        let result = match message.status {
            StartVtl0Status::SUCCESS => {
                tracing::info!("guest reported vtl0 started successfully");
                Ok(())
            }
            StartVtl0Status::FAILURE => {
                let err = Vtl0StartError(String::from_utf8_lossy(remaining).into_owned());
                tracing::error!(
                    error = &err as &dyn std::error::Error,
                    "guest reported vtl0 failed to start"
                );
                state.power_client.power_request(PowerRequest::PowerOff);
                Err(err)
            }
            _ => return Err(Error::InvalidFieldValue),
        };
        for response in state.waiting_for_vtl0_start.drain(..) {
            response.complete(result.clone());
        }
        self.vtl0_start_report = Some(result);
        Ok(())
    }

    fn handle_vtl_crash(&mut self, message_buf: &[u8]) -> Result<(), Error> {
        let msg = get_protocol::VtlCrashNotification::read_from_prefix(message_buf)
            .map_err(|_| Error::MessageTooSmall)?
            .0; // TODO: zerocopy: map_err (https://github.com/microsoft/openvmm/issues/759)
        tracing::info!("Guest has reported a system crash {msg:x?}");
        Ok(())
    }

    fn handle_triple_fault(
        &mut self,
        state: &mut GuestEmulationDevice,
        message_buf: &[u8],
    ) -> Result<(), Error> {
        let (msg, remaining) = get_protocol::TripleFaultNotification::read_from_prefix(message_buf)
            .map_err(|_| Error::MessageTooSmall)?; // TODO: zerocopy: map_err (https://github.com/microsoft/openvmm/issues/759)
        let expected_len = msg.register_count as usize * size_of::<RegisterState>();
        if remaining.len() != expected_len {
            return Err(Error::InvalidFieldValue);
        }
        let registers = <[RegisterState]>::ref_from_bytes(remaining).unwrap();
        tracing::info!("Guest has reported a triple fault {msg:x?} {registers:?}");
        // TODO report and translate registers
        state
            .power_client
            .power_request(PowerRequest::TripleFault { vp: msg.vp_index });
        Ok(())
    }

    fn handle_modify_vtl2_settings_completed(&mut self, message_buf: &[u8]) -> Result<(), Error> {
        let (msg, remaining) =
            get_protocol::ModifyVtl2SettingsCompleteNotification::read_from_prefix(message_buf)
                .map_err(|_| Error::MessageTooSmall)?; // TODO: zerocopy: map_err (https://github.com/microsoft/openvmm/issues/759)

        let modify = self.modify.take().ok_or(Error::InvalidSequence)?;
        let r = match msg.modify_status {
            get_protocol::ModifyVtl2SettingsStatus::SUCCESS => Ok(()),
            get_protocol::ModifyVtl2SettingsStatus::FAILURE => {
                let errors = std::str::from_utf8(
                    remaining
                        .get(..msg.result_document_size as usize)
                        .ok_or(Error::MessageTooSmall)?,
                )
                .map_err(|_| Error::InvalidFieldValue)?;

                Err(ModifyVtl2SettingsError::Guest(errors.to_owned()))
            }
            _ => return Err(Error::InvalidFieldValue),
        };
        modify.complete(r);
        Ok(())
    }

    fn handle_device_platform_settings_v2(
        &mut self,
        state: &mut GuestEmulationDevice,
    ) -> Result<(), Error> {
        let vpci_boot_enabled;
        let enable_firmware_debugging;
        let disable_frontpage;
        let firmware_mode_is_pcat;
        let pcat_boot_device_order;
        let uefi_console_mode;
        let default_boot_always_attempt;
        match state.config.firmware {
            GuestFirmwareConfig::Uefi {
                enable_vpci_boot,
                firmware_debug,
                disable_frontpage: v_disable_frontpage,
                console_mode,
                default_boot_always_attempt: v_default_boot_always_attempt,
            } => {
                vpci_boot_enabled = enable_vpci_boot;
                enable_firmware_debugging = firmware_debug;
                disable_frontpage = v_disable_frontpage;
                firmware_mode_is_pcat = false;
                pcat_boot_device_order = None;
                uefi_console_mode = Some(console_mode);
                default_boot_always_attempt = v_default_boot_always_attempt;
            }
            GuestFirmwareConfig::Pcat { boot_order } => {
                vpci_boot_enabled = false;
                enable_firmware_debugging = false;
                disable_frontpage = false;
                firmware_mode_is_pcat = true;
                pcat_boot_device_order = Some(boot_order);
                uefi_console_mode = None;
                default_boot_always_attempt = false;
            }
        }

        let json = get_protocol::dps_json::DevicePlatformSettingsV2Json {
            v1: get_protocol::dps_json::HclDevicePlatformSettings {
                com1: get_protocol::dps_json::HclUartSettings {
                    enable_port: state.config.com1,
                    debugger_mode: false,
                    enable_vmbus_redirector: state.config.com1,
                },
                com2: get_protocol::dps_json::HclUartSettings {
                    enable_port: state.config.com2,
                    debugger_mode: false,
                    enable_vmbus_redirector: state.config.com2,
                },
                enable_firmware_debugging,
                enable_tpm: state.config.enable_tpm,
                secure_boot_enabled: state.config.secure_boot_enabled,
                secure_boot_template_id: match state.config.secure_boot_template {
                    SecureBootTemplateType::SECURE_BOOT_DISABLED => HclSecureBootTemplateId::None,
                    SecureBootTemplateType::MICROSOFT_WINDOWS => {
                        HclSecureBootTemplateId::MicrosoftWindows
                    }
                    SecureBootTemplateType::MICROSOFT_UEFI_CERTIFICATE_AUTHORITY => {
                        HclSecureBootTemplateId::MicrosoftUEFICertificateAuthority
                    }
                    _ => panic!("Invalid secure boot template"),
                },
                enable_battery: state.config.enable_battery,
                console_mode: uefi_console_mode.unwrap_or(UefiConsoleMode::DEFAULT).0,
                ..Default::default()
            },
            v2: get_protocol::dps_json::HclDevicePlatformSettingsV2 {
                r#static: get_protocol::dps_json::HclDevicePlatformSettingsV2Static {
                    disable_frontpage,
                    vmbus_redirection_enabled: state.config.vmbus_redirection,
                    vtl2_settings: state.config.vtl2_settings.clone(),
                    firmware_mode_is_pcat,
                    no_persistent_secrets: state.config.no_persistent_secrets,
                    legacy_memory_map: false,
                    pause_after_boot_failure: false,
                    pxe_ip_v6: false,
                    measure_additional_pcrs: true,
                    disable_sha384_pcr: false,
                    media_present_enabled_by_default: false,
                    memory_protection_mode: 0,
                    default_boot_always_attempt,
                    vpci_boot_enabled,
                    vpci_instance_filter: None,
                    num_lock_enabled: false,
                    pcat_boot_device_order,
                    smbios: Default::default(),
                    watchdog_enabled: false,
                    always_relay_host_mmio: false,
                    imc_enabled: false,
                    cxl_memory_enabled: false,
                    guest_state_lifetime: state.config.guest_state_lifetime,
                },
                dynamic: get_protocol::dps_json::HclDevicePlatformSettingsV2Dynamic {
                    is_servicing_scenario: state.save_restore_buf.is_some(),
                    ..Default::default()
                },
            },
        };

        let json_data = serde_json::to_vec(&json).map_err(Error::SerializeDpsV2)?;

        // TODO: we'll need this when we actively support VMs with lots of disks
        // and/or NICs. This is because the primary thing that makes the DPSv2
        // payload grow in size is the embedded Vtl2Settings payload (which is
        // dependant on the number of attached disks/NICs)
        if json_data.len() > MAX_PAYLOAD_SIZE {
            return Err(Error::LargeDpsV2Unimplemented);
        }

        // Protocol wart: the request is marked as
        // `HostRequests::DEVICE_PLATFORM_SETTINGS_V2`, but the response must be
        // `HostRequests::DEVICE_PLATFORM_SETTINGS_V2_REV1`
        let response = get_protocol::DevicePlatformSettingsResponseV2Rev1 {
            message_header: HeaderGeneric::new(HostRequests::DEVICE_PLATFORM_SETTINGS_V2_REV1),
            size: json_data.len() as u32,
            payload_state: get_protocol::LargePayloadState::END,
        };

        self.channel
            .try_send_vectored(&[IoSlice::new(response.as_bytes()), IoSlice::new(&json_data)])
            .map_err(Error::Vmbus)?;
        Ok(())
    }

    fn send_hardcoded_battery_update(&mut self) -> Result<(), Error> {
        let mut flags = BatteryStatusFlags::new();
        flags.set_ac_online(true);
        flags.set_battery_present(true);
        flags.set_charging(true);
        flags.set_discharging(false);
        flags.set_reserved(0);

        let response = BatteryStatusNotification::new(flags, 1000, 950, 1);
        self.channel
            .try_send(response.as_bytes())
            .map_err(Error::Vmbus)?;
        Ok(())
    }
}<|MERGE_RESOLUTION|>--- conflicted
+++ resolved
@@ -60,11 +60,7 @@
 use openhcl_attestation_protocol::igvm_attest::get::IgvmAttestAkCertResponseHeader;
 use openhcl_attestation_protocol::igvm_attest::get::IgvmAttestRequestHeader;
 use openhcl_attestation_protocol::igvm_attest::get::IgvmAttestRequestType;
-<<<<<<< HEAD
 use openhcl_attestation_protocol::igvm_attest::get::IgvmErrorInfo;
-use openhcl_attestation_protocol::igvm_attest::get::AK_CERT_RESPONSE_HEADER_VERSION;
-=======
->>>>>>> 1eed9e29
 use power_resources::PowerRequest;
 use power_resources::PowerRequestClient;
 use scsi_buffers::OwnedRequestBuffers;
@@ -943,16 +939,6 @@
         }
 
         let response = match request_payload.request_type {
-<<<<<<< HEAD
-            IgvmAttestRequestType::AK_CERT_REQUEST => {
-                let data = vec![0xab; 2500];
-                let header = IgvmAttestAkCertResponseHeader {
-                    data_size: (data.len() + size_of::<IgvmAttestAkCertResponseHeader>()) as u32,
-                    version: AK_CERT_RESPONSE_HEADER_VERSION,
-                    error_info: IgvmErrorInfo::default(),
-                };
-                let payload = [header.as_bytes(), &data].concat();
-=======
             IgvmAttestRequestType::AK_CERT_REQUEST => match state.igvm_attest_state {
                 IgvmAttestState::SendEmptyAkCert => {
                     tracing::info!("Send an empty response for AK_CERT_REQEUST");
@@ -974,13 +960,13 @@
                         data_size: (data.len() + size_of::<IgvmAttestAkCertResponseHeader>())
                             as u32,
                         version: AK_CERT_RESPONSE_HEADER_VERSION,
+                        error_info: IgvmErrorInfo::default(),
                     };
                     let payload = [header.as_bytes(), &data].concat();
 
                     self.gm
                         .write_at(request.shared_gpa[0], &payload)
                         .map_err(Error::SharedMemoryWriteFailed)?;
->>>>>>> 1eed9e29
 
                     tracing::info!("Send a response for AK_CERT_REQEUST");
 
