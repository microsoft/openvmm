--- conflicted
+++ resolved
@@ -64,14 +64,6 @@
 use jiff::tz::TimeZone;
 use mesh::error::RemoteError;
 use mesh::rpc::Rpc;
-<<<<<<< HEAD
-use openhcl_attestation_protocol::igvm_attest::get::IGVM_ATTEST_RESPONSE_CURRENT_VERSION;
-use openhcl_attestation_protocol::igvm_attest::get::IgvmAttestAkCertResponseHeader;
-use openhcl_attestation_protocol::igvm_attest::get::IgvmAttestRequestHeader;
-use openhcl_attestation_protocol::igvm_attest::get::IgvmAttestRequestType;
-use openhcl_attestation_protocol::igvm_attest::get::IgvmErrorInfo;
-=======
->>>>>>> 380a5798
 use power_resources::PowerRequest;
 use power_resources::PowerRequestClient;
 use scsi_buffers::OwnedRequestBuffers;
@@ -887,68 +879,6 @@
             Err(Error::InvalidIgvmAttestRequest)?
         }
 
-<<<<<<< HEAD
-        let request_payload = IgvmAttestRequestHeader::read_from_prefix(&request.report)
-            .map_err(|_| Error::MessageTooSmall)?
-            .0; // TODO: zerocopy: map_err (https://github.com/microsoft/openvmm/issues/759)
-
-        // Determine the first state before handling the request
-        if matches!(state.igvm_attest_state, IgvmAttestState::Init) {
-            state.update_igvm_attest_state()?;
-            tracing::info!(state = ?state.igvm_attest_state, test_config = ?state.igvm_attest_test_config, "Update init state");
-        }
-
-        let response = match request_payload.request_type {
-            IgvmAttestRequestType::AK_CERT_REQUEST => match state.igvm_attest_state {
-                IgvmAttestState::SendEmptyAkCert => {
-                    tracing::info!("Send an empty response for AK_CERT_REQEUST");
-                    get_protocol::IgvmAttestResponse {
-                        message_header: HeaderGeneric::new(HostRequests::IGVM_ATTEST),
-                        length: 0,
-                    }
-                }
-                IgvmAttestState::SendInvalidAkCert => {
-                    tracing::info!("Return an invalid response for AK_CERT_REQUEST");
-                    get_protocol::IgvmAttestResponse {
-                        message_header: HeaderGeneric::new(HostRequests::IGVM_ATTEST),
-                        length: get_protocol::IGVM_ATTEST_VMWP_GENERIC_ERROR_CODE as u32,
-                    }
-                }
-                IgvmAttestState::SendValidAkCert => {
-                    let data = vec![0xab; 2500];
-                    let header = IgvmAttestAkCertResponseHeader {
-                        data_size: (data.len() + size_of::<IgvmAttestAkCertResponseHeader>())
-                            as u32,
-                        version: IGVM_ATTEST_RESPONSE_CURRENT_VERSION,
-                        error_info: IgvmErrorInfo::default(),
-                    };
-                    let payload = [header.as_bytes(), &data].concat();
-
-                    self.gm
-                        .write_at(request.shared_gpa[0], &payload)
-                        .map_err(Error::SharedMemoryWriteFailed)?;
-
-                    tracing::info!("Send a response for AK_CERT_REQEUST");
-
-                    get_protocol::IgvmAttestResponse {
-                        message_header: HeaderGeneric::new(HostRequests::IGVM_ATTEST),
-                        length: payload.len() as u32,
-                    }
-                }
-                IgvmAttestState::Done => {
-                    tracing::info!("Bypass AK_CERT_REQEUST");
-
-                    return Ok(());
-                }
-                _ => {
-                    return Err(Error::InvalidIgvmAttestState {
-                        state: state.igvm_attest_state,
-                        test_config: state.igvm_attest_test_config,
-                    });
-                }
-            },
-            ty => return Err(Error::UnsupportedIgvmAttestRequestType(ty.0)),
-=======
         let (response_payload, length) = {
             #[cfg(feature = "test_igvm_agent")]
             {
@@ -965,7 +895,6 @@
                 tracing::warn!("Test IGVM agent feature not enabled, returning empty response");
                 (&[][..], 0)
             }
->>>>>>> 380a5798
         };
 
         // Write the response payload to the guest's shared memory
