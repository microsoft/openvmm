--- conflicted
+++ resolved
@@ -275,12 +275,7 @@
                 HypercallParameters {
                     control,
                     input: &input.as_bytes()[..input_len],
-<<<<<<< HEAD
                     output: &mut output.as_mut_bytes()[..output_len],
-                    elements_processed: elements_processed.as_mut(),
-=======
-                    output: &mut output.as_bytes_mut()[..output_len],
->>>>>>> 88225af4
                 },
             );
 
@@ -579,13 +574,8 @@
     Out: IntoBytes + FromBytes + Immutable + KnownLayout,
 {
     /// Parses the hypercall parameters to input and output types.
-<<<<<<< HEAD
-    pub fn parse(params: HypercallParameters<'_>) -> (&Hdr, &[In], &mut [Out], &mut usize) {
-        let (header, rest) = Ref::<_, Hdr>::from_prefix(params.input).unwrap();
-=======
     pub fn parse(params: HypercallParameters<'_>) -> (&Hdr, &[In], &mut [Out]) {
-        let (header, rest) = Ref::<_, Hdr>::new_from_prefix(params.input).unwrap();
->>>>>>> 88225af4
+        let (header, rest) = Ref::<_, Hdr>::from_prefix(params.input).unwrap().unwrap();
         let input = if size_of::<In>() == 0 {
             &[]
         } else {
@@ -606,15 +596,7 @@
             .0[params.control.rep_start()..]
         };
 
-<<<<<<< HEAD
-        (
-            Ref::into_ref(header),
-            input,
-            output,
-            params.elements_processed.unwrap(),
-        )
-=======
-        (header.into_ref(), input, output)
+        (Ref::into_ref(header), input, output)
     }
 
     pub fn run(
@@ -633,7 +615,6 @@
                 HypercallOutput::from(e).with_elements_processed(control.rep_start() + reps)
             }
         }
->>>>>>> 88225af4
     }
 }
 
@@ -658,13 +639,8 @@
     Out: IntoBytes + FromBytes + Immutable + KnownLayout,
 {
     /// Parses the hypercall parameters to input and output types.
-<<<<<<< HEAD
-    pub fn parse(params: HypercallParameters<'_>) -> (&Hdr, &[u64], &[In], &mut [Out], &mut usize) {
+    pub fn parse(params: HypercallParameters<'_>) -> (&Hdr, &[u64], &[In], &mut [Out]) {
         let (header, rest) = Ref::<_, Hdr>::from_prefix(params.input).unwrap();
-=======
-    pub fn parse(params: HypercallParameters<'_>) -> (&Hdr, &[u64], &[In], &mut [Out]) {
-        let (header, rest) = Ref::<_, Hdr>::new_from_prefix(params.input).unwrap();
->>>>>>> 88225af4
         let (var_header, rest) =
             <[u64]>::ref_from_prefix_with_elems(rest, params.control.variable_header_size())
                 .unwrap();
@@ -686,18 +662,9 @@
             .unwrap()
             .0[params.control.rep_start()..]
         };
-        (header.into_ref(), var_header, input, output)
-    }
-
-<<<<<<< HEAD
-        (
-            Ref::into_ref(header),
-            var_header,
-            input,
-            output,
-            params.elements_processed.unwrap(),
-        )
-=======
+        (Ref::into_ref(header), var_header, input, output)
+    }
+
     pub fn run(
         params: HypercallParameters<'_>,
         f: impl FnOnce(&Hdr, &[u64], &[In], &mut [Out]) -> HvRepResult,
@@ -714,7 +681,6 @@
                 HypercallOutput::from(e).with_elements_processed(control.rep_start() + reps)
             }
         }
->>>>>>> 88225af4
     }
 }
 
