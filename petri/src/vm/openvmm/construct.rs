// Copyright (c) Microsoft Corporation.
// Licensed under the MIT License.

//! Contains [`PetriVmConfigOpenVmm::new`], which builds a [`PetriVmConfigOpenVmm`] with all
//! default settings for a given [`Firmware`] and [`MachineArch`].

use super::BOOT_NVME_LUN;
use super::BOOT_NVME_NSID;
use super::PARAVISOR_BOOT_NVME_INSTANCE;
use super::PetriVmConfigOpenVmm;
use super::PetriVmResourcesOpenVmm;
use super::SCSI_INSTANCE;
use super::memdiff_disk;
use crate::BootDeviceType;
use crate::Firmware;
use crate::IsolationType;
use crate::MemoryConfig;
use crate::OpenHclConfig;
use crate::PcatGuest;
use crate::PetriLogSource;
use crate::PetriVmConfig;
use crate::PetriVmResources;
use crate::PetriVmgsResource;
use crate::ProcessorTopology;
use crate::SIZE_1_GB;
use crate::SecureBootTemplate;
use crate::UefiConfig;
use crate::UefiGuest;
use crate::linux_direct_serial_agent::LinuxDirectSerialAgent;
use crate::openvmm::BOOT_NVME_INSTANCE;
use crate::openvmm::memdiff_vmgs;
use crate::vm::append_cmdline;
use crate::vm::append_log_params_to_cmdline;
use crate::vtl2_settings::ControllerType;
use crate::vtl2_settings::Vtl2LunBuilder;
use crate::vtl2_settings::Vtl2StorageBackingDeviceBuilder;
use crate::vtl2_settings::Vtl2StorageControllerBuilder;
use anyhow::Context;
use framebuffer::FRAMEBUFFER_SIZE;
use framebuffer::Framebuffer;
use framebuffer::FramebufferAccess;
use fs_err::File;
use futures::StreamExt;
use get_resources::crash::GuestCrashDeviceHandle;
use get_resources::ged::FirmwareEvent;
use hvlite_defs::config::Config;
use hvlite_defs::config::DEFAULT_MMIO_GAPS_AARCH64;
use hvlite_defs::config::DEFAULT_MMIO_GAPS_AARCH64_WITH_VTL2;
use hvlite_defs::config::DEFAULT_MMIO_GAPS_X86;
use hvlite_defs::config::DEFAULT_MMIO_GAPS_X86_WITH_VTL2;
use hvlite_defs::config::DEFAULT_PCAT_BOOT_ORDER;
use hvlite_defs::config::DEFAULT_PCIE_ECAM_BASE;
use hvlite_defs::config::DeviceVtl;
use hvlite_defs::config::HypervisorConfig;
use hvlite_defs::config::LateMapVtl0MemoryPolicy;
use hvlite_defs::config::LoadMode;
use hvlite_defs::config::ProcessorTopologyConfig;
use hvlite_defs::config::SerialInformation;
use hvlite_defs::config::VmbusConfig;
use hvlite_defs::config::VpciDeviceConfig;
use hvlite_defs::config::Vtl2BaseAddressType;
use hvlite_defs::config::Vtl2Config;
use hvlite_helpers::disk::open_disk_type;
use hvlite_pcat_locator::RomFileLocation;
use hyperv_ic_resources::shutdown::ShutdownIcHandle;
use ide_resources::GuestMedia;
use ide_resources::IdeDeviceConfig;
use nvme_resources::NamespaceDefinition;
use nvme_resources::NvmeControllerHandle;
use pal_async::DefaultDriver;
use pal_async::socket::PolledSocket;
use pal_async::task::Spawn;
use pal_async::task::Task;
use petri_artifacts_common::tags::MachineArch;
use petri_artifacts_core::ResolvedArtifact;
use pipette_client::PIPETTE_VSOCK_PORT;
use scsidisk_resources::SimpleScsiDiskHandle;
use scsidisk_resources::SimpleScsiDvdHandle;
use serial_16550_resources::ComPort;
use serial_core::resources::DisconnectedSerialBackendHandle;
use serial_socket::net::OpenSocketSerialConfig;
use sparse_mmap::alloc_shared_memory;
use storvsp_resources::ScsiControllerHandle;
use storvsp_resources::ScsiDeviceAndPath;
use storvsp_resources::ScsiPath;
use tempfile::TempPath;
use uidevices_resources::SynthVideoHandle;
use unix_socket::UnixListener;
use unix_socket::UnixStream;
use video_core::SharedFramebufferHandle;
use vm_manifest_builder::VmManifestBuilder;
use vm_resource::IntoResource;
use vm_resource::Resource;
use vm_resource::kind::DiskHandleKind;
use vm_resource::kind::SerialBackendHandle;
use vm_resource::kind::VmbusDeviceHandleKind;
use vmbus_serial_resources::VmbusSerialDeviceHandle;
use vmbus_serial_resources::VmbusSerialPort;
use vmgs_resources::GuestStateEncryptionPolicy;
use vtl2_settings_proto::Vtl2Settings;

impl PetriVmConfigOpenVmm {
    /// Create a new VM configuration.
    pub fn new(
        openvmm_path: &ResolvedArtifact,
        petri_vm_config: PetriVmConfig,
        resources: &PetriVmResources,
    ) -> anyhow::Result<Self> {
        let PetriVmConfig {
            name: _,
            arch,
            firmware,
            memory,
            proc_topology,
            agent_image,
            openhcl_agent_image,
            vmgs,
            boot_device_type,
        } = petri_vm_config;

        let PetriVmResources { driver, log_source } = resources;

        let setup = PetriVmConfigSetupCore {
            arch,
            firmware: &firmware,
            driver,
            logger: log_source,
            vmgs: &vmgs,
            boot_device_type,
        };

        let mut chipset = VmManifestBuilder::new(
            match firmware {
                Firmware::LinuxDirect { .. } => {
                    vm_manifest_builder::BaseChipsetType::HyperVGen2LinuxDirect
                }
                Firmware::OpenhclLinuxDirect { .. } => {
                    vm_manifest_builder::BaseChipsetType::HclHost
                }
                Firmware::OpenhclUefi { .. } => vm_manifest_builder::BaseChipsetType::HclHost,
                Firmware::Pcat { .. } => vm_manifest_builder::BaseChipsetType::HypervGen1,
                Firmware::Uefi { .. } => vm_manifest_builder::BaseChipsetType::HypervGen2Uefi,
                Firmware::OpenhclPcat { .. } => todo!("OpenVMM OpenHCL PCAT"),
            },
            match arch {
                MachineArch::X86_64 => vm_manifest_builder::MachineArch::X86_64,
                MachineArch::Aarch64 => vm_manifest_builder::MachineArch::Aarch64,
            },
        );

        let load_mode = setup.load_firmware()?;

        let SerialData {
            mut emulated_serial_config,
            serial_tasks: log_stream_tasks,
            linux_direct_serial_agent,
        } = setup.configure_serial(log_source)?;

        let (video_dev, framebuffer, framebuffer_view) = match setup.config_video()? {
            Some((v, fb, fba)) => {
                chipset = chipset.with_framebuffer();
                (Some(v), Some(fb), Some(fba.view()?))
            }
            None => (None, None, None),
        };

        let mut devices = Vec::new();

        let (firmware_event_send, firmware_event_recv) = mesh::mpsc_channel();

        let make_vsock_listener = || -> anyhow::Result<(UnixListener, TempPath)> {
            Ok(tempfile::Builder::new()
                .make(|path| UnixListener::bind(path))?
                .into_parts())
        };

        let (with_vtl2, vtl2_vmbus, ged, ged_send, mut vtl2_settings, vtl2_vsock_path) =
            if firmware.is_openhcl() {
                let (ged, ged_send) = setup.config_openhcl_vmbus_devices(
                    &mut emulated_serial_config,
                    &mut devices,
                    &firmware_event_send,
                    framebuffer.is_some(),
                )?;
                let (vtl2_vsock_listener, vtl2_vsock_path) = make_vsock_listener()?;
                (
                    Some(Vtl2Config {
                        vtl0_alias_map: false, // TODO: enable when OpenVMM supports it for DMA
                        late_map_vtl0_memory: Some(LateMapVtl0MemoryPolicy::InjectException),
                    }),
                    Some(VmbusConfig {
                        vsock_listener: Some(vtl2_vsock_listener),
                        vsock_path: Some(vtl2_vsock_path.to_string_lossy().into_owned()),
                        vmbus_max_version: None,
                        vtl2_redirect: false,
                        #[cfg(windows)]
                        vmbusproxy_handle: None,
                    }),
                    Some(ged),
                    Some(ged_send),
                    // Basic sane default
                    Some(Vtl2Settings {
                        version: vtl2_settings_proto::vtl2_settings_base::Version::V1.into(),
                        dynamic: Some(Default::default()),
                        fixed: Some(Default::default()),
                        namespace_settings: Default::default(),
                    }),
                    Some(vtl2_vsock_path),
                )
            } else {
                (None, None, None, None, None, None)
            };

        setup.load_boot_disk(&mut devices, vtl2_settings.as_mut())?;

        // Configure the serial ports now that they have been updated by the
        // OpenHCL configuration.
        chipset = chipset.with_serial(emulated_serial_config);
        // Set so that we don't pull serial data until the guest is
        // ready. Otherwise, Linux will drop the input serial data
        // on the floor during boot.
        if matches!(firmware, Firmware::LinuxDirect { .. }) {
            chipset = chipset.with_serial_wait_for_rts();
        }

        // Partition the devices by type.
        let mut vmbus_devices = Vec::new();
        let mut ide_disks = Vec::new();
        let floppy_disks = Vec::new();
        let mut vpci_devices = Vec::new();
        for d in devices {
            match d {
                Device::Vmbus(vtl, resource) => vmbus_devices.push((vtl, resource)),
                Device::Vpci(c) => vpci_devices.push(c),
                Device::Ide(c) => ide_disks.push(c),
            }
        }

        // Extract video configuration
        let vga_firmware = match video_dev {
            Some(VideoDevice::Vga(firmware)) => Some(firmware),
            Some(VideoDevice::Synth(vtl, resource)) => {
                vmbus_devices.push((vtl, resource));
                None
            }
            None => None,
        };

        // Add the Hyper-V Shutdown IC
        let (shutdown_ic_send, shutdown_ic_recv) = mesh::channel();
        vmbus_devices.push((
            DeviceVtl::Vtl0,
            ShutdownIcHandle {
                recv: shutdown_ic_recv,
            }
            .into_resource(),
        ));

        // Add the Hyper-V KVP IC
        let (kvp_ic_send, kvp_ic_recv) = mesh::channel();
        vmbus_devices.push((
            DeviceVtl::Vtl0,
            hyperv_ic_resources::kvp::KvpIcHandle { recv: kvp_ic_recv }.into_resource(),
        ));

        // Add the Hyper-V timesync IC
        vmbus_devices.push((
            DeviceVtl::Vtl0,
            hyperv_ic_resources::timesync::TimesyncIcHandle.into_resource(),
        ));

        // Make a vmbus vsock path for pipette connections
        let (vmbus_vsock_listener, vmbus_vsock_path) = make_vsock_listener()?;

        let chipset = chipset
            .build()
            .context("failed to build chipset configuration")?;

        let memory = {
            let MemoryConfig {
                startup_bytes,
                dynamic_memory_range,
            } = memory;

            if dynamic_memory_range.is_some() {
                anyhow::bail!("dynamic memory not supported in OpenVMM");
            }

            hvlite_defs::config::MemoryConfig {
                mem_size: startup_bytes,
                mmio_gaps: if firmware.is_openhcl() {
                    match arch {
                        MachineArch::X86_64 => DEFAULT_MMIO_GAPS_X86_WITH_VTL2.into(),
                        MachineArch::Aarch64 => DEFAULT_MMIO_GAPS_AARCH64_WITH_VTL2.into(),
                    }
                } else {
                    match arch {
                        MachineArch::X86_64 => DEFAULT_MMIO_GAPS_X86.into(),
                        MachineArch::Aarch64 => DEFAULT_MMIO_GAPS_AARCH64.into(),
                    }
                },
                prefetch_memory: false,
                pcie_ecam_base: DEFAULT_PCIE_ECAM_BASE,
            }
        };

        let processor_topology = {
            let ProcessorTopology {
                vp_count,
                enable_smt,
                vps_per_socket,
                apic_mode,
            } = proc_topology;

            ProcessorTopologyConfig {
                proc_count: vp_count,
                vps_per_socket,
                enable_smt,
                arch: Some(match arch {
                    MachineArch::X86_64 => hvlite_defs::config::ArchTopologyConfig::X86(
                        hvlite_defs::config::X86TopologyConfig {
                            x2apic: match apic_mode {
                                None => hvlite_defs::config::X2ApicConfig::Auto,
                                Some(x) => match x {
                                    crate::ApicMode::Xapic => {
                                        hvlite_defs::config::X2ApicConfig::Unsupported
                                    }
                                    crate::ApicMode::X2apicSupported => {
                                        hvlite_defs::config::X2ApicConfig::Supported
                                    }
                                    crate::ApicMode::X2apicEnabled => {
                                        hvlite_defs::config::X2ApicConfig::Enabled
                                    }
                                },
                            },
                            ..Default::default()
                        },
                    ),
                    MachineArch::Aarch64 => hvlite_defs::config::ArchTopologyConfig::Aarch64(
                        hvlite_defs::config::Aarch64TopologyConfig::default(),
                    ),
                }),
            }
        };

        let (secure_boot_enabled, custom_uefi_vars) = firmware.uefi_config().map_or_else(
            || (false, Default::default()),
            |c| {
                (
                    c.secure_boot_enabled,
                    match (arch, c.secure_boot_template) {
                        (MachineArch::X86_64, Some(SecureBootTemplate::MicrosoftWindows)) => {
                            hyperv_secure_boot_templates::x64::microsoft_windows()
                        }
                        (
                            MachineArch::X86_64,
                            Some(SecureBootTemplate::MicrosoftUefiCertificateAuthority),
                        ) => hyperv_secure_boot_templates::x64::microsoft_uefi_ca(),
                        (MachineArch::Aarch64, Some(SecureBootTemplate::MicrosoftWindows)) => {
                            hyperv_secure_boot_templates::aarch64::microsoft_windows()
                        }
                        (
                            MachineArch::Aarch64,
                            Some(SecureBootTemplate::MicrosoftUefiCertificateAuthority),
                        ) => hyperv_secure_boot_templates::aarch64::microsoft_uefi_ca(),
                        (_, None) => Default::default(),
                    },
                )
            },
        );

        let vmgs = if firmware.is_openhcl() {
            None
        } else {
            Some(memdiff_vmgs(&vmgs)?)
        };

        let config = Config {
            // Firmware
            load_mode,
            firmware_event_send: Some(firmware_event_send),

            // CPU and RAM
            memory,
            processor_topology,

            // Base chipset
            chipset: chipset.chipset,
            chipset_devices: chipset.chipset_devices,

            // Basic virtualization device support
            hypervisor: HypervisorConfig {
                with_hv: true,
                user_mode_hv_enlightenments: false,
                user_mode_apic: false,
                with_vtl2,
                with_isolation: match firmware.isolation() {
                    Some(IsolationType::Vbs) => Some(hvlite_defs::config::IsolationType::Vbs),
                    None => None,
                    _ => anyhow::bail!("unsupported isolation type"),
                },
            },
            vmbus: Some(VmbusConfig {
                vsock_listener: Some(vmbus_vsock_listener),
                vsock_path: Some(vmbus_vsock_path.to_string_lossy().into_owned()),
                vmbus_max_version: None,
                vtl2_redirect: firmware.openhcl_config().is_some_and(|c| c.vmbus_redirect),
                #[cfg(windows)]
                vmbusproxy_handle: None,
            }),
            vtl2_vmbus,

            // Devices
            floppy_disks,
            ide_disks,
            pcie_root_complexes: vec![],
            vpci_devices,
            vmbus_devices,

            // Video support
            framebuffer,
            vga_firmware,

            secure_boot_enabled,
            custom_uefi_vars,
            vmgs,

            // Don't automatically reset the guest by default
            automatic_guest_reset: false,

            // Disabled for VMM tests by default
            #[cfg(windows)]
            kernel_vmnics: vec![],
            input: mesh::Receiver::new(),
            vtl2_gfx: false,
            virtio_console_pci: false,
            virtio_serial: None,
            virtio_devices: vec![],
            #[cfg(windows)]
            vpci_resources: vec![],
            debugger_rpc: None,
            generation_id_recv: None,
            rtc_delta_milliseconds: 0,
        };

        // Make the pipette connection listener.
        let path = config.vmbus.as_ref().unwrap().vsock_path.as_ref().unwrap();
        let path = format!("{path}_{PIPETTE_VSOCK_PORT}");
        let pipette_listener = PolledSocket::new(
            driver,
            UnixListener::bind(path).context("failed to bind to pipette listener")?,
        )?;

        // Make the vtl2 pipette connection listener.
        let vtl2_pipette_listener = if let Some(vtl2_vmbus) = &config.vtl2_vmbus {
            let path = vtl2_vmbus.vsock_path.as_ref().unwrap();
            let path = format!("{path}_{PIPETTE_VSOCK_PORT}");
            Some(PolledSocket::new(
                driver,
                UnixListener::bind(path).context("failed to bind to vtl2 pipette listener")?,
            )?)
        } else {
            None
        };

        Ok(Self {
            firmware,
            arch,
            config,
            boot_device_type,

            resources: PetriVmResourcesOpenVmm {
                log_stream_tasks,
                firmware_event_recv,
                shutdown_ic_send,
                kvp_ic_send,
                ged_send,
                pipette_listener,
                vtl2_pipette_listener,
                linux_direct_serial_agent,
                driver: driver.clone(),
                output_dir: log_source.output_dir().to_owned(),
                agent_image,
                openhcl_agent_image,
                openvmm_path: openvmm_path.clone(),
                vtl2_vsock_path,
                _vmbus_vsock_path: vmbus_vsock_path,
                vtl2_settings,
            },

            openvmm_log_file: log_source.log_file("openvmm")?,

            ged,
            framebuffer_view,
        })
    }
}

struct PetriVmConfigSetupCore<'a> {
    arch: MachineArch,
    firmware: &'a Firmware,
    driver: &'a DefaultDriver,
    logger: &'a PetriLogSource,
    vmgs: &'a PetriVmgsResource,
    boot_device_type: BootDeviceType,
}

struct SerialData {
    emulated_serial_config: [Option<Resource<SerialBackendHandle>>; 4],
    serial_tasks: Vec<Task<anyhow::Result<()>>>,
    linux_direct_serial_agent: Option<LinuxDirectSerialAgent>,
}

enum Device {
    Vmbus(DeviceVtl, Resource<VmbusDeviceHandleKind>),
    Vpci(VpciDeviceConfig),
    Ide(IdeDeviceConfig),
}

enum VideoDevice {
    Vga(RomFileLocation),
    Synth(DeviceVtl, Resource<VmbusDeviceHandleKind>),
}

impl PetriVmConfigSetupCore<'_> {
    fn configure_serial(&self, logger: &PetriLogSource) -> anyhow::Result<SerialData> {
        let mut serial_tasks = Vec::new();

        let serial0_log_file = logger.log_file(match self.firmware {
            Firmware::LinuxDirect { .. } | Firmware::OpenhclLinuxDirect { .. } => "linux",
            Firmware::Pcat { .. } | Firmware::OpenhclPcat { .. } => "pcat",
            Firmware::Uefi { .. } | Firmware::OpenhclUefi { .. } => "uefi",
        })?;

        let (serial0_host, serial0) = self
            .create_serial_stream()
            .context("failed to create serial0 stream")?;
        let (serial0_read, serial0_write) = serial0_host.split();
        let serial0_task = self.driver.spawn(
            "serial0-console",
            crate::log_task(serial0_log_file, serial0_read, "serial0-console"),
        );
        serial_tasks.push(serial0_task);

        let serial2 = if self.firmware.is_openhcl() {
            let (serial2_host, serial2) = self
                .create_serial_stream()
                .context("failed to create serial2 stream")?;
            let serial2_task = self.driver.spawn(
                "serial2-openhcl",
                crate::log_task(logger.log_file("openhcl")?, serial2_host, "serial2-openhcl"),
            );
            serial_tasks.push(serial2_task);
            serial2
        } else {
            None
        };

        if self.firmware.is_linux_direct() {
            let (serial1_host, serial1) = self.create_serial_stream()?;
            let (serial1_read, _serial1_write) = serial1_host.split();
            let linux_direct_serial_agent =
                LinuxDirectSerialAgent::new(serial1_read, serial0_write);
            Ok(SerialData {
                emulated_serial_config: [serial0, serial1, serial2, None],
                serial_tasks,
                linux_direct_serial_agent: Some(linux_direct_serial_agent),
            })
        } else {
            Ok(SerialData {
                emulated_serial_config: [serial0, None, serial2, None],
                serial_tasks,
                linux_direct_serial_agent: None,
            })
        }
    }

    fn create_serial_stream(
        &self,
    ) -> anyhow::Result<(
        PolledSocket<UnixStream>,
        Option<Resource<SerialBackendHandle>>,
    )> {
        let (host_side, guest_side) = UnixStream::pair()?;
        let host_side = PolledSocket::new(self.driver, host_side)?;
        let serial = OpenSocketSerialConfig::from(guest_side).into_resource();
        Ok((host_side, Some(serial)))
    }

    fn load_firmware(&self) -> anyhow::Result<LoadMode> {
        Ok(match (self.arch, &self.firmware) {
            (MachineArch::X86_64, Firmware::LinuxDirect { kernel, initrd }) => {
                let kernel = File::open(kernel.clone())
                    .context("Failed to open kernel")?
                    .into();
                let initrd = File::open(initrd.clone())
                    .context("Failed to open initrd")?
                    .into();
                LoadMode::Linux {
                    kernel,
                    initrd: Some(initrd),
                    cmdline: "console=ttyS0 debug panic=-1 rdinit=/bin/sh".into(),
                    custom_dsdt: None,
                    enable_serial: true,
                }
            }
            (MachineArch::Aarch64, Firmware::LinuxDirect { kernel, initrd }) => {
                let kernel = File::open(kernel.clone())
                    .context("Failed to open kernel")?
                    .into();
                let initrd = File::open(initrd.clone())
                    .context("Failed to open initrd")?
                    .into();
                LoadMode::Linux {
                    kernel,
                    initrd: Some(initrd),
                    cmdline: "console=ttyAMA0 earlycon debug panic=-1 rdinit=/bin/sh".into(),
                    custom_dsdt: None,
                    enable_serial: true,
                }
            }
            (
                MachineArch::X86_64,
                Firmware::Pcat {
                    bios_firmware: firmware,
                    guest: _,         // load_boot_disk
                    svga_firmware: _, // config_video
                },
            ) => {
                let firmware = hvlite_pcat_locator::find_pcat_bios(firmware.get())
                    .context("Failed to load packaged PCAT binary")?;
                LoadMode::Pcat {
                    firmware,
                    boot_order: DEFAULT_PCAT_BOOT_ORDER,
                }
            }
            (
                _,
                Firmware::Uefi {
                    uefi_firmware: firmware,
                    guest: _, // load_boot_disk
                    uefi_config:
                        UefiConfig {
                            secure_boot_enabled: _,  // new
                            secure_boot_template: _, // new
                            disable_frontpage,
                        },
                },
            ) => {
                let firmware = File::open(firmware.clone())
                    .context("Failed to open uefi firmware file")?
                    .into();
                LoadMode::Uefi {
                    firmware,
                    enable_debugging: false,
                    enable_memory_protections: false,
                    disable_frontpage: *disable_frontpage,
                    enable_tpm: false,
                    enable_battery: false,
                    enable_serial: true,
                    enable_vpci_boot: matches!(self.boot_device_type, BootDeviceType::Nvme),
                    uefi_console_mode: Some(hvlite_defs::config::UefiConsoleMode::Com1),
                    default_boot_always_attempt: false,
                }
            }
            (
                MachineArch::X86_64,
                Firmware::OpenhclLinuxDirect {
                    igvm_path,
                    openhcl_config,
                }
                | Firmware::OpenhclUefi {
                    igvm_path,
                    guest: _,       // load_boot_disk
                    isolation: _,   // new via Firmware::isolation
                    uefi_config: _, // config_openhcl_vmbus_devices
                    openhcl_config,
                },
            ) => {
                let OpenHclConfig {
                    vtl2_nvme_boot: _, // load_boot_disk
                    vmbus_redirect: _, // config_openhcl_vmbus_devices
                    command_line: _,
                    log_levels: _,
                } = openhcl_config;

                let mut cmdline = Some(openhcl_config.command_line());

                append_cmdline(&mut cmdline, "panic=-1 reboot=triple");
<<<<<<< HEAD
                append_log_params_to_cmdline(&mut cmdline);
=======
>>>>>>> 079d8ae9

                let isolated = match self.firmware {
                    Firmware::OpenhclLinuxDirect { .. } => {
                        // Set UNDERHILL_SERIAL_WAIT_FOR_RTS=1 so that we don't pull serial data
                        // until the guest is ready. Otherwise, Linux will drop the input serial
                        // data on the floor during boot.
                        append_cmdline(
                            &mut cmdline,
                            "UNDERHILL_SERIAL_WAIT_FOR_RTS=1 UNDERHILL_CMDLINE_APPEND=\"rdinit=/bin/sh\"",
                        );
                        false
                    }
                    Firmware::OpenhclUefi { isolation, .. } if isolation.is_some() => true,
                    _ => false,
                };
                let file = File::open(igvm_path.clone())
                    .context("failed to open openhcl firmware file")?
                    .into();
                LoadMode::Igvm {
                    file,
                    cmdline: cmdline.unwrap_or_default(),
                    vtl2_base_address: if isolated {
                        // Isolated VMs must load at the location specified by
                        // the file, as they do not support relocation.
                        Vtl2BaseAddressType::File
                    } else {
                        // By default, utilize IGVM relocation and tell hvlite
                        // to place VTL2 at 2GB. This tests both relocation
                        // support in hvlite, and relocation support within
                        // underhill.
                        Vtl2BaseAddressType::Absolute(2 * SIZE_1_GB)
                    },
                    com_serial: Some(SerialInformation {
                        io_port: ComPort::Com3.io_port(),
                        irq: ComPort::Com3.irq().into(),
                    }),
                }
            }
            (a, f) => anyhow::bail!("Unsupported firmware {f:?} for arch {a:?}"),
        })
    }

    fn load_boot_disk(
        &self,
        devices: &mut impl Extend<Device>,
        vtl2_settings: Option<&mut Vtl2Settings>,
    ) -> anyhow::Result<()> {
        let emulate_storage_in_openhcl = matches!(
            self.firmware,
            Firmware::OpenhclUefi {
                openhcl_config: OpenHclConfig {
                    vtl2_nvme_boot: true,
                    ..
                },
                ..
            }
        );
        enum Media {
            Disk(Resource<DiskHandleKind>),
            Dvd(Resource<DiskHandleKind>),
        }
        let media = match &self.firmware {
            Firmware::LinuxDirect { .. }
            | Firmware::OpenhclLinuxDirect { .. }
            | Firmware::Uefi {
                guest: UefiGuest::None,
                ..
            }
            | Firmware::OpenhclUefi {
                guest: UefiGuest::None,
                ..
            } => return Ok(()),
            Firmware::Pcat { guest, .. } | Firmware::OpenhclPcat { guest, .. } => {
                let disk_path = guest.artifact();
                match guest {
                    PcatGuest::Vhd(_) => Media::Disk(memdiff_disk(disk_path.as_ref())?),
                    PcatGuest::Iso(_) => Media::Dvd(open_disk_type(disk_path.as_ref(), true)?),
                }
            }
            Firmware::Uefi { guest, .. } | Firmware::OpenhclUefi { guest, .. } => {
                let disk_path = guest.artifact();
                Media::Disk(memdiff_disk(
                    disk_path.expect("not uefi guest none").as_ref(),
                )?)
            }
        };

        if emulate_storage_in_openhcl {
            match media {
                Media::Dvd(_) => todo!("support DVD to VTL2"),
                Media::Disk(disk) => {
                    devices.extend([Device::Vpci(VpciDeviceConfig {
                        vtl: DeviceVtl::Vtl2,
                        instance_id: PARAVISOR_BOOT_NVME_INSTANCE,
                        resource: NvmeControllerHandle {
                            subsystem_id: PARAVISOR_BOOT_NVME_INSTANCE,
                            max_io_queues: 64,
                            msix_count: 64,
                            namespaces: vec![NamespaceDefinition {
                                nsid: BOOT_NVME_NSID,
                                disk,
                                read_only: false,
                            }],
                        }
                        .into_resource(),
                    })]);
                }
            }
            match self.boot_device_type {
                BootDeviceType::None => {}
                BootDeviceType::Ide => todo!("support IDE emulation testing"),
                BootDeviceType::Nvme => todo!("support NVMe emulation testing"),
                BootDeviceType::Scsi => vtl2_settings
                    .expect("openhcl config should have vtl2settings")
                    .dynamic
                    .as_mut()
                    .unwrap()
                    .storage_controllers
                    .push(
                        Vtl2StorageControllerBuilder::scsi()
                            .with_instance_id(SCSI_INSTANCE)
                            .add_lun(
                                Vtl2LunBuilder::disk()
                                    .with_location(BOOT_NVME_LUN)
                                    .with_physical_device(Vtl2StorageBackingDeviceBuilder::new(
                                        ControllerType::Nvme,
                                        PARAVISOR_BOOT_NVME_INSTANCE,
                                        BOOT_NVME_NSID,
                                    )),
                            )
                            .build(),
                    ),
            }
        } else {
            match self.boot_device_type {
                BootDeviceType::None => {}
                BootDeviceType::Ide => {
                    let guest_media = match media {
                        Media::Disk(disk_type) => GuestMedia::Disk {
                            read_only: false,
                            disk_parameters: None,
                            disk_type,
                        },
                        Media::Dvd(media) => GuestMedia::Dvd(
                            SimpleScsiDvdHandle {
                                media: Some(media),
                                requests: None,
                            }
                            .into_resource(),
                        ),
                    };
                    devices.extend([Device::Ide(IdeDeviceConfig {
                        path: ide_resources::IdePath {
                            channel: 0,
                            drive: 0,
                        },
                        guest_media,
                    })]);
                }
                BootDeviceType::Scsi => {
                    let disk = match media {
                        Media::Disk(disk) => disk,
                        Media::Dvd(_) => todo!("support SCSI DVD boot disks"),
                    };
                    devices.extend([Device::Vmbus(
                        DeviceVtl::Vtl0,
                        ScsiControllerHandle {
                            instance_id: SCSI_INSTANCE,
                            max_sub_channel_count: 1,
                            io_queue_depth: None,
                            devices: vec![ScsiDeviceAndPath {
                                path: ScsiPath {
                                    path: 0,
                                    target: 0,
                                    lun: 0,
                                },
                                device: SimpleScsiDiskHandle {
                                    read_only: false,
                                    parameters: Default::default(),
                                    disk,
                                }
                                .into_resource(),
                            }],
                            requests: None,
                            poll_mode_queue_depth: None,
                        }
                        .into_resource(),
                    )]);
                }
                BootDeviceType::Nvme => {
                    let disk = match media {
                        Media::Disk(disk) => disk,
                        Media::Dvd(_) => anyhow::bail!("dvd not supported on nvme"),
                    };
                    devices.extend([Device::Vpci(VpciDeviceConfig {
                        vtl: DeviceVtl::Vtl0,
                        instance_id: BOOT_NVME_INSTANCE,
                        resource: NvmeControllerHandle {
                            subsystem_id: BOOT_NVME_INSTANCE,
                            max_io_queues: 64,
                            msix_count: 64,
                            namespaces: vec![NamespaceDefinition {
                                nsid: BOOT_NVME_NSID,
                                disk,
                                read_only: false,
                            }],
                        }
                        .into_resource(),
                    })]);
                }
            }
        }

        Ok(())
    }

    fn config_openhcl_vmbus_devices(
        &self,
        serial: &mut [Option<Resource<SerialBackendHandle>>],
        devices: &mut impl Extend<Device>,
        firmware_event_send: &mesh::Sender<FirmwareEvent>,
        framebuffer: bool,
    ) -> anyhow::Result<(
        get_resources::ged::GuestEmulationDeviceHandle,
        mesh::Sender<get_resources::ged::GuestEmulationRequest>,
    )> {
        let serial0 = serial[0].take();
        devices.extend([Device::Vmbus(
            DeviceVtl::Vtl2,
            VmbusSerialDeviceHandle {
                port: VmbusSerialPort::Com1,
                backend: serial0.unwrap_or_else(|| DisconnectedSerialBackendHandle.into_resource()),
            }
            .into_resource(),
        )]);
        let serial1 = serial[1].take();
        devices.extend([Device::Vmbus(
            DeviceVtl::Vtl2,
            VmbusSerialDeviceHandle {
                port: VmbusSerialPort::Com2,
                backend: serial1.unwrap_or_else(|| DisconnectedSerialBackendHandle.into_resource()),
            }
            .into_resource(),
        )]);

        let gel = get_resources::gel::GuestEmulationLogHandle.into_resource();

        let crash = spawn_dump_handler(self.driver, self.logger).into_resource();

        devices.extend([
            Device::Vmbus(DeviceVtl::Vtl2, crash),
            Device::Vmbus(DeviceVtl::Vtl2, gel),
        ]);

        let (guest_request_send, guest_request_recv) = mesh::channel();

        let (
            UefiConfig {
                secure_boot_enabled,
                secure_boot_template,
                disable_frontpage,
            },
            OpenHclConfig { vmbus_redirect, .. },
        ) = match self.firmware {
            Firmware::OpenhclUefi {
                uefi_config,
                openhcl_config,
                ..
            } => (uefi_config, openhcl_config),
            Firmware::OpenhclLinuxDirect { openhcl_config, .. } => {
                (&UefiConfig::default(), openhcl_config)
            }
            _ => anyhow::bail!("not a supported openhcl firmware config"),
        };

        let test_gsp_by_id = self
            .vmgs
            .disk()
            .is_some_and(|x| matches!(x.encryption_policy, GuestStateEncryptionPolicy::GspById(_)));

        // Save the GED handle to add later after configuration is complete.
        let ged = get_resources::ged::GuestEmulationDeviceHandle {
            firmware: get_resources::ged::GuestFirmwareConfig::Uefi {
                firmware_debug: false,
                disable_frontpage: *disable_frontpage,
                enable_vpci_boot: matches!(self.boot_device_type, BootDeviceType::Nvme),
                console_mode: get_resources::ged::UefiConsoleMode::COM1,
                default_boot_always_attempt: false,
            },
            com1: true,
            com2: true,
            vmbus_redirection: *vmbus_redirect,
            vtl2_settings: None, // Will be added at startup to allow tests to modify
            vmgs: memdiff_vmgs(self.vmgs)?,
            framebuffer: framebuffer.then(|| SharedFramebufferHandle.into_resource()),
            guest_request_recv,
            enable_tpm: false,
            firmware_event_send: Some(firmware_event_send.clone()),
            secure_boot_enabled: *secure_boot_enabled,
            secure_boot_template: match secure_boot_template {
                Some(SecureBootTemplate::MicrosoftWindows) => {
                    get_resources::ged::GuestSecureBootTemplateType::MicrosoftWindows
                }
                Some(SecureBootTemplate::MicrosoftUefiCertificateAuthority) => {
                    get_resources::ged::GuestSecureBootTemplateType::MicrosoftUefiCertificateAuthority
                }
                None => get_resources::ged::GuestSecureBootTemplateType::None,
            },
            enable_battery: false,
            no_persistent_secrets: !test_gsp_by_id,
            igvm_attest_test_config: None,
            test_gsp_by_id,
        };

        Ok((ged, guest_request_send))
    }

    fn config_video(
        &self,
    ) -> anyhow::Result<Option<(VideoDevice, Framebuffer, FramebufferAccess)>> {
        if self.firmware.isolation().is_some() {
            return Ok(None);
        }

        let video_dev = match self.firmware {
            Firmware::Pcat { svga_firmware, .. } | Firmware::OpenhclPcat { svga_firmware, .. } => {
                Some(VideoDevice::Vga(
                    hvlite_pcat_locator::find_svga_bios(svga_firmware.get())
                        .context("Failed to load VGA BIOS")?,
                ))
            }
            Firmware::Uefi { .. } | Firmware::OpenhclUefi { .. } => Some(VideoDevice::Synth(
                DeviceVtl::Vtl0,
                SynthVideoHandle {
                    framebuffer: SharedFramebufferHandle.into_resource(),
                }
                .into_resource(),
            )),
            Firmware::OpenhclLinuxDirect { .. } | Firmware::LinuxDirect { .. } => None,
        };

        Ok(if let Some(vdev) = video_dev {
            let vram = alloc_shared_memory(FRAMEBUFFER_SIZE).context("allocating framebuffer")?;
            let (fb, fba) = framebuffer::framebuffer(vram, FRAMEBUFFER_SIZE, 0)
                .context("creating framebuffer")?;
            Some((vdev, fb, fba))
        } else {
            None
        })
    }
}

fn spawn_dump_handler(driver: &DefaultDriver, logger: &PetriLogSource) -> GuestCrashDeviceHandle {
    let (send, mut recv) = mesh::channel();
    let handle = GuestCrashDeviceHandle {
        request_dump: send,
        max_dump_size: 256 * 1024 * 1024,
    };
    driver
        .spawn("openhcl-dump-handler", {
            let logger = logger.clone();
            let driver = driver.clone();
            async move {
                while let Some(rpc) = recv.next().await {
                    rpc.handle_failable_sync(|done| {
                        let (file, path) = logger.create_attachment("openhcl.core")?.into_parts();
                        driver
                            .spawn("crash-waiter", async move {
                                let filename = path.file_name().unwrap().to_str().unwrap();
                                if done.await.is_ok() {
                                    tracing::warn!(filename, "openhcl crash dump complete");
                                } else {
                                    tracing::error!(
                                        filename,
                                        "openhcl crash dump incomplete, may be corrupted"
                                    );
                                }
                            })
                            .detach();
                        anyhow::Ok(file)
                    })
                }
            }
        })
        .detach();
    handle
}<|MERGE_RESOLUTION|>--- conflicted
+++ resolved
@@ -687,10 +687,6 @@
                 let mut cmdline = Some(openhcl_config.command_line());
 
                 append_cmdline(&mut cmdline, "panic=-1 reboot=triple");
-<<<<<<< HEAD
-                append_log_params_to_cmdline(&mut cmdline);
-=======
->>>>>>> 079d8ae9
 
                 let isolated = match self.firmware {
                     Firmware::OpenhclLinuxDirect { .. } => {
