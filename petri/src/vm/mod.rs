--- conflicted
+++ resolved
@@ -29,11 +29,8 @@
 use std::hash::Hash;
 use std::hash::Hasher;
 use std::path::PathBuf;
-<<<<<<< HEAD
+use std::time::Duration;
 use tracing;
-=======
-use std::time::Duration;
->>>>>>> c52c4f14
 use vmm_core_defs::HaltReason;
 
 /// The set of artifacts and resources needed to instantiate a
