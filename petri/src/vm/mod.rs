--- conflicted
+++ resolved
@@ -65,14 +65,11 @@
     ) -> Box<dyn PetriVmConfig>;
     /// Sets whether UEFI frontpage is enabled.
     fn with_uefi_frontpage(self: Box<Self>, enable: bool) -> Box<dyn PetriVmConfig>;
-<<<<<<< HEAD
     /// Run the VM with Enable VMBus relay enabled
-    fn with_vmbus_relay(self: Box<Self>, enable: bool) -> Box<dyn PetriVmConfig>;
-=======
+    fn with_vmbus_redirect(self: Box<Self>, enable: bool) -> Box<dyn PetriVmConfig>;
 
     /// Get the OS that the VM will boot into.
     fn os_flavor(&self) -> OsFlavor;
->>>>>>> 7d61702b
 }
 
 /// Common processor topology information for the VM.
