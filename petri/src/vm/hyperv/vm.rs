// Copyright (c) Microsoft Corporation.
// Licensed under the MIT License.

//! Provides an interface for creating and managing Hyper-V VMs

use super::hvc;
use super::hvc::VmState;
use super::powershell;
use crate::CommandError;
use crate::OpenHclServicingFlags;
use crate::PetriHaltReason;
use crate::PetriLogFile;
use crate::PetriVmFramebufferAccess;
use crate::VmScreenshotMeta;
use anyhow::Context;
use async_trait::async_trait;
use get_resources::ged::FirmwareEvent;
use guid::Guid;
use jiff::Timestamp;
use pal_async::DefaultDriver;
use pal_async::timer::PolledTimer;
use std::io::Write;
use std::path::Path;
use std::path::PathBuf;
use std::sync::Arc;
use std::sync::Weak;
use std::time::Duration;
use tempfile::TempDir;
use tracing::Level;

/// A Hyper-V VM
pub struct HyperVVM {
    // properties
    vmid: Guid,
    name: String,
    create_time: Timestamp,
    is_isolated: bool,

    // resources
    temp_dir: Arc<TempDir>,
    ps_mod: PathBuf,
    // TODO: use a trait interface here
    log_file: PetriLogFile,
    driver: DefaultDriver,

    // state
    destroyed: bool,
    last_start_time: Option<Timestamp>,
}

impl HyperVVM {
    /// Create a new Hyper-V VM
    pub async fn new(
        name: &str,
        generation: powershell::HyperVGeneration,
        guest_state_isolation_type: powershell::HyperVGuestStateIsolationType,
        memory: u64,
        vmgs_path: Option<&Path>,
        log_file: PetriLogFile,
        driver: DefaultDriver,
    ) -> anyhow::Result<Self> {
        let create_time = Timestamp::now();
        let name = name.to_owned();
        let temp_dir = tempfile::tempdir()?;
        let ps_mod = temp_dir.path().join("hyperv.psm1");
        {
            let mut ps_mod_file = std::fs::File::create_new(&ps_mod)?;
            ps_mod_file
                .write_all(include_bytes!("hyperv.psm1"))
                .context("failed to write hyperv helpers powershell module")?;
        }

        // Used to ignore `hvc restart` error on CVMs
        let is_isolated = {
            use powershell::HyperVGuestStateIsolationType as IsolationType;
            matches!(
                guest_state_isolation_type,
                IsolationType::Snp | IsolationType::Tdx | IsolationType::Vbs
            )
        };

        // Delete the VM if it already exists
        let cleanup = async |vmid: &Guid| -> anyhow::Result<()> {
            hvc::hvc_ensure_off(vmid).await?;
            powershell::run_remove_vm(vmid).await
        };

        if let Ok(vmids) = powershell::vm_id_from_name(&name).await {
            for vmid in vmids {
                match cleanup(&vmid).await {
                    Ok(_) => {
                        tracing::info!("Successfully cleaned up VM from previous test run ({vmid})")
                    }
                    Err(e) => {
                        tracing::warn!(
                            "Failed to clean up VM from previous test run ({vmid}): {e:?}"
                        )
                    }
                }
            }
        }

        let vmid = powershell::run_new_vm(powershell::HyperVNewVMArgs {
            name: &name,
            generation: Some(generation),
            guest_state_isolation_type: Some(guest_state_isolation_type),
            memory_startup_bytes: Some(memory),
            path: None,
            vhd_path: None,
            source_guest_state_path: vmgs_path,
        })
        .await?;

        tracing::info!(name, vmid = vmid.to_string(), "Created Hyper-V VM");

        // Instantiate this now so that its drop runs if there's a failure
        // below.
        let this = Self {
            vmid,
            name,
            create_time,
            is_isolated,
            temp_dir: Arc::new(temp_dir),
            ps_mod,
            log_file,
            driver,
            destroyed: false,
            last_start_time: None,
        };

        // Remove the default network adapter
        powershell::run_remove_vm_network_adapter(&vmid)
            .await
            .context("remove default network adapter")?;

        // Remove the default SCSI controller
        powershell::run_remove_vm_scsi_controller(&vmid, 0)
            .await
            .context("remove default SCSI controller")?;

        // Disable dynamic memory
        powershell::run_set_vm_memory(
            &vmid,
            &powershell::HyperVSetVMMemoryArgs {
                dynamic_memory_enabled: Some(false),
                ..Default::default()
            },
        )
        .await?;

        // Disable secure boot for generation 2 VMs
        if generation == powershell::HyperVGeneration::Two {
            powershell::run_set_vm_firmware(powershell::HyperVSetVMFirmwareArgs {
                vmid: &vmid,
                secure_boot_enabled: Some(false),
                secure_boot_template: None,
            })
            .await?;
        }

        Ok(this)
    }

    /// Get the name of the VM
    pub fn name(&self) -> &str {
        &self.name
    }

    /// Get the VmId Guid of the VM
    pub fn vmid(&self) -> &Guid {
        &self.vmid
    }

    /// Get Hyper-V logs and write them to the log file
    pub async fn flush_logs(&self) -> anyhow::Result<()> {
        for event in powershell::hyperv_event_logs(&self.vmid, &self.create_time).await? {
            self.log_file.write_entry_fmt(
                Some(event.time_created),
                match event.level {
                    1 | 2 => Level::ERROR,
                    3 => Level::WARN,
                    5 => Level::TRACE,
                    _ => Level::INFO,
                },
                format_args!(
                    "[{}] {}: ({}, {}) {}",
                    event.time_created, event.provider_name, event.level, event.id, event.message,
                ),
            );
        }
        Ok(())
    }

    /// Waits for an event emitted by the firmware about its boot status, and
    /// returns that status.
    pub async fn wait_for_boot_event(&mut self) -> anyhow::Result<FirmwareEvent> {
        self.wait_for_some(Self::boot_event).await
    }

    async fn boot_event(&self) -> anyhow::Result<Option<FirmwareEvent>> {
        let events = powershell::hyperv_boot_events(
            &self.vmid,
            self.last_start_time.as_ref().unwrap_or(&self.create_time),
        )
        .await?;

        if events.len() > 1 {
            anyhow::bail!("Got more than one boot event");
        }

        events
            .first()
            .map(|e| match e.id {
                powershell::MSVM_BOOT_RESULTS_SUCCESS => Ok(FirmwareEvent::BootSuccess),
                powershell::MSVM_BOOT_RESULTS_FAILURE => Ok(FirmwareEvent::BootFailed),
                powershell::MSVM_BOOT_RESULTS_FAILURE_NO_DEVICES => Ok(FirmwareEvent::NoBootDevice),
                powershell::MSVM_BOOT_RESULTS_ATTEMPT => Ok(FirmwareEvent::BootAttempt),
                powershell::MSVM_BOOT_RESULTS_FAILURE_SECURE_BOOT_FAILURES => {
                    Ok(FirmwareEvent::BootFailed)
                }
                id => anyhow::bail!("Unexpected event id: {id}"),
            })
            .transpose()
    }

    /// Set the VM processor topology.
    pub async fn set_processor(
        &mut self,
        args: &powershell::HyperVSetVMProcessorArgs,
    ) -> anyhow::Result<()> {
        powershell::run_set_vm_processor(&self.vmid, args).await
    }

    /// Set the OpenHCL firmware file
    pub async fn set_openhcl_firmware(
        &mut self,
        igvm_file: &Path,
        increase_vtl2_memory: bool,
    ) -> anyhow::Result<()> {
        powershell::run_set_openhcl_firmware(
            &self.vmid,
            &self.ps_mod,
            igvm_file,
            increase_vtl2_memory,
        )
        .await
    }

    /// Configure secure boot
    pub async fn set_secure_boot(
        &mut self,
        secure_boot_enabled: bool,
        secure_boot_template: Option<powershell::HyperVSecureBootTemplate>,
    ) -> anyhow::Result<()> {
        powershell::run_set_vm_firmware(powershell::HyperVSetVMFirmwareArgs {
            vmid: &self.vmid,
            secure_boot_enabled: Some(secure_boot_enabled),
            secure_boot_template,
        })
        .await
    }

    /// Add a SCSI controller
    pub async fn add_scsi_controller(&mut self, target_vtl: u32) -> anyhow::Result<u32> {
        let controller_number = powershell::run_add_vm_scsi_controller(&self.vmid).await?;
        if target_vtl != 0 {
            powershell::run_set_vm_scsi_controller_target_vtl(
                &self.ps_mod,
                &self.vmid,
                controller_number,
                target_vtl,
            )
            .await?;
        }
        Ok(controller_number)
    }

    /// Add a VHD
    pub async fn add_vhd(
        &mut self,
        path: &Path,
        controller_type: powershell::ControllerType,
        controller_location: Option<u32>,
        controller_number: Option<u32>,
    ) -> anyhow::Result<()> {
        powershell::run_add_vm_hard_disk_drive(powershell::HyperVAddVMHardDiskDriveArgs {
            vmid: &self.vmid,
            controller_type,
            controller_location,
            controller_number,
            path: Some(path),
        })
        .await
    }

    /// Set the initial machine configuration (IMC hive file)
    pub async fn set_imc(&mut self, imc_hive: &Path) -> anyhow::Result<()> {
        powershell::run_set_initial_machine_configuration(&self.vmid, &self.ps_mod, imc_hive).await
    }

    async fn state(&self) -> anyhow::Result<VmState> {
        hvc::hvc_state(&self.vmid).await
    }

    async fn check_state(&self, expected: VmState) -> anyhow::Result<()> {
        let state = self.state().await?;
        if state != expected {
            anyhow::bail!("unexpected VM state {state:?}, should be {expected:?}");
        }
        Ok(())
    }

    /// Start the VM
    pub async fn start(&self) -> anyhow::Result<()> {
        self.check_state(VmState::Off).await?;
        hvc::hvc_start(&self.vmid).await?;
        Ok(())
    }

    /// Attempt to gracefully shut down the VM
    pub async fn stop(&self) -> anyhow::Result<()> {
        self.check_shutdown_ic().await?;
        self.check_state(VmState::Running).await?;
        hvc::hvc_stop(&self.vmid).await?;
        Ok(())
    }

    /// Attempt to gracefully restart the VM
    pub async fn restart(&self) -> anyhow::Result<()> {
        self.check_shutdown_ic().await?;
        self.check_state(VmState::Running).await?;
        let res = hvc::hvc_restart(&self.vmid).await;

        const KNOWN_HVC_RESTART_ERROR: &str = "The VM is in the wrong state for this operation.";
        if self.is_isolated
            && matches!(&res, Err(CommandError::Command(code, msg))
            if matches!(code.code(), Some(1))
            && msg.trim() == KNOWN_HVC_RESTART_ERROR)
        {
            // Ignore this error when isolated, since it seems to work anyways.
        } else {
            res?;
        }

        Ok(())
    }

    /// Kill the VM
    pub async fn kill(&self) -> anyhow::Result<()> {
        hvc::hvc_kill(&self.vmid).await.context("hvc_kill")
    }

    /// Issue a hard reset to the VM
    pub async fn reset(&self) -> anyhow::Result<()> {
        hvc::hvc_reset(&self.vmid).await.context("hvc_reset")
    }

    /// Enable serial output and return the named pipe path
    pub async fn set_vm_com_port(&mut self, port: u8) -> anyhow::Result<String> {
        let pipe_path = format!(r#"\\.\pipe\{}-{}"#, self.vmid, port);
        powershell::run_set_vm_com_port(&self.vmid, port, Path::new(&pipe_path)).await?;
        Ok(pipe_path)
    }

    /// Wait for the VM to stop
    pub async fn wait_for_halt(&mut self, allow_reset: bool) -> anyhow::Result<PetriHaltReason> {
        powershell::run_set_turn_off_on_guest_restart(&self.vmid, &self.ps_mod, !allow_reset)
            .await?;
        let (halt_reason, timestamp) = self.wait_for_some(Self::halt_event).await?;
        if halt_reason == PetriHaltReason::Reset {
            self.last_start_time = Some(timestamp.checked_add(Duration::from_millis(1))?);
        }
        Ok(halt_reason)
    }

    async fn halt_event(&self) -> anyhow::Result<Option<(PetriHaltReason, Timestamp)>> {
        let events = powershell::hyperv_halt_events(
            &self.vmid,
            self.last_start_time.as_ref().unwrap_or(&self.create_time),
        )
        .await?;

        if events.len() > 1 {
            anyhow::bail!("Got more than one halt event");
        }
        let event = events.first();

        event
            .map(|e| {
                Ok((
                    match e.id {
                        powershell::MSVM_HOST_STOP_SUCCESS
                        | powershell::MSVM_HOST_SHUTDOWN_SUCCESS
                        | powershell::MSVM_GUEST_SHUTDOWN_SUCCESS => PetriHaltReason::PowerOff,
                        powershell::MSVM_HOST_RESET_SUCCESS
                        | powershell::MSVM_GUEST_RESET_SUCCESS
                        | powershell::MSVM_STOP_FOR_GUEST_RESET_SUCCESS => PetriHaltReason::Reset,
                        powershell::MSVM_GUEST_HIBERNATE_SUCCESS => PetriHaltReason::Hibernate,
                        powershell::MSVM_TRIPLE_FAULT_GENERAL_ERROR
                        | powershell::MSVM_TRIPLE_FAULT_UNSUPPORTED_FEATURE_ERROR
                        | powershell::MSVM_TRIPLE_FAULT_INVALID_VP_REGISTER_ERROR
                        | powershell::MSVM_TRIPLE_FAULT_UNRECOVERABLE_EXCEPTION_ERROR => {
                            PetriHaltReason::TripleFault
                        }
                        powershell::MSVM_STOP_CRITICAL_SUCCESS => PetriHaltReason::Other,
                        id => anyhow::bail!("Unexpected event id: {id}"),
                    },
                    e.time_created,
                ))
            })
            .transpose()
    }

    /// Wait for the VM shutdown ic
    pub async fn wait_for_enlightened_shutdown_ready(&self) -> anyhow::Result<()> {
        self.wait_for(Self::shutdown_ic_status, powershell::VmShutdownIcStatus::Ok)
            .await
            .context("wait_for_enlightened_shutdown_ready")
    }

    async fn shutdown_ic_status(&self) -> anyhow::Result<powershell::VmShutdownIcStatus> {
        powershell::vm_shutdown_ic_status(&self.vmid).await
    }

    async fn check_shutdown_ic(&self) -> anyhow::Result<()> {
        let status = self.shutdown_ic_status().await?;
        if status != powershell::VmShutdownIcStatus::Ok {
            anyhow::bail!("unexpected shutdown ic status {status:?}, should be Ok");
        }
        Ok(())
    }

    async fn wait_for<T: std::fmt::Debug + PartialEq>(
        &self,
        f: impl AsyncFn(&Self) -> anyhow::Result<T>,
        target: T,
    ) -> anyhow::Result<()> {
        loop {
            let state = f(self).await?;
            if state == target {
                break;
            }
            PolledTimer::new(&self.driver)
                .sleep(Duration::from_secs(1))
                .await;
        }

        Ok(())
    }

    async fn wait_for_some<T: std::fmt::Debug + PartialEq>(
        &self,
        f: impl AsyncFn(&Self) -> anyhow::Result<Option<T>>,
    ) -> anyhow::Result<T> {
        loop {
            let state = f(self).await?;
            if let Some(state) = state {
                return Ok(state);
            }
            PolledTimer::new(&self.driver)
                .sleep(Duration::from_secs(1))
                .await;
        }
    }

    /// Remove the VM
    pub async fn remove(mut self) -> anyhow::Result<()> {
        self.remove_inner().await
    }

    async fn remove_inner(&mut self) -> anyhow::Result<()> {
        if !self.destroyed {
            let res_off = hvc::hvc_ensure_off(&self.vmid).await;
            let res_remove = powershell::run_remove_vm(&self.vmid).await;

            self.flush_logs().await?;

            res_off?;
            res_remove?;
            self.destroyed = true;
        }

        Ok(())
    }

    /// Sets the VM firmware command line.
    pub async fn set_vm_firmware_command_line<S: AsRef<str>>(
        &self,
<<<<<<< HEAD
        openhcl_command_line: S,
=======
        openhcl_command_line: impl AsRef<str>,
>>>>>>> 079d8ae9
    ) -> anyhow::Result<()> {
        powershell::run_set_vm_command_line(&self.vmid, &self.ps_mod, openhcl_command_line.as_ref())
            .await
    }

    /// Enable VMBusRelay
    pub async fn set_vmbus_redirect(&self, enable: bool) -> anyhow::Result<()> {
        powershell::run_set_vmbus_redirect(&self.vmid, &self.ps_mod, enable).await
    }

    /// Perform an OpenHCL servicing operation.
    pub async fn restart_openhcl(&self, flags: OpenHclServicingFlags) -> anyhow::Result<()> {
        powershell::run_restart_openhcl(&self.vmid, &self.ps_mod, flags).await
    }

    /// Get the Framebuffer access
    pub fn get_framebuffer_access(&self) -> HyperVFramebufferAccess {
        HyperVFramebufferAccess {
            vmid: self.vmid,
            temp_dir: Arc::downgrade(&self.temp_dir),
            temp_bin_path: self.temp_dir.path().join("screenshot.bin"),
            ps_mod: self.ps_mod.clone(),
        }
    }

    /// Get the VM's guest state file
    pub async fn get_guest_state_file(&self) -> anyhow::Result<PathBuf> {
        powershell::run_get_guest_state_file(&self.vmid, &self.ps_mod).await
    }

    /// Add an NVMe device to the Hyper-V VM. (Microsoft-internal)
    ///
    /// TODO FUTURE: Abstract this out such that it can take an identifier for a
    /// device, rather than a set of VHD paths (at that point it could be used
    /// on real hardware). Such work could leverage NVMe DDA, which is availabe
    /// outside of the Microsoft-internal environment (but then you have to have
    /// spare NVMe devices on the system where you're running this).
    /// Tracked by #2151.
    pub async fn add_nvme_device<P: AsRef<Path>>(
        &self,
        instance_id: Option<&Guid>,
        target_vtl: u32,
        vhd_paths: &[P],
    ) -> anyhow::Result<()> {
        powershell::run_add_nvme(&self.vmid, instance_id, target_vtl, vhd_paths).await
    }

    /// Set the VTL2 settings in the `Base` namespace (fixed settings, storage
    /// settings, etc).
    pub async fn set_base_vtl2_settings(
        &self,
        settings: &vtl2_settings_proto::Vtl2Settings,
    ) -> anyhow::Result<()> {
        powershell::run_set_base_vtl2_settings(&self.vmid, &self.ps_mod, settings).await
    }
}

impl Drop for HyperVVM {
    fn drop(&mut self) {
        if std::env::var("PETRI_PRESERVE_VM")
            .ok()
            .is_none_or(|v| v.is_empty() || v == "0")
        {
            let _ = futures::executor::block_on(self.remove_inner());
        }
    }
}

/// Interface to the Hyper-V framebuffer for taking screenshots
pub struct HyperVFramebufferAccess {
    vmid: Guid,
    temp_dir: Weak<TempDir>,
    temp_bin_path: PathBuf,
    ps_mod: PathBuf,
}

#[async_trait]
impl PetriVmFramebufferAccess for HyperVFramebufferAccess {
    async fn screenshot(
        &mut self,
        image: &mut Vec<u8>,
    ) -> anyhow::Result<Option<VmScreenshotMeta>> {
        // make sure that the temp directory containing the powershell module
        // and temp bin file still exists.
        self.temp_dir.upgrade().context("VM no longer exists")?;
        if hvc::hvc_state(&self.vmid).await? == VmState::Running {
            Ok(Some(
                powershell::run_get_vm_screenshot(
                    &self.vmid,
                    image,
                    &self.ps_mod,
                    &self.temp_bin_path,
                )
                .await?,
            ))
        } else {
            Ok(None)
        }
    }
}<|MERGE_RESOLUTION|>--- conflicted
+++ resolved
@@ -484,13 +484,9 @@
     }
 
     /// Sets the VM firmware command line.
-    pub async fn set_vm_firmware_command_line<S: AsRef<str>>(
+    pub async fn set_vm_firmware_command_line(
         &self,
-<<<<<<< HEAD
-        openhcl_command_line: S,
-=======
         openhcl_command_line: impl AsRef<str>,
->>>>>>> 079d8ae9
     ) -> anyhow::Result<()> {
         powershell::run_set_vm_command_line(&self.vmid, &self.ps_mod, openhcl_command_line.as_ref())
             .await
