// Copyright (c) Microsoft Corporation.
// Licensed under the MIT License.

use crate::OpenHclServicingFlags;
use get_resources::ged::GuestServicingFlags;
use hvlite_defs::config::Config;
use hvlite_defs::rpc::PulseSaveRestoreError;
use hvlite_defs::rpc::VmRpc;
use hvlite_defs::worker::VM_WORKER;
use hvlite_defs::worker::VmWorkerParameters;
use mesh::rpc::RpcError;
use mesh::rpc::RpcSend;
use mesh_worker::WorkerHandle;
use mesh_worker::WorkerHost;
use vmm_core_defs::HaltReason;

pub(crate) struct Worker {
    handle: WorkerHandle,
    rpc: mesh::Sender<VmRpc>,
}

impl Worker {
    pub(crate) async fn launch(
        host: &WorkerHost,
        cfg: Config,
    ) -> anyhow::Result<(Self, mesh::Receiver<HaltReason>)> {
        let (vm_rpc, rpc_recv) = mesh::channel();
        let (notify_send, notify_recv) = mesh::channel();

        let params = VmWorkerParameters {
            hypervisor: None,
            cfg,
            saved_state: None,
            rpc: rpc_recv,
            notify: notify_send,
        };
        let vm_worker = host.launch_worker(VM_WORKER, params).await?;

        Ok((
            Self {
                handle: vm_worker,
                rpc: vm_rpc,
            },
            notify_recv,
        ))
    }

    pub(crate) async fn resume(&self) -> Result<bool, RpcError> {
        self.rpc.call(VmRpc::Resume, ()).await
    }

    pub(crate) async fn reset(&self) -> anyhow::Result<()> {
        self.rpc.call(VmRpc::Reset, ()).await??;
        Ok(())
    }

    pub(crate) async fn pulse_save_restore(&self) -> Result<(), RpcError<PulseSaveRestoreError>> {
        self.rpc.call_failable(VmRpc::PulseSaveRestore, ()).await
    }

    pub(crate) async fn restart_openhcl(
        &self,
        send: &mesh::Sender<get_resources::ged::GuestEmulationRequest>,
        flags: OpenHclServicingFlags,
        file: std::fs::File,
    ) -> anyhow::Result<()> {
        hvlite_helpers::underhill::save_underhill(
            &self.rpc,
            send,
            GuestServicingFlags {
                nvme_keepalive: flags.enable_nvme_keepalive,
            },
            file,
        )
        .await?;
        hvlite_helpers::underhill::restore_underhill(&self.rpc, send).await
    }

    pub(crate) async fn save_openhcl(
        &self,
        send: &mesh::Sender<get_resources::ged::GuestEmulationRequest>,
        flags: OpenHclServicingFlags,
        file: std::fs::File,
    ) -> anyhow::Result<()> {
        hvlite_helpers::underhill::save_underhill(
            &self.rpc,
            send,
            GuestServicingFlags {
                nvme_keepalive: flags.enable_nvme_keepalive,
            },
            file,
        )
        .await
    }

<<<<<<< HEAD
    pub(crate) async fn restore_openhcl(
        &self,
        send: &mesh::Sender<get_resources::ged::GuestEmulationRequest>,
    ) -> anyhow::Result<()> {
        hvlite_helpers::underhill::restore_underhill(&self.rpc, send).await
    }

    pub(crate) async fn inspect_all(&self) -> String {
=======
    pub(crate) async fn inspect_all(&self) -> inspect::Node {
>>>>>>> ca5ef815
        let mut inspection = inspect::inspect("", &self.handle);
        inspection.resolve().await;
        inspection.results()
    }

    pub(crate) async fn shutdown(mut self) -> anyhow::Result<()> {
        self.handle.stop();
        self.handle.join().await?;
        Ok(())
    }
}<|MERGE_RESOLUTION|>--- conflicted
+++ resolved
@@ -93,7 +93,6 @@
         .await
     }
 
-<<<<<<< HEAD
     pub(crate) async fn restore_openhcl(
         &self,
         send: &mesh::Sender<get_resources::ged::GuestEmulationRequest>,
@@ -101,10 +100,7 @@
         hvlite_helpers::underhill::restore_underhill(&self.rpc, send).await
     }
 
-    pub(crate) async fn inspect_all(&self) -> String {
-=======
     pub(crate) async fn inspect_all(&self) -> inspect::Node {
->>>>>>> ca5ef815
         let mut inspection = inspect::inspect("", &self.handle);
         inspection.resolve().await;
         inspection.results()
