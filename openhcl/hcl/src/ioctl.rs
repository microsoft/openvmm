// Copyright (c) Microsoft Corporation.
// Licensed under the MIT License.

//! Interface to `mshv_vtl` driver.

// Used to implement the [`private::BackingPrivate`] trait.
#![allow(private_interfaces)]

mod deferred;

pub mod aarch64;
pub mod snp;
pub mod tdx;
pub mod x64;

use self::deferred::DeferredActionSlots;
use self::deferred::DeferredActions;
use self::ioctls::*;
use crate::ioctl::deferred::DeferredAction;
use crate::protocol;
use crate::protocol::hcl_intr_offload_flags;
use crate::protocol::hcl_run;
use crate::protocol::EnterModes;
use crate::protocol::HCL_REG_PAGE_OFFSET;
use crate::protocol::HCL_VMSA_GUEST_VSM_PAGE_OFFSET;
use crate::protocol::HCL_VMSA_PAGE_OFFSET;
use crate::protocol::MSHV_APIC_PAGE_OFFSET;
use crate::GuestVtl;
use bitvec::prelude::*;
use hvdef::hypercall::AssertVirtualInterrupt;
use hvdef::hypercall::HostVisibilityType;
use hvdef::hypercall::HvGpaRange;
use hvdef::hypercall::HvGpaRangeExtended;
use hvdef::hypercall::HvInputVtl;
use hvdef::hypercall::HvInterceptParameters;
use hvdef::hypercall::HvInterceptType;
use hvdef::hypercall::HvRegisterAssoc;
use hvdef::hypercall::HypercallOutput;
use hvdef::hypercall::InitialVpContextX64;
use hvdef::hypercall::ModifyHostVisibility;
use hvdef::HvAllArchRegisterName;
#[cfg(guest_arch = "aarch64")]
use hvdef::HvArm64RegisterName;
use hvdef::HvError;
use hvdef::HvMapGpaFlags;
use hvdef::HvMessage;
use hvdef::HvRegisterName;
use hvdef::HvRegisterValue;
use hvdef::HvRegisterVsmPartitionConfig;
use hvdef::HvX64RegisterName;
use hvdef::HvX64RegisterPage;
use hvdef::HypercallCode;
use hvdef::Vtl;
use hvdef::HV_PAGE_SIZE;
use hvdef::HV_PARTITION_ID_SELF;
use hvdef::HV_VP_INDEX_SELF;
use memory_range::MemoryRange;
use pal::unix::pthread::*;
use parking_lot::Mutex;
use private::BackingPrivate;
use sidecar_client::NewSidecarClientError;
use sidecar_client::SidecarClient;
use sidecar_client::SidecarRun;
use sidecar_client::SidecarVp;
use std::cell::RefCell;
use std::fmt::Debug;
use std::fs::File;
use std::io;
use std::marker::PhantomData;
use std::os::unix::prelude::*;
use std::ptr::addr_of;
use std::ptr::addr_of_mut;
use std::ptr::NonNull;
use std::sync::atomic::AtomicU32;
use std::sync::atomic::AtomicU8;
use std::sync::atomic::Ordering;
use std::sync::Once;
use thiserror::Error;
use x86defs::snp::SevVmsa;
use x86defs::tdx::TdCallResultCode;
use zerocopy::AsBytes;
use zerocopy::FromBytes;
use zerocopy::FromZeroes;

/// Error returned by HCL operations.
#[derive(Error, Debug)]
#[allow(missing_docs)]
pub enum Error {
    #[error("failed to open mshv device")]
    OpenMshv(#[source] io::Error),
    #[error("failed to open hvcall device")]
    OpenHvcall(#[source] io::Error),
    #[error("failed to open lower VTL memory device")]
    OpenGpa(#[source] io::Error),
    #[error("ReturnToLowerVtl")]
    ReturnToLowerVtl(#[source] nix::Error),
    #[error("AddVtl0Memory")]
    AddVtl0Memory(#[source] nix::Error),
    #[error("hcl_set_vp_register")]
    SetVpRegister(#[source] nix::Error),
    #[error("hcl_get_vp_register")]
    GetVpRegister(#[source] nix::Error),
    #[error("hcl_request_interrupt")]
    RequestInterrupt(#[source] HvError),
    #[error("hcl_cancel_vp failed")]
    CancelVp(#[source] nix::Error),
    #[error("failed to signal event")]
    SignalEvent(#[source] HvError),
    #[error("failed to post message")]
    PostMessage(#[source] HvError),
    #[error("failed to mmap the vp context {:?}", .1.map(|vtl| format!("for VTL {:?}", vtl)).unwrap_or("".to_string()))]
    MmapVp(#[source] io::Error, Option<Vtl>),
    #[error("failed to set the poll file")]
    SetPollFile(#[source] nix::Error),
    #[error("failed to check hcl capabilities")]
    CheckExtensions(#[source] nix::Error),
    #[error("failed to mmap the register page")]
    MmapRegPage(#[source] io::Error),
    #[error("invalid num signal events")]
    NumSignalEvent(#[source] io::Error),
    #[error("failed to create vtl")]
    CreateVTL(#[source] nix::Error),
    #[error("Gva to gpa translation failed")]
    TranslateGvaToGpa(#[source] TranslateGvaToGpaError),
    #[error("gpa failed vtl access check")]
    CheckVtlAccess(#[source] HvError),
    #[error("failed to set registers using set_vp_registers hypercall")]
    SetRegisters(#[source] HvError),
    #[error("Unknown register name: {0:x}")]
    UnknownRegisterName(u32),
    #[error("Invalid register value")]
    InvalidRegisterValue,
    #[error("failed to set host visibility")]
    SetHostVisibility(#[source] nix::Error),
    #[error("failed to allocate host overlay page")]
    HostOverlayPageExhausted,
    #[error("sidecar error")]
    Sidecar(#[source] sidecar_client::SidecarError),
    #[error("failed to open sidecar")]
    OpenSidecar(#[source] NewSidecarClientError),
    #[error("mismatch between requested isolation type {requested:?} and supported isolation type {supported:?}")]
    MismatchedIsolation {
        supported: IsolationType,
        requested: IsolationType,
    },
}

/// Error for IOCTL errors specifically.
#[derive(Debug, Error)]
#[error("hcl request failed")]
pub struct IoctlError(#[source] pub(crate) nix::Error);

/// Error returned when issuing hypercalls.
#[derive(Debug, Error)]
#[allow(missing_docs)]
pub enum HypercallError {
    #[error("hypercall failed with {0:?}")]
    Hypervisor(HvError),
    #[error("ioctl failed")]
    Ioctl(#[source] IoctlError),
}

impl HypercallError {
    pub(crate) fn check(r: Result<i32, nix::Error>) -> Result<(), Self> {
        match r {
            Ok(0) => Ok(()),
            Ok(n) => Err(Self::Hypervisor(HvError(
                n.try_into().expect("hypervisor result out of range"),
            ))),
            Err(err) => Err(Self::Ioctl(IoctlError(err))),
        }
    }
}

/// Errors when issuing hypercalls via the kernel direct interface.
#[derive(Error, Debug)]
#[allow(missing_docs)]
pub enum HvcallError {
    #[error("kernel rejected the hypercall, most likely due to the hypercall code not being allowed via set_allowed_hypercalls")]
    HypercallIoctlFailed(#[source] nix::Error),
    #[error("input parameters are larger than a page")]
    InputParametersTooLarge,
    #[error("output parameters are larger than a page")]
    OutputParametersTooLarge,
    #[error("output and input list lengths do not match")]
    InputOutputRepListMismatch,
}

/// Error applying VTL protections.
// TODO: move to `underhill_mem`.
#[derive(Error, Debug)]
#[allow(missing_docs)]
pub enum ApplyVtlProtectionsError {
    #[error(
        "hypervisor returned {output:?} error {hv_error:?} when protecting pages {range} for vtl {vtl:?}"
    )]
    Hypervisor {
        range: MemoryRange,
        output: HypercallOutput,
        #[source]
        hv_error: HvError,
        vtl: HvInputVtl,
    },
    #[error(
        "{failed_operation} when protecting pages {range} with {permissions:x?} for vtl {vtl:?}"
    )]
    Snp {
        #[source]
        failed_operation: snp::SnpPageError,
        range: MemoryRange,
        permissions: x86defs::snp::SevRmpAdjust,
        vtl: HvInputVtl,
    },
    #[error("tdcall failed with {error:?} when protecting pages {range} with permissions {permissions:x?} for vtl {vtl:?}")]
    Tdx {
        error: TdCallResultCode,
        range: MemoryRange,
        permissions: x86defs::tdx::TdgMemPageGpaAttr,
        vtl: HvInputVtl,
    },
    #[error("no valid protections for vtl {0:?}")]
    InvalidVtl(Vtl),
}

/// Error setting guest VSM configuration.
#[derive(Error, Debug)]
#[allow(missing_docs)]
pub enum SetGuestVsmConfigError {
    #[error(
        "hypervisor returned error {hv_error:?} when configuring guest vsm {enable_guest_vsm:?}"
    )]
    Hypervisor {
        enable_guest_vsm: bool,
        hv_error: HvError,
    },
}

/// Error getting the VP idnex from an APIC ID.
#[derive(Error, Debug)]
#[allow(missing_docs)]
pub enum GetVpIndexFromApicIdError {
    #[error("hypervisor returned error {hv_error:?} when querying vp index for {apic_id}")]
    Hypervisor { hv_error: HvError, apic_id: u32 },
}

/// Error setting VSM partition configuration.
#[derive(Error, Debug)]
#[allow(missing_docs)]
pub enum SetVsmPartitionConfigError {
    #[error(
        "hypervisor returned error {hv_error:?} when configuring vsm partition config {config:?}"
    )]
    Hypervisor {
        config: HvRegisterVsmPartitionConfig,
        hv_error: HvError,
    },
}

/// Error translating a GVA to a GPA.
#[derive(Error, Debug)]
#[allow(missing_docs)]
pub enum TranslateGvaToGpaError {
    #[error("hypervisor returned error {hv_error:?} on gva {gva:x}")]
    Hypervisor { gva: u64, hv_error: HvError },
    #[error("sidecar kernel failed on gva {gva:x}")]
    Sidecar {
        gva: u64,
        #[source]
        error: sidecar_client::SidecarError,
    },
}

/// Result from [`Hcl::check_vtl_access`] if vtl permissions were violated
#[derive(Debug)]
pub struct CheckVtlAccessResult {
    /// The intercepting VTL.
    pub vtl: Vtl,
    /// The flags that were denied.
    pub denied_flags: HvMapGpaFlags,
}

/// Error accepting pages.
// TODO: move to `underhill_mem`.
#[derive(Error, Debug)]
#[allow(missing_docs)]
pub enum AcceptPagesError {
    #[error("hypervisor returned {output:?} error {hv_error:?} when accepting pages {range}")]
    Hypervisor {
        range: MemoryRange,
        output: HypercallOutput,
        hv_error: HvError,
    },
    #[error("{failed_operation} when protecting pages {range}")]
    Snp {
        failed_operation: snp::SnpPageError,
        range: MemoryRange,
    },
    #[error("tdcall failed with {error:?} when accepting pages {range}")]
    Tdx {
        error: tdcall::AcceptPagesError,
        range: MemoryRange,
    },
}

// Action translation(to HVCALL) for pin/unpin GPA range.
#[derive(Debug, Copy, Clone)]
enum GpaPinUnpinAction {
    PinGpaRange,
    UnpinGpaRange,
}

/// Error pinning a GPA.
#[derive(Error, Debug)]
#[error("partial success: {ranges_processed} operations succeeded, but encountered an error")]
struct PinUnpinError {
    ranges_processed: usize,
    error: HvError,
}

/// Result of translate gva hypercall from [`Hcl`]
pub struct TranslateResult {
    /// The GPA that the GVA translated to.
    pub gpa_page: u64,
    /// Whether the page was an overlay page.
    pub overlay_page: bool, // Note: hardcoded to false on WHP
}

/// Possible types for rep hypercalls
enum HvcallRepInput<'a, T> {
    /// The actual elements to rep over
    Elements(&'a [T]),
    /// The elements for the rep are implied and only a count is needed
    Count(usize),
}

mod ioctls {
    #![allow(non_camel_case_types)]

    use crate::protocol;
    use hvdef::hypercall::HvRegisterAssoc;
    use nix::ioctl_none;
    use nix::ioctl_read;
    use nix::ioctl_readwrite;
    use nix::ioctl_write_ptr;

    // The unsafe interface to the `mshv` kernel module comprises
    // the following IOCTLs.
    const MSHV_IOCTL: u8 = 0xb8;
    const MSHV_VTL_RETURN_TO_LOWER_VTL: u16 = 0x27;
    const MSHV_SET_VP_REGISTERS: u16 = 0x6;
    const MSHV_GET_VP_REGISTERS: u16 = 0x5;
    const MSHV_HVCALL_SETUP: u16 = 0x1E;
    const MSHV_HVCALL: u16 = 0x1F;
    const MSHV_VTL_ADD_VTL0_MEMORY: u16 = 0x21;
    const MSHV_VTL_SET_POLL_FILE: u16 = 0x25;
    const MSHV_CREATE_VTL: u16 = 0x1D;
    const MSHV_CHECK_EXTENSION: u16 = 0x00;
    const MSHV_VTL_PVALIDATE: u16 = 0x28;
    const MSHV_VTL_RMPADJUST: u16 = 0x29;
    const MSHV_VTL_TDCALL: u16 = 0x32;
    const MSHV_VTL_READ_VMX_CR4_FIXED1: u16 = 0x33;
    const MSHV_VTL_GUEST_VSM_VMSA_PFN: u16 = 0x34;
    const MSHV_VTL_RMPQUERY: u16 = 0x35;
    const MSHV_INVLPGB: u16 = 0x36;
    const MSHV_TLBSYNC: u16 = 0x37;

    #[repr(C)]
    #[derive(Copy, Clone)]
    pub struct mshv_vp_registers {
        pub count: ::std::os::raw::c_int,
        pub regs: *mut HvRegisterAssoc,
    }

    #[repr(C, packed)]
    #[derive(Copy, Clone)]
    pub struct mshv_pvalidate {
        /// Execute the pvalidate instruction on the set of memory pages specified
        pub start_pfn: ::std::os::raw::c_ulonglong,
        pub page_count: ::std::os::raw::c_ulonglong,
        pub validate: ::std::os::raw::c_uchar,
        pub terminate_on_failure: ::std::os::raw::c_uchar,
        /// Set to 1 if the page is RAM (from the kernel's perspective), 0 if
        /// it's device memory.
        pub ram: u8,
        pub padding: [::std::os::raw::c_uchar; 1],
    }

    #[repr(C, packed)]
    #[derive(Copy, Clone)]
    pub struct mshv_rmpadjust {
        /// Execute the rmpadjust instruction on the set of memory pages specified
        pub start_pfn: ::std::os::raw::c_ulonglong,
        pub page_count: ::std::os::raw::c_ulonglong,
        pub value: ::std::os::raw::c_ulonglong,
        pub terminate_on_failure: ::std::os::raw::c_uchar,
        /// Set to 1 if the page is RAM (from the kernel's perspective), 0 if
        /// it's device memory.
        pub ram: u8,
        pub padding: [::std::os::raw::c_uchar; 6],
    }

    #[repr(C, packed)]
    #[derive(Copy, Clone)]
    pub struct mshv_rmpquery {
        /// Execute the rmpquery instruction on the set of memory pages specified
        pub start_pfn: ::std::os::raw::c_ulonglong,
        pub page_count: ::std::os::raw::c_ulonglong,
        pub terminate_on_failure: ::std::os::raw::c_uchar,
        /// Set to 1 if the page is RAM (from the kernel's perspective), 0 if
        /// it's device memory.
        pub ram: u8,
        pub padding: [::std::os::raw::c_uchar; 6],
        /// Output array for the flags, must have at least `page_count` entries.
        pub flags: *mut ::std::os::raw::c_ulonglong,
        /// Output array for the page sizes, must have at least `page_count` entries.
        pub page_size: *mut ::std::os::raw::c_ulonglong,
        /// Output for the amount of pages processed, a scalar.
        pub pages_processed: *mut ::std::os::raw::c_ulonglong,
    }

    #[repr(C, packed)]
    #[derive(Copy, Clone)]
    pub struct mshv_tdcall {
        pub rax: u64, // Call code and returned status
        pub rcx: u64,
        pub rdx: u64,
        pub r8: u64,
        pub r9: u64,
        pub r10_out: u64, // only supported as output
        pub r11_out: u64, // only supported as output
    }

    ioctl_none!(
        /// Relinquish the processor to VTL0.
        hcl_return_to_lower_vtl,
        MSHV_IOCTL,
        MSHV_VTL_RETURN_TO_LOWER_VTL
    );

    ioctl_write_ptr!(
        /// Set a VTL0 register for the current processor of the current
        /// partition.
        /// It is not allowed to set registers for other processors or
        /// other partitions for the security and coherency reasons.
        hcl_set_vp_register,
        MSHV_IOCTL,
        MSHV_SET_VP_REGISTERS,
        mshv_vp_registers
    );

    ioctl_readwrite!(
        /// Get a VTL0 register for the current processor of the current
        /// partition.
        /// It is not allowed to get registers of other processors or
        /// other partitions for the security and coherency reasons.
        hcl_get_vp_register,
        MSHV_IOCTL,
        MSHV_GET_VP_REGISTERS,
        mshv_vp_registers
    );

    ioctl_write_ptr!(
        /// Adds the VTL0 memory as a ZONE_DEVICE memory (I/O) to support
        /// DMA from the guest.
        hcl_add_vtl0_memory,
        MSHV_IOCTL,
        MSHV_VTL_ADD_VTL0_MEMORY,
        protocol::hcl_pfn_range_t
    );

    ioctl_write_ptr!(
        /// Sets the file to be polled while running a VP in VTL0. If the file
        /// becomes readable, then the VP run will be cancelled.
        hcl_set_poll_file,
        MSHV_IOCTL,
        MSHV_VTL_SET_POLL_FILE,
        protocol::hcl_set_poll_file
    );

    ioctl_write_ptr!(
        /// Sets up the hypercall allow map. Allowed once
        /// per fd.
        hcl_hvcall_setup,
        MSHV_IOCTL,
        MSHV_HVCALL_SETUP,
        protocol::hcl_hvcall_setup
    );

    ioctl_readwrite!(
        /// Performs a hypercall from the user mode.
        hcl_hvcall,
        MSHV_IOCTL,
        MSHV_HVCALL,
        protocol::hcl_hvcall
    );

    ioctl_write_ptr!(
        /// Executes the pvalidate instruction on a page range.
        hcl_pvalidate_pages,
        MSHV_IOCTL,
        MSHV_VTL_PVALIDATE,
        mshv_pvalidate
    );

    ioctl_write_ptr!(
        /// Executes the rmpadjust instruction on a page range.
        hcl_rmpadjust_pages,
        MSHV_IOCTL,
        MSHV_VTL_RMPADJUST,
        mshv_rmpadjust
    );

    ioctl_write_ptr!(
        /// Executes the rmpquery instruction on a page range.
        hcl_rmpquery_pages,
        MSHV_IOCTL,
        MSHV_VTL_RMPQUERY,
        mshv_rmpquery
    );

    ioctl_readwrite!(
        /// Executes a tdcall.
        hcl_tdcall,
        MSHV_IOCTL,
        MSHV_VTL_TDCALL,
        mshv_tdcall
    );

    ioctl_read!(
        hcl_read_vmx_cr4_fixed1,
        MSHV_IOCTL,
        MSHV_VTL_READ_VMX_CR4_FIXED1,
        u64
    );

    ioctl_readwrite!(
        hcl_read_guest_vsm_page_pfn,
        MSHV_IOCTL,
        MSHV_VTL_GUEST_VSM_VMSA_PFN,
        u64
    );

    pub const HCL_CAP_REGISTER_PAGE: u32 = 1;
    pub const HCL_CAP_VTL_RETURN_ACTION: u32 = 2;
    pub const HCL_CAP_DR6_SHARED: u32 = 3;

    ioctl_write_ptr!(
        /// Check for the presence of an extension capability.
        hcl_check_extension,
        MSHV_IOCTL,
        MSHV_CHECK_EXTENSION,
        u32
    );

    ioctl_read!(mshv_create_vtl, MSHV_IOCTL, MSHV_CREATE_VTL, u8);

    #[repr(C)]
    pub struct mshv_invlpgb {
        pub rax: u64,
        pub _pad0: u32,
        pub edx: u32,
        pub _pad1: u32,
        pub ecx: u32,
    }

    ioctl_write_ptr!(
        /// Issue an INVLPGB instruction.
        hcl_invlpgb,
        MSHV_IOCTL,
        MSHV_INVLPGB,
        mshv_invlpgb
    );

    ioctl_none!(
        /// Issue a TLBSYNC instruction.
        hcl_tlbsync,
        MSHV_IOCTL,
        MSHV_TLBSYNC
    );
}

/// The `/dev/mshv_vtl_low` device for accessing VTL0 memory.
pub struct MshvVtlLow {
    file: File,
}

impl MshvVtlLow {
    /// Opens the device.
    pub fn new() -> Result<Self, Error> {
        let file = fs_err::OpenOptions::new()
            .read(true)
            .write(true)
            .open("/dev/mshv_vtl_low")
            .map_err(Error::OpenGpa)?;

        Ok(Self { file: file.into() })
    }

    /// Gets the device file.
    pub fn get(&self) -> &File {
        &self.file
    }

    /// The flag to set in the file offset to map guest memory as shared instead
    /// of private.
    pub const SHARED_MEMORY_FLAG: u64 = 1 << 63;
}

/// An open `/dev/mshv` device file.
pub struct Mshv {
    file: File,
}

impl Mshv {
    /// Opens the mshv device.
    pub fn new() -> Result<Self, Error> {
        let file = fs_err::OpenOptions::new()
            .read(true)
            .write(true)
            .open("/dev/mshv")
            .map_err(Error::OpenMshv)?;

        Ok(Self { file: file.into() })
    }

    fn check_extension(&self, cap: u32) -> Result<bool, Error> {
        // SAFETY: calling IOCTL as documented, with no special requirements.
        let supported = unsafe {
            hcl_check_extension(self.file.as_raw_fd(), &cap).map_err(Error::CheckExtensions)?
        };
        Ok(supported != 0)
    }

    /// Opens an mshv_vtl device file.
    pub fn create_vtl(&self) -> Result<MshvVtl, Error> {
        let cap = &mut 0_u8;
        // SAFETY: calling IOCTL as documented, with no special requirements.
        let supported =
            unsafe { mshv_create_vtl(self.file.as_raw_fd(), cap).map_err(Error::CreateVTL)? };
        // SAFETY: calling IOCTL as documented, with no special requirements.
        let vtl_file = unsafe { File::from_raw_fd(supported) };
        Ok(MshvVtl { file: vtl_file })
    }
}

/// An open mshv_vtl device file.
#[derive(Debug)]
pub struct MshvVtl {
    file: File,
}

impl MshvVtl {
    /// Adds the VTL0 memory as a ZONE_DEVICE memory (I/O) to support DMA from the guest.
    pub fn add_vtl0_memory(&self, mem_range: MemoryRange, shared: bool) -> Result<(), Error> {
        let flags = if shared {
            MshvVtlLow::SHARED_MEMORY_FLAG / HV_PAGE_SIZE
        } else {
            0
        };
        let ram_disposition = protocol::hcl_pfn_range_t {
            start_pfn: mem_range.start_4k_gpn() | flags,
            last_pfn: mem_range.end_4k_gpn(),
        };

        // SAFETY: calling IOCTL as documented, with no special requirements.
        unsafe {
            hcl_add_vtl0_memory(self.file.as_raw_fd(), &ram_disposition)
                .map_err(Error::AddVtl0Memory)?;
        }

        Ok(())
    }
}

#[cfg(guest_arch = "x86_64")]
fn is_vtl_shared_mtrr(reg: HvX64RegisterName) -> bool {
    matches!(
        reg,
        HvX64RegisterName::MsrMtrrCap
            | HvX64RegisterName::MsrMtrrDefType
            | HvX64RegisterName::MsrMtrrPhysBase0
            | HvX64RegisterName::MsrMtrrPhysBase1
            | HvX64RegisterName::MsrMtrrPhysBase2
            | HvX64RegisterName::MsrMtrrPhysBase3
            | HvX64RegisterName::MsrMtrrPhysBase4
            | HvX64RegisterName::MsrMtrrPhysBase5
            | HvX64RegisterName::MsrMtrrPhysBase6
            | HvX64RegisterName::MsrMtrrPhysBase7
            | HvX64RegisterName::MsrMtrrPhysBase8
            | HvX64RegisterName::MsrMtrrPhysBase9
            | HvX64RegisterName::MsrMtrrPhysBaseA
            | HvX64RegisterName::MsrMtrrPhysBaseB
            | HvX64RegisterName::MsrMtrrPhysBaseC
            | HvX64RegisterName::MsrMtrrPhysBaseD
            | HvX64RegisterName::MsrMtrrPhysBaseE
            | HvX64RegisterName::MsrMtrrPhysBaseF
            | HvX64RegisterName::MsrMtrrPhysMask0
            | HvX64RegisterName::MsrMtrrPhysMask1
            | HvX64RegisterName::MsrMtrrPhysMask2
            | HvX64RegisterName::MsrMtrrPhysMask3
            | HvX64RegisterName::MsrMtrrPhysMask4
            | HvX64RegisterName::MsrMtrrPhysMask5
            | HvX64RegisterName::MsrMtrrPhysMask6
            | HvX64RegisterName::MsrMtrrPhysMask7
            | HvX64RegisterName::MsrMtrrPhysMask8
            | HvX64RegisterName::MsrMtrrPhysMask9
            | HvX64RegisterName::MsrMtrrPhysMaskA
            | HvX64RegisterName::MsrMtrrPhysMaskB
            | HvX64RegisterName::MsrMtrrPhysMaskC
            | HvX64RegisterName::MsrMtrrPhysMaskD
            | HvX64RegisterName::MsrMtrrPhysMaskE
            | HvX64RegisterName::MsrMtrrPhysMaskF
            | HvX64RegisterName::MsrMtrrFix64k00000
            | HvX64RegisterName::MsrMtrrFix16k80000
            | HvX64RegisterName::MsrMtrrFix16kA0000
            | HvX64RegisterName::MsrMtrrFix4kC0000
            | HvX64RegisterName::MsrMtrrFix4kC8000
            | HvX64RegisterName::MsrMtrrFix4kD0000
            | HvX64RegisterName::MsrMtrrFix4kD8000
            | HvX64RegisterName::MsrMtrrFix4kE0000
            | HvX64RegisterName::MsrMtrrFix4kE8000
            | HvX64RegisterName::MsrMtrrFix4kF0000
            | HvX64RegisterName::MsrMtrrFix4kF8000
    )
}

/// Indicate whether reg is shared across VTLs.
///
/// This function is not complete: DR6 may or may not be shared, depending on
/// the processor type; the caller needs to check HvRegisterVsmCapabilities.
/// Some MSRs are not included here as they are not represented in
/// HvX64RegisterName, including MSR_TSC_FREQUENCY, MSR_MCG_CAP,
/// MSR_MCG_STATUS, MSR_RESET, MSR_GUEST_IDLE, and MSR_DEBUG_DEVICE_OPTIONS.
#[cfg(guest_arch = "x86_64")]
fn is_vtl_shared_reg(reg: HvX64RegisterName) -> bool {
    is_vtl_shared_mtrr(reg)
        || matches!(
            reg,
            HvX64RegisterName::VpIndex
                | HvX64RegisterName::VpRuntime
                | HvX64RegisterName::TimeRefCount
                | HvX64RegisterName::Rax
                | HvX64RegisterName::Rbx
                | HvX64RegisterName::Rcx
                | HvX64RegisterName::Rdx
                | HvX64RegisterName::Rsi
                | HvX64RegisterName::Rdi
                | HvX64RegisterName::Rbp
                | HvX64RegisterName::Cr2
                | HvX64RegisterName::R8
                | HvX64RegisterName::R9
                | HvX64RegisterName::R10
                | HvX64RegisterName::R11
                | HvX64RegisterName::R12
                | HvX64RegisterName::R13
                | HvX64RegisterName::R14
                | HvX64RegisterName::R15
                | HvX64RegisterName::Dr0
                | HvX64RegisterName::Dr1
                | HvX64RegisterName::Dr2
                | HvX64RegisterName::Dr3
                | HvX64RegisterName::Xmm0
                | HvX64RegisterName::Xmm1
                | HvX64RegisterName::Xmm2
                | HvX64RegisterName::Xmm3
                | HvX64RegisterName::Xmm4
                | HvX64RegisterName::Xmm5
                | HvX64RegisterName::Xmm6
                | HvX64RegisterName::Xmm7
                | HvX64RegisterName::Xmm8
                | HvX64RegisterName::Xmm9
                | HvX64RegisterName::Xmm10
                | HvX64RegisterName::Xmm11
                | HvX64RegisterName::Xmm12
                | HvX64RegisterName::Xmm13
                | HvX64RegisterName::Xmm14
                | HvX64RegisterName::Xmm15
                | HvX64RegisterName::FpMmx0
                | HvX64RegisterName::FpMmx1
                | HvX64RegisterName::FpMmx2
                | HvX64RegisterName::FpMmx3
                | HvX64RegisterName::FpMmx4
                | HvX64RegisterName::FpMmx5
                | HvX64RegisterName::FpMmx6
                | HvX64RegisterName::FpMmx7
                | HvX64RegisterName::FpControlStatus
                | HvX64RegisterName::XmmControlStatus
                | HvX64RegisterName::Xfem
        )
}

/// Indicate whether reg is shared across VTLs.
#[cfg(guest_arch = "aarch64")]
fn is_vtl_shared_reg(reg: HvArm64RegisterName) -> bool {
    use hvdef::HvArm64RegisterName;

    matches!(
        reg,
        HvArm64RegisterName::X0
            | HvArm64RegisterName::X1
            | HvArm64RegisterName::X2
            | HvArm64RegisterName::X3
            | HvArm64RegisterName::X4
            | HvArm64RegisterName::X5
            | HvArm64RegisterName::X6
            | HvArm64RegisterName::X7
            | HvArm64RegisterName::X8
            | HvArm64RegisterName::X9
            | HvArm64RegisterName::X10
            | HvArm64RegisterName::X11
            | HvArm64RegisterName::X12
            | HvArm64RegisterName::X13
            | HvArm64RegisterName::X14
            | HvArm64RegisterName::X15
            | HvArm64RegisterName::X16
            | HvArm64RegisterName::X17
            | HvArm64RegisterName::X19
            | HvArm64RegisterName::X20
            | HvArm64RegisterName::X21
            | HvArm64RegisterName::X22
            | HvArm64RegisterName::X23
            | HvArm64RegisterName::X24
            | HvArm64RegisterName::X25
            | HvArm64RegisterName::X26
            | HvArm64RegisterName::X27
            | HvArm64RegisterName::X28
            | HvArm64RegisterName::XFp
            | HvArm64RegisterName::XLr
    )
}

/// The `/dev/mshv_hvcall` device for issuing hypercalls directly to the
/// hypervisor.
#[derive(Debug)]
pub struct MshvHvcall(File);

impl MshvHvcall {
    /// Opens the device.
    pub fn new() -> Result<Self, Error> {
        let file = fs_err::OpenOptions::new()
            .read(true)
            .write(true)
            .open("/dev/mshv_hvcall")
            .map_err(Error::OpenHvcall)?;

        Ok(Self(file.into()))
    }

    /// Set allowed hypercalls.
    pub fn set_allowed_hypercalls(&self, codes: &[HypercallCode]) {
        type ItemType = u64;
        let item_size_bytes = size_of::<ItemType>();
        let item_size_bits = item_size_bytes * 8;

        let mut allow_bitmap = Vec::<ItemType>::new();
        for &code in codes {
            let map_index = (code.0 as usize) / item_size_bits;
            if map_index >= allow_bitmap.len() {
                allow_bitmap.resize(map_index + 1, 0);
            }
            allow_bitmap[map_index] |= (1 as ItemType) << (code.0 % item_size_bits as u16);
        }

        let hvcall_setup = protocol::hcl_hvcall_setup {
            allow_bitmap_size: (allow_bitmap.len() * item_size_bytes) as u64,
            allow_bitmap_ptr: allow_bitmap.as_ptr(),
        };

        // SAFETY: following the IOCTL definition.
        unsafe {
            hcl_hvcall_setup(self.0.as_raw_fd(), &hvcall_setup)
                .expect("Hypercall setup IOCTL must be supported");
        }
    }

    /// Accepts VTL 0 pages with no host visibility.
    ///
    /// [`HypercallCode::HvCallAcceptGpaPages`] must be allowed.
    pub fn accept_gpa_pages(
        &self,
        range: MemoryRange,
        memory_type: hvdef::hypercall::AcceptMemoryType,
    ) -> Result<(), AcceptPagesError> {
        const MAX_INPUT_ELEMENTS: usize = (HV_PAGE_SIZE as usize
            - size_of::<hvdef::hypercall::AcceptGpaPages>())
            / size_of::<u64>();

        let span = tracing::span!(tracing::Level::INFO, "accept_pages", ?range);
        let _enter = span.enter();

        let mut current_page = range.start() / HV_PAGE_SIZE;
        let end = range.end() / HV_PAGE_SIZE;

        while current_page < end {
            let header = hvdef::hypercall::AcceptGpaPages {
                partition_id: HV_PARTITION_ID_SELF,
                page_attributes: hvdef::hypercall::AcceptPagesAttributes::new()
                    .with_memory_type(memory_type.0)
                    .with_host_visibility(HostVisibilityType::PRIVATE)
                    .with_vtl_set(0), // vtl protections cannot be applied for VTL 0 memory
                vtl_permission_set: hvdef::hypercall::VtlPermissionSet {
                    vtl_permission_from_1: [0; hvdef::hypercall::HV_VTL_PERMISSION_SET_SIZE],
                },
                gpa_page_base: current_page,
            };

            let remaining_pages = end - current_page;
            let count = remaining_pages.min(MAX_INPUT_ELEMENTS as u64);

            // SAFETY: The input header and rep slice are the correct types for
            //         this hypercall. A dummy type of u8 is provided to satisfy
            //         the compiler for input and output rep type. The given
            //         input and slices are valid references while this function
            //         is called.
            //
            //         The hypercall output is validated right after the hypercall is issued.
            let output = unsafe {
                self.hvcall_rep::<hvdef::hypercall::AcceptGpaPages, u8, u8>(
                    HypercallCode::HvCallAcceptGpaPages,
                    &header,
                    HvcallRepInput::Count(count as usize),
                    None,
                )
                .expect("kernel hypercall submission should always succeed")
            };

            output
                .result()
                .map_err(|err| AcceptPagesError::Hypervisor {
                    range: MemoryRange::from_4k_gpn_range(current_page..current_page + count),
                    output,
                    hv_error: err,
                })?;

            current_page += count;

            assert_eq!(output.elements_processed() as u64, count);
        }
        Ok(())
    }

    /// Modifies the host visibility of the given pages.
    ///
    /// [`HypercallCode::HvCallModifySparseGpaPageHostVisibility`] must be allowed.
    //
    // TODO SNP: this isn't really safe. Probably this should be an IOCTL in the
    // kernel so that it can validate the page ranges are VTL0 memory.
    pub fn modify_gpa_visibility(
        &self,
        host_visibility: HostVisibilityType,
        mut gpns: &[u64],
    ) -> Result<(), HvError> {
        const GPNS_PER_CALL: usize = (HV_PAGE_SIZE as usize
            - size_of::<hvdef::hypercall::ModifySparsePageVisibility>())
            / size_of::<u64>();

        while !gpns.is_empty() {
            let n = gpns.len().min(GPNS_PER_CALL);
            // SAFETY: The input header and rep slice are the correct types for this hypercall.
            //         The hypercall output is validated right after the hypercall is issued.
            let result = unsafe {
                self.hvcall_rep(
                    HypercallCode::HvCallModifySparseGpaPageHostVisibility,
                    &hvdef::hypercall::ModifySparsePageVisibility {
                        partition_id: HV_PARTITION_ID_SELF,
                        host_visibility: ModifyHostVisibility::new()
                            .with_host_visibility(host_visibility),
                        reserved: 0,
                    },
                    HvcallRepInput::Elements(&gpns[..n]),
                    None::<&mut [u8]>,
                )
                .unwrap()
            };

            match result.result() {
                Ok(()) => {
                    assert_eq!(result.elements_processed() as usize, n);
                }
                Err(HvError::Timeout) => {}
                Err(e) => return Err(e),
            }
            gpns = &gpns[result.elements_processed() as usize..];
        }
        Ok(())
    }

    /// Given a constructed hcl_hvcall protocol object, issues an IOCTL to invoke a hypercall via
    /// the direct hypercall kernel interface. This function will retry hypercalls if the hypervisor
    /// times out the hypercall.
    ///
    /// Input and output data are referenced as pointers in the call object.
    ///
    /// `Ok(HypercallOutput)` is returned if the kernel was successful in issuing the hypercall. A
    /// caller must check the return value for the result of the hypercall.
    ///
    /// Before invoking hypercalls, a list of hypercalls that are allowed
    /// has to be set with `Hcl::set_allowed_hypercalls`:
    /// ```ignore
    /// set_allowed_hypercalls(&[
    ///     hvdef::HypercallCode::HvCallCheckForIoIntercept,
    ///     hvdef::HypercallCode::HvCallInstallIntercept,
    /// ]);
    /// ```
    /// # Safety
    /// This function makes no guarantees that the given input header, input and output types are
    /// valid for the given hypercall. It is the caller's responsibility to use the correct types
    /// with the specified hypercall.
    ///
    /// The caller must ensure that the input and output data are valid for the lifetime of this
    /// call.
    ///
    /// A caller must check the returned [HypercallOutput] for success or failure from the
    /// hypervisor.
    ///
    /// Hardware isolated VMs cannot trust the output from the hypervisor and so it must be
    /// validated by the caller if needed.
    unsafe fn invoke_hvcall_ioctl(
        &self,
        mut call_object: protocol::hcl_hvcall,
    ) -> Result<HypercallOutput, HvcallError> {
        loop {
            // SAFETY: following the IOCTL definition. The data referenced in the call
            // lives as long as `self` does thus the lifetime elision doesn't contradict
            // the compiler's invariants.
            //
            // The hypervisor is trusted to fill out the output page with a valid
            // representation of an instance the output type, except in the case of hardware
            // isolated VMs where the caller must validate output as needed.
            unsafe {
                hcl_hvcall(self.0.as_raw_fd(), &mut call_object)
                    .map_err(HvcallError::HypercallIoctlFailed)?;
            }

            if call_object.status.call_status() == HvError::Timeout.0 {
                // Any hypercall can timeout, even one that doesn't have reps. Continue processing
                // from wherever the hypervisor left off.  The rep start index isn't checked for
                // validity, since it is only being used as an input to the untrusted hypervisor.
                // This applies to both simple and rep hypercalls.
                call_object
                    .control
                    .set_rep_start(call_object.status.elements_processed().into());
            } else {
                if call_object.control.rep_count() == 0 {
                    // For non-rep hypercalls, the elements processed field should be 0.
                    assert_eq!(call_object.status.elements_processed(), 0);
                } else {
                    // Hardware isolated VMs cannot trust output from the hypervisor, but check for
                    // consistency between the number of elements processed and the expected count. A
                    // violation of this assertion indicates a buggy or malicious hypervisor.
                    assert!(
                        (call_object.status.result().is_ok()
                            && call_object.control.rep_count()
                                == call_object.status.elements_processed().into())
                            || (call_object.status.result().is_err()
                                && call_object.control.rep_count()
                                    > call_object.status.elements_processed().into())
                    );
                }

                return Ok(call_object.status);
            }
        }
    }

    /// Issues a non-rep hypercall to the hypervisor via the direct hypercall kernel interface.
    /// This is not intended to be used directly by external callers, rather via write safe hypercall wrappers.
    /// This call constructs the appropriate hypercall input control from the described parameters.
    ///
    /// `Ok(HypercallOutput)` is returned if the kernel was successful in issuing the hypercall. A caller must check the
    /// return value for the result of the hypercall.
    ///
    /// `code` is the hypercall code.
    /// `input` is the input type required by the hypercall.
    /// `output` is the output type required by the hypercall.
    ///
    /// Before invoking hypercalls, a list of hypercalls that are allowed
    /// has to be set with `Hcl::set_allowed_hypercalls`:
    /// ```ignore
    /// set_allowed_hypercalls(&[
    ///     hvdef::HypercallCode::HvCallCheckForIoIntercept,
    ///     hvdef::HypercallCode::HvCallInstallIntercept,
    /// ]);
    /// ```
    /// # Safety
    /// This function makes no guarantees that the given input header, input and output types are valid for the
    /// given hypercall. It is the caller's responsibility to use the correct types with the specified hypercall.
    ///
    /// A caller must check the returned [HypercallOutput] for success or failure from the hypervisor.
    ///
    /// Hardware isolated VMs cannot trust the output from the hypervisor and so it must be validated by the
    /// caller if needed.
    unsafe fn hvcall<I, O>(
        &self,
        code: HypercallCode,
        input: &I,
        output: &mut O,
    ) -> Result<HypercallOutput, HvcallError>
    where
        I: AsBytes + Sized,
        O: AsBytes + FromBytes + Sized,
    {
        const fn assert_size<I, O>()
        where
            I: Sized,
            O: Sized,
        {
            assert!(size_of::<I>() <= HV_PAGE_SIZE as usize);
            assert!(size_of::<O>() <= HV_PAGE_SIZE as usize);
        }
        assert_size::<I, O>();

        let control = hvdef::hypercall::Control::new().with_code(code.0);

        let call_object = protocol::hcl_hvcall {
            control,
            input_data: input.as_bytes().as_ptr().cast(),
            input_size: size_of::<I>(),
            status: FromZeroes::new_zeroed(),
            output_data: output.as_bytes().as_ptr().cast(),
            output_size: size_of::<O>(),
        };

        // SAFETY: The data referenced in the call lives as long as `self` does.
        unsafe { self.invoke_hvcall_ioctl(call_object) }
    }

    /// Issues a rep hypercall to the hypervisor via the direct hypercall kernel
    /// interface. Like the non-rep version, this is not intended to be used
    /// externally other than to construct safe wrappers. This call constructs
    /// the appropriate hypercall input control from the described parameters.
    ///
    /// `Ok(HypercallOutput)` is returned if the kernel was successful in
    /// issuing the hypercall. A caller must check the return value for the
    /// result of the hypercall.
    ///
    /// `code` is the hypercall code. `input_header` is the hypercall fixed
    /// length input header. Variable length headers are not supported.
    /// `input_rep` is the list of input elements. The length of the slice is
    /// used as the rep count.
    ///
    /// `output_rep` is the optional output rep list. A caller must check the
    /// returned [HypercallOutput] for the number of valid elements in this
    /// list.
    ///
    /// # Safety
    /// This function makes no guarantees that the given input header, input rep
    /// and output rep types are valid for the given hypercall. It is the
    /// caller's responsibility to use the correct types with the specified
    /// hypercall.
    ///
    /// A caller must check the returned [HypercallOutput] for success or
    /// failure from the hypervisor and processed rep count.
    ///
    /// Hardware isolated VMs cannot trust output from the hypervisor. This
    /// routine will ensure that the hypervisor either returns success with all
    /// elements processed, or returns failure with an incomplete number of
    /// elements processed. Actual validation of the output elements is the
    /// respsonsibility of the caller.
    unsafe fn hvcall_rep<InputHeader, InputRep, O>(
        &self,
        code: HypercallCode,
        input_header: &InputHeader,
        input_rep: HvcallRepInput<'_, InputRep>,
        output_rep: Option<&mut [O]>,
    ) -> Result<HypercallOutput, HvcallError>
    where
        InputHeader: AsBytes + Sized,
        InputRep: AsBytes + Sized,
        O: AsBytes + FromBytes + Sized,
    {
        // Construct input buffer.
        let (input, count) = match input_rep {
            HvcallRepInput::Elements(e) => {
                ([input_header.as_bytes(), e.as_bytes()].concat(), e.len())
            }
            HvcallRepInput::Count(c) => (input_header.as_bytes().to_vec(), c),
        };

        if input.len() > HV_PAGE_SIZE as usize {
            return Err(HvcallError::InputParametersTooLarge);
        }

        if let Some(output_rep) = &output_rep {
            if output_rep.as_bytes().len() > HV_PAGE_SIZE as usize {
                return Err(HvcallError::OutputParametersTooLarge);
            }

            if count != output_rep.len() {
                return Err(HvcallError::InputOutputRepListMismatch);
            }
        }

        let (output_data, output_size) = match output_rep {
            Some(output_rep) => (
                output_rep.as_bytes().as_ptr().cast(),
                output_rep.as_bytes().len(),
            ),
            None => (std::ptr::null(), 0),
        };

        let control = hvdef::hypercall::Control::new()
            .with_code(code.0)
            .with_rep_count(count);

        let call_object = protocol::hcl_hvcall {
            control,
            input_data: input.as_ptr().cast(),
            input_size: input.len(),
            status: HypercallOutput::new(),
            output_data,
            output_size,
        };

        // SAFETY: The data referenced in the call lives as long as `self` does.
        unsafe { self.invoke_hvcall_ioctl(call_object) }
    }

    /// Issues a non-rep hypercall with variable input to the hypervisor via the direct hypercall kernel interface.
    /// This is not intended to be used directly by external callers, rather via write safe hypercall wrappers.
    /// This call constructs the appropriate hypercall input control from the described parameters.
    ///
    /// `Ok(HypercallOutput)` is returned if the kernel was successful in issuing the hypercall. A caller must check the
    /// return value for the result of the hypercall.
    ///
    /// `code` is the hypercall code.
    /// `input` is the input type required by the hypercall.
    /// `output` is the output type required by the hypercall.
    /// `variable_input` is the contents of the variable input to the hypercall. The length must be a multiple of 8 bytes.
    ///
    /// # Safety
    /// This function makes no guarantees that the given input header, input and output types are valid for the
    /// given hypercall. It is the caller's responsibility to use the correct types with the specified hypercall.
    ///
    /// A caller must check the returned [HypercallOutput] for success or failure from the hypervisor.
    ///
    /// Hardware isolated VMs cannot trust the output from the hypervisor and so it must be validated by the
    /// caller if needed.
    unsafe fn hvcall_var<I, O>(
        &self,
        code: HypercallCode,
        input: &I,
        variable_input: &[u8],
        output: &mut O,
    ) -> Result<HypercallOutput, HvcallError>
    where
        I: AsBytes + Sized,
        O: AsBytes + FromBytes + Sized,
    {
        const fn assert_size<I, O>()
        where
            I: Sized,
            O: Sized,
        {
            assert!(size_of::<I>() <= HV_PAGE_SIZE as usize);
            assert!(size_of::<O>() <= HV_PAGE_SIZE as usize);
        }
        assert_size::<I, O>();
        assert!(variable_input.len() % 8 == 0);

        let input = [input.as_bytes(), variable_input].concat();
        if input.len() > HV_PAGE_SIZE as usize {
            return Err(HvcallError::InputParametersTooLarge);
        }

        let control = hvdef::hypercall::Control::new()
            .with_code(code.0)
            .with_variable_header_size(variable_input.len() / 8);

        let call_object = protocol::hcl_hvcall {
            control,
            input_data: input.as_bytes().as_ptr().cast(),
            input_size: input.len(),
            status: FromZeroes::new_zeroed(),
            output_data: output.as_bytes().as_ptr().cast(),
            output_size: size_of::<O>(),
        };

        // SAFETY: The data referenced in the call lives as long as `self` does.
        unsafe { self.invoke_hvcall_ioctl(call_object) }
    }

    /// Sets the VTL protection mask for the specified memory range.
    ///
    /// [`HypercallCode::HvCallModifyVtlProtectionMask`] must be allowed.
    pub fn modify_vtl_protection_mask(
        &self,
        range: MemoryRange,
        map_flags: HvMapGpaFlags,
        target_vtl: HvInputVtl,
    ) -> Result<(), ApplyVtlProtectionsError> {
        let header = hvdef::hypercall::ModifyVtlProtectionMask {
            partition_id: HV_PARTITION_ID_SELF,
            map_flags,
            target_vtl,
            reserved: [0; 3],
        };

        const MAX_INPUT_ELEMENTS: usize = (HV_PAGE_SIZE as usize
            - size_of::<hvdef::hypercall::ModifyVtlProtectionMask>())
            / size_of::<u64>();

        let span = tracing::span!(tracing::Level::INFO, "modify_vtl_protection_mask", ?range);
        let _enter = span.enter();

        let start = range.start() / HV_PAGE_SIZE;
        let end = range.end() / HV_PAGE_SIZE;

        // Reuse the same vector for every hypercall.
        let mut pages = Vec::new();
        for current_page in (start..end).step_by(MAX_INPUT_ELEMENTS) {
            let remaining_pages = end - current_page;
            let count = remaining_pages.min(MAX_INPUT_ELEMENTS as u64);
            pages.clear();
            pages.extend(current_page..current_page + count);

            // SAFETY: The input header and rep slice are the correct types for this hypercall. A dummy type of u8 is
            //         provided to satisfy the compiler for output rep type. The given input and slices are valid
            //         references while this function is called.
            //
            //         The hypercall output is validated right after the hypercall is issued.
            let output = unsafe {
                self.hvcall_rep::<hvdef::hypercall::ModifyVtlProtectionMask, u64, u8>(
                    HypercallCode::HvCallModifyVtlProtectionMask,
                    &header,
                    HvcallRepInput::Elements(pages.as_slice()),
                    None,
                )
                .expect("kernel hypercall submission should always succeed")
            };

            output.result().map_err(|err| {
                let page_range =
                    *pages.first().expect("not empty")..*pages.last().expect("not empty") + 1;
                ApplyVtlProtectionsError::Hypervisor {
                    range: MemoryRange::from_4k_gpn_range(page_range),
                    output,
                    hv_error: err,
                    vtl: target_vtl,
                }
            })?;

            assert_eq!(output.elements_processed() as u64, count);
        }

        Ok(())
    }

    /// Get a single VP register for the given VTL via hypercall. The call will
    /// panic if the hypercall fails.
    fn get_vp_register_for_vtl_inner(
        &self,
        target_vtl: HvInputVtl,
        name: HvRegisterName,
    ) -> HvRegisterValue {
        let header = hvdef::hypercall::GetSetVpRegisters {
            partition_id: HV_PARTITION_ID_SELF,
            vp_index: HV_VP_INDEX_SELF,
            target_vtl,
            rsvd: [0; 3],
        };
        let mut output = [HvRegisterValue::new_zeroed()];

        // SAFETY: The input header and rep slice are the correct types for this hypercall.
        //         The hypercall output is validated right after the hypercall is issued.
        let status = unsafe {
            self.hvcall_rep(
                HypercallCode::HvCallGetVpRegisters,
                &header,
                HvcallRepInput::Elements(&[name]),
                Some(&mut output),
            )
            .expect("get_vp_register hypercall should not fail")
        };

        // Status must be success with 1 rep completed
        status.result().unwrap();
        assert_eq!(status.elements_processed(), 1);

        output[0]
    }

    /// Get a single VP register for the given VTL via hypercall. Only a select
    /// set of registers are supported; others will cause a panic.
    #[cfg(guest_arch = "x86_64")]
    pub fn get_vp_register_for_vtl(
        &self,
        vtl: HvInputVtl,
        name: HvX64RegisterName,
    ) -> HvRegisterValue {
        match vtl.target_vtl().unwrap() {
            None | Some(Vtl::Vtl2) => {
                assert!(matches!(
                    name,
                    HvX64RegisterName::GuestVsmPartitionConfig
                        | HvX64RegisterName::VsmPartitionConfig
                        | HvX64RegisterName::VsmPartitionStatus
                        | HvX64RegisterName::VsmCapabilities
                        | HvX64RegisterName::TimeRefCount
                        | HvX64RegisterName::VsmVpSecureConfigVtl0
                        | HvX64RegisterName::VsmVpSecureConfigVtl1
                ));
            }
            Some(Vtl::Vtl1) => {
                todo!("TODO: allowed registers for VTL1");
            }
            Some(Vtl::Vtl0) => {
                // Only VTL-private registers can go through this path.
                // VTL-shared registers have to go through the kernel (either
                // via the CPU context page or via the dedicated ioctl), as
                // they may require special handling there.
                //
                // Register access should go through the register page if
                // possible (as a performance optimization). In practice,
                // registers that are normally available on the register page
                // are handled here only when it is unavailable (e.g., running
                // in WHP).
                assert!(!is_vtl_shared_reg(name));
            }
        }

        self.get_vp_register_for_vtl_inner(vtl, name.into())
    }

    /// Get a single VP register for the given VTL via hypercall. Only a select
    /// set of registers are supported; others will cause a panic.
    #[cfg(guest_arch = "aarch64")]
    pub fn get_vp_register_for_vtl(
        &self,
        vtl: HvInputVtl,
        name: HvArm64RegisterName,
    ) -> HvRegisterValue {
        match vtl.target_vtl().unwrap() {
            None | Some(Vtl::Vtl2) => {
                assert!(matches!(
                    name,
                    HvArm64RegisterName::GuestVsmPartitionConfig
                        | HvArm64RegisterName::VsmPartitionConfig
                        | HvArm64RegisterName::VsmPartitionStatus
                        | HvArm64RegisterName::VsmCapabilities
                        | HvArm64RegisterName::TimeRefCount
                        | HvArm64RegisterName::VsmVpSecureConfigVtl0
                        | HvArm64RegisterName::VsmVpSecureConfigVtl1
                        | HvArm64RegisterName::PrivilegesAndFeaturesInfo
                ));
            }
            Some(Vtl::Vtl1) => {
                // TODO: allowed registers for VTL1
                todo!();
            }
            Some(Vtl::Vtl0) => {
                // Only VTL-private registers can go through this path.
                // VTL-shared registers have to go through the kernel (either
                // via the CPU context page or via the dedicated ioctl), as
                // they may require special handling there.
                assert!(!is_vtl_shared_reg(name));
            }
        }

        self.get_vp_register_for_vtl_inner(vtl, name.into())
    }
}

/// The HCL device and collection of fds.
#[derive(Debug)]
pub struct Hcl {
    mshv_hvcall: MshvHvcall,
    mshv_vtl: MshvVtl,
    vps: Vec<HclVp>,
    supports_vtl_ret_action: bool,
    supports_register_page: bool,
    dr6_shared: bool,
    isolation: IsolationType,
    snp_register_bitmap: [u8; 64],
    sidecar: Option<SidecarClient>,
}

/// The isolation type for a partition.
// TODO: Add guest_arch cfgs.
#[derive(Debug, Copy, Clone, PartialEq, Eq)]
pub enum IsolationType {
    /// No isolation.
    None,
    /// Hyper-V software isolation.
    Vbs,
    /// AMD SNP.
    Snp,
    /// Intel TDX.
    Tdx,
}

impl IsolationType {
    /// Returns true if the isolation type is not `None`.
    pub fn is_isolated(&self) -> bool {
        !matches!(self, Self::None)
    }

    /// Returns whether the isolation type is hardware-backed.
    pub fn is_hardware_isolated(&self) -> bool {
        matches!(self, Self::Snp | Self::Tdx)
    }
}

impl Hcl {
    /// Returns true if DR6 is a shared register on this processor.
    pub fn dr6_shared(&self) -> bool {
        self.dr6_shared
    }
}

struct MappedPage<T>(NonNull<T>);

impl<T> MappedPage<T> {
    fn new(fd: &File, pg_off: i64) -> io::Result<Self> {
        // SAFETY: calling mmap as documented to create a new mapping.
        let ptr = unsafe {
            let page_size = libc::sysconf(libc::_SC_PAGESIZE);
            libc::mmap(
                std::ptr::null_mut(),
                page_size as usize,
                libc::PROT_READ | libc::PROT_WRITE,
                libc::MAP_SHARED,
                fd.as_raw_fd(),
                pg_off * page_size,
            )
        };
        if ptr == libc::MAP_FAILED {
            return Err(io::Error::last_os_error());
        }

        Ok(Self(NonNull::new(ptr).unwrap().cast()))
    }
}

impl<T> Debug for MappedPage<T> {
    fn fmt(&self, f: &mut std::fmt::Formatter<'_>) -> std::fmt::Result {
        f.debug_tuple("MappedPage").field(&self.0).finish()
    }
}

impl<T> Drop for MappedPage<T> {
    fn drop(&mut self) {
        // SAFETY: unmapping memory mapped at construction.
        unsafe {
            libc::munmap(
                self.0.as_ptr().cast(),
                libc::sysconf(libc::_SC_PAGESIZE) as usize,
            );
        }
    }
}

// SAFETY: this is just a pointer value.
unsafe impl<T> Send for MappedPage<T> {}
// SAFETY: see above comment
unsafe impl<T> Sync for MappedPage<T> {}

#[derive(Debug)]
struct HclVp {
    state: Mutex<VpState>,
    run: MappedPage<hcl_run>,
    backing: BackingState,
}

#[derive(Debug)]
enum BackingState {
    Mshv {
        reg_page: Option<MappedPage<HvX64RegisterPage>>,
    },
    Snp {
        vmsa: MappedPage<SevVmsa>,
        vmsa_vtl1: MappedPage<SevVmsa>,
    },
    // TODO GUEST_VSM: vtl 1 vp state
    Tdx {
        apic_page: MappedPage<[u32; 1024]>,
    },
}

#[derive(Debug)]
enum VpState {
    Running(Pthread),
    NotRunning,
}

impl HclVp {
    fn new(
        hcl: &Hcl,
        vp: u32,
        map_reg_page: bool,
        isolation_type: IsolationType,
    ) -> Result<Self, Error> {
        let fd = &hcl.mshv_vtl.file;
        let run = MappedPage::new(fd, vp as i64).map_err(|e| Error::MmapVp(e, None))?;

        let backing = match isolation_type {
            IsolationType::None | IsolationType::Vbs => BackingState::Mshv {
                reg_page: if map_reg_page {
                    Some(
                        MappedPage::new(fd, HCL_REG_PAGE_OFFSET | vp as i64)
                            .map_err(Error::MmapRegPage)?,
                    )
                } else {
                    None
                },
            },
            IsolationType::Snp => BackingState::Snp {
                vmsa: MappedPage::new(fd, HCL_VMSA_PAGE_OFFSET | vp as i64)
                    .map_err(|e| Error::MmapVp(e, Some(Vtl::Vtl0)))?,
                vmsa_vtl1: MappedPage::new(fd, HCL_VMSA_GUEST_VSM_PAGE_OFFSET | vp as i64)
                    .map_err(|e| Error::MmapVp(e, Some(Vtl::Vtl1)))?,
            },
            IsolationType::Tdx => BackingState::Tdx {
                apic_page: MappedPage::new(fd, MSHV_APIC_PAGE_OFFSET | vp as i64)
                    .map_err(|e| Error::MmapVp(e, Some(Vtl::Vtl0)))?,
            },
        };

        Ok(Self {
            state: Mutex::new(VpState::NotRunning),
            run,
            backing,
        })
    }
}

/// Object used to run and to access state for a specific VP.
pub struct ProcessorRunner<'a, T> {
    hcl: &'a Hcl,
    vp: &'a HclVp,
    sidecar: Option<SidecarVp<'a>>,
    _no_send: PhantomData<*const u8>, // prevent Send/Sync
    run: NonNull<hcl_run>,
    intercept_message: NonNull<HvMessage>,
    state: T,
}

/// An error returned by [`Hcl::runner`].
#[derive(Debug, Error)]
pub enum NoRunner {
    /// The partition is for a different isolation type.
    #[error("mismatched isolation type")]
    MismatchedIsolation,
    /// A sidecar VP was requested, but no sidecar was provided.
    #[error("missing sidecar")]
    MissingSidecar,
    /// The sidecar VP could not be contacted.
    #[error("sidecar communication error")]
    Sidecar(#[source] sidecar_client::SidecarError),
}

/// An isolation-type-specific backing for a processor runner.
pub trait Backing: BackingPrivate {}

impl<T: BackingPrivate> Backing for T {}

mod private {
    use super::Error;
    use super::HclVp;
    use super::NoRunner;
    use super::ProcessorRunner;
    use crate::GuestVtl;
    use hvdef::HvRegisterName;
    use hvdef::HvRegisterValue;
    use sidecar_client::SidecarVp;

    pub trait BackingPrivate: Sized {
        fn new(vp: &HclVp, sidecar: Option<&SidecarVp<'_>>) -> Result<Self, NoRunner>;

        fn try_set_reg(
            runner: &mut ProcessorRunner<'_, Self>,
            vtl: GuestVtl,
            name: HvRegisterName,
            value: HvRegisterValue,
        ) -> Result<bool, Error>;

        fn must_flush_regs_on(runner: &ProcessorRunner<'_, Self>, name: HvRegisterName) -> bool;

        fn try_get_reg(
            runner: &ProcessorRunner<'_, Self>,
            vtl: GuestVtl,
            name: HvRegisterName,
        ) -> Result<Option<HvRegisterValue>, Error>;
    }
}

impl<T> Drop for ProcessorRunner<'_, T> {
    fn drop(&mut self) {
        self.flush_deferred_actions();
        let old_state = std::mem::replace(&mut *self.vp.state.lock(), VpState::NotRunning);
        assert!(matches!(old_state, VpState::Running(thread) if thread == Pthread::current()));
    }
}

impl<T> ProcessorRunner<'_, T> {
    /// Flushes any pending deferred actions. Must be called if preparing the
    /// partition for save/restore (servicing), since otherwise the deferred
    /// actions will be lost.
    pub fn flush_deferred_actions(&mut self) {
        if self.sidecar.is_none() {
            let mut deferred_actions = DEFERRED_ACTIONS.with(|state| state.take().unwrap());
            deferred_actions.run_actions(self.hcl);
        }
    }
}

impl<'a, T: Backing> ProcessorRunner<'a, T> {
    // Registers that are shared between VTLs need to be handled by the kernel
    // as they may require special handling there. set_reg and get_reg will
    // handle these registers using a dedicated ioctl, instead of the general-
    // purpose Set/GetVpRegisters hypercalls.
    #[cfg(guest_arch = "x86_64")]
    fn is_kernel_managed(&self, name: HvX64RegisterName) -> bool {
        if name == HvX64RegisterName::Dr6 {
            self.hcl.dr6_shared()
        } else {
            is_vtl_shared_reg(name)
        }
    }

    #[cfg(guest_arch = "aarch64")]
    fn is_kernel_managed(&self, name: HvArm64RegisterName) -> bool {
        is_vtl_shared_reg(name)
    }

    fn set_reg(&mut self, vtl: GuestVtl, regs: &[HvRegisterAssoc]) -> Result<(), Error> {
        if regs.is_empty() {
            return Ok(());
        }

        if let Some(sidecar) = &mut self.sidecar {
            sidecar
                .set_vp_registers(vtl.into(), regs)
                .map_err(Error::Sidecar)?;
        } else {
            // TODO: group up to MSHV_VP_MAX_REGISTERS regs. The kernel
            // currently has a bug where it only supports one register at a
            // time. Once that's fixed, this code could set a group of
            // registers in one ioctl.
            for reg in regs {
                let hc_regs = &mut [HvRegisterAssoc {
                    name: reg.name,
                    pad: [0; 3],
                    value: reg.value,
                }];

                if self.is_kernel_managed(reg.name.into()) {
                    let hv_vp_register_args = mshv_vp_registers {
                        count: 1,
                        regs: hc_regs.as_mut_ptr(),
                    };
                    // SAFETY: ioctl call with correct types.
                    unsafe {
                        hcl_set_vp_register(
                            self.hcl.mshv_vtl.file.as_raw_fd(),
                            &hv_vp_register_args,
                        )
                        .map_err(Error::SetVpRegister)?;
                    }
                } else {
                    let hc_regs = [HvRegisterAssoc {
                        name: reg.name,
                        pad: [0; 3],
                        value: reg.value,
                    }];
                    self.set_vp_registers_hvcall_inner(vtl.into(), &hc_regs)
                        .map_err(Error::SetRegisters)?;
                }
            }
        }
        Ok(())
    }

    fn get_reg(&mut self, vtl: GuestVtl, regs: &mut [HvRegisterAssoc]) -> Result<(), Error> {
        if regs.is_empty() {
            return Ok(());
        }

        if let Some(sidecar) = &mut self.sidecar {
            sidecar
                .get_vp_registers(vtl.into(), regs)
                .map_err(Error::Sidecar)?;
        } else {
            // TODO: group up to MSHV_VP_MAX_REGISTERS regs. The kernel
            // currently has a bug where it only supports one register at a
            // time. Once that's fixed, this code could set a group of
            // registers in one ioctl.
            for reg in regs {
                if self.is_kernel_managed(reg.name.into()) {
                    let mut mshv_vp_register_args = mshv_vp_registers {
                        count: 1,
                        regs: reg,
                    };
                    // SAFETY: we know that our file is a vCPU fd, we know the kernel will only read the
                    // correct amount of memory from our pointer, and we verify the return result.
                    unsafe {
                        hcl_get_vp_register(
                            self.hcl.mshv_vtl.file.as_raw_fd(),
                            &mut mshv_vp_register_args,
                        )
                        .map_err(Error::GetVpRegister)?;
                    }
                } else {
                    reg.value = self
                        .hcl
                        .mshv_hvcall
                        .get_vp_register_for_vtl(vtl.into(), reg.name.into());
                }
            }
        }
        Ok(())
    }

    /// Clears the cancel flag so that the VP can be run again.
    pub fn clear_cancel(&mut self) {
        if !self.is_sidecar() {
            // SAFETY: self.run is mapped, and the cancel field is atomically
            // accessed by everyone.
            let cancel = unsafe { &*addr_of!((*self.run.as_ptr()).cancel).cast::<AtomicU32>() };
            cancel.store(0, Ordering::SeqCst);
        }
    }

    /// Set the halted state of the VP. If `true`, then `run()` will not
    /// actually run the VP but will just wait for a cancel request or signal.
    pub fn set_halted(&mut self, halted: bool) {
        // SAFETY: the `flags` field of the run page will not be concurrently
        // updated.
        let flags = unsafe { &mut *addr_of_mut!((*self.run.as_ptr()).flags) };
        if halted {
            *flags |= protocol::MSHV_VTL_RUN_FLAG_HALTED
        } else {
            *flags &= !protocol::MSHV_VTL_RUN_FLAG_HALTED
        }
    }

    /// Gets the proxied interrupt request bitmap from the hypervisor.
    pub fn proxy_irr(&mut self) -> Option<[u32; 8]> {
        // SAFETY: the `scan_proxy_irr` and `proxy_irr` fields of the run page
        // are concurrently updated by the kernel on multiple processors. They
        // are accessed atomically everywhere.
        unsafe {
            let scan_proxy_irr =
                &*(addr_of!((*self.run.as_ptr()).scan_proxy_irr).cast::<AtomicU8>());
            let proxy_irr = &*(addr_of!((*self.run.as_ptr()).proxy_irr).cast::<[AtomicU32; 8]>());
            if scan_proxy_irr.load(Ordering::Acquire) == 0 {
                return None;
            }

            scan_proxy_irr.store(0, Ordering::SeqCst);
            let mut r = [0; 8];
            for (irr, r) in proxy_irr.iter().zip(r.iter_mut()) {
                if irr.load(Ordering::Relaxed) != 0 {
                    *r = irr.swap(0, Ordering::Relaxed);
                }
            }

            // `proxy_irr`received from host is untrusted, only allow vectors that L2 expects
            for (f, v) in self.run.as_ref().proxy_irr_filter.iter().zip(r.iter_mut()) {
                *v &= *f;
            }
            Some(r)
        }
    }

<<<<<<< HEAD
    /// Update the `proxy_irr_filter` in run page
    pub fn update_proxy_irr_filter(&mut self, irr_filter: &BitBox<u8>) {
        // SAFETY: `proxy_irr_filter` is only updated by current processor (and only in user mode for now)
        let proxy_irr_filter = unsafe { &mut *addr_of_mut!((*self.run.as_ptr()).proxy_irr_filter) };
        for irr_bit in irr_filter.iter_ones() {
            tracing::info!(irr_bit, "update_proxy_irr_filter");
            proxy_irr_filter[irr_bit >> 5] = 1 << (irr_bit & 0x1F);
        }
=======
    /// Gets the proxy_irr_exit bitmask. This mask ensures that
    /// the masked interrupts always exit to user-space, and cannot
    /// be injected in the kernel. Interrupts matching this condition
    /// will be left on the proxy_irr field.
    pub fn proxy_irr_exit_mut(&mut self) -> &mut [u32; 8] {
        // SAFETY: The `proxy_irr_exit` field of the run page will not be concurrently updated.
        unsafe { &mut (*self.run.as_ptr()).proxy_irr_exit }
    }

    /// Gets the current offload_flags from the run page.
    pub fn offload_flags_mut(&mut self) -> &mut hcl_intr_offload_flags {
        // SAFETY: The `offload_flags` field of the run page will not be concurrently updated.
        unsafe { &mut (*self.run.as_ptr()).offload_flags }
>>>>>>> 1299c2e2
    }

    /// Runs the VP via the sidecar kernel.
    pub fn run_sidecar(&mut self) -> Result<SidecarRun<'_, 'a>, Error> {
        self.sidecar.as_mut().unwrap().run().map_err(Error::Sidecar)
    }

    /// Run the following VP until an exit, error, or interrupt (cancel or
    /// signal) occurs.
    ///
    /// Returns `Ok(true)` if there is an exit to process, `Ok(false)` if there
    /// was a signal or cancel request.
    pub fn run(&mut self) -> Result<bool, Error> {
        assert!(self.sidecar.is_none());
        // Apply any deferred actions to the run page.
        DEFERRED_ACTIONS.with(|actions| {
            let mut actions = actions.borrow_mut();
            let actions = actions.as_mut().unwrap();
            if self.hcl.supports_vtl_ret_action {
                // SAFETY: there are no concurrent accesses to the deferred action
                // slots.
                let mut slots = unsafe { DeferredActionSlots::new(self.run) };
                actions.copy_to_slots(&mut slots, self.hcl);
            } else {
                actions.run_actions(self.hcl);
            }
        });

        // N.B. cpu_context and exit_context are mutated by this call.
        //
        // SAFETY: no safety requirements for this ioctl.
        let r = unsafe { hcl_return_to_lower_vtl(self.hcl.mshv_vtl.file.as_raw_fd()) };

        let has_intercept = match r {
            Ok(_) => true,
            Err(nix::errno::Errno::EINTR) => false,
            Err(err) => return Err(Error::ReturnToLowerVtl(err)),
        };
        Ok(has_intercept)
    }

    /// Gets a reference to enter mode value, used by the kernel to specify the
    /// mode used when entering a lower VTL.
    pub fn enter_mode(&mut self) -> Option<&mut EnterModes> {
        if self.sidecar.is_some() {
            None
        } else {
            // SAFETY: self.run is mapped, and the mode field can only be mutated or accessed by
            // this object (or the kernel while `run` is called).
            Some(unsafe { &mut *addr_of_mut!((*self.run.as_ptr()).mode) })
        }
    }

    /// Returns a reference to the exit message from the last exit.
    pub fn exit_message(&self) -> &HvMessage {
        // SAFETY: the exit message will not be concurrently accessed by the
        // kernel while this VP is in VTL2.
        unsafe { self.intercept_message.as_ref() }
    }

    /// Returns whether this is a sidecar VP.
    pub fn is_sidecar(&self) -> bool {
        self.sidecar.is_some()
    }
}

impl<T: Backing> ProcessorRunner<'_, T> {
    fn get_vp_registers_inner<R: Copy + Into<HvRegisterName>>(
        &mut self,
        vtl: GuestVtl,
        names: &[R],
        values: &mut [HvRegisterValue],
    ) -> Result<(), Error> {
        assert_eq!(names.len(), values.len());
        let mut assoc = Vec::new();
        let mut offset = Vec::new();
        for (i, (&name, value)) in names.iter().zip(values.iter_mut()).enumerate() {
            if let Some(v) = T::try_get_reg(self, vtl, name.into())? {
                *value = v;
            } else {
                assoc.push(HvRegisterAssoc {
                    name: name.into(),
                    pad: Default::default(),
                    value: FromZeroes::new_zeroed(),
                });
                offset.push(i);
            }
        }

        self.get_reg(vtl, &mut assoc)?;
        for (&i, assoc) in offset.iter().zip(&assoc) {
            values[i] = assoc.value;
        }
        Ok(())
    }

    /// Get the following register on the current VP.
    ///
    /// This will fail for registers that are in the mmapped CPU context, i.e.
    /// registers that are shared between VTL0 and VTL2.
    pub fn get_vp_register(
        &mut self,
        vtl: GuestVtl,
        #[cfg(guest_arch = "x86_64")] name: HvX64RegisterName,
        #[cfg(guest_arch = "aarch64")] name: HvArm64RegisterName,
    ) -> Result<HvRegisterValue, Error> {
        let mut value = [0u64.into(); 1];
        self.get_vp_registers_inner(vtl, &[name], &mut value)?;
        Ok(value[0])
    }

    /// Get the following VP registers on the current VP.
    ///
    /// # Panics
    /// Panics if `names.len() != values.len()`.
    pub fn get_vp_registers(
        &mut self,
        vtl: GuestVtl,
        #[cfg(guest_arch = "x86_64")] names: &[HvX64RegisterName],
        #[cfg(guest_arch = "aarch64")] names: &[HvArm64RegisterName],
        values: &mut [HvRegisterValue],
    ) -> Result<(), Error> {
        self.get_vp_registers_inner(vtl, names, values)
    }

    /// Set the following register on the current VP.
    ///
    /// This will fail for registers that are in the mmapped CPU context, i.e.
    /// registers that are shared between VTL0 and VTL2.
    pub fn set_vp_register(
        &mut self,
        vtl: GuestVtl,
        #[cfg(guest_arch = "x86_64")] name: HvX64RegisterName,
        #[cfg(guest_arch = "aarch64")] name: HvArm64RegisterName,
        value: HvRegisterValue,
    ) -> Result<(), Error> {
        self.set_vp_registers(vtl, [(name, value)])
    }

    /// Sets a set of VP registers.
    pub fn set_vp_registers<I>(&mut self, vtl: GuestVtl, values: I) -> Result<(), Error>
    where
        I: IntoIterator,
        I::Item: Into<HvRegisterAssoc> + Clone,
    {
        let mut assoc = Vec::new();
        for HvRegisterAssoc { name, value, .. } in values.into_iter().map(Into::into) {
            if !assoc.is_empty() && T::must_flush_regs_on(self, name) {
                self.set_reg(vtl, &assoc)?;
                assoc.clear();
            }
            if !T::try_set_reg(self, vtl, name, value)? {
                assoc.push(HvRegisterAssoc {
                    name,
                    pad: Default::default(),
                    value,
                });
            }
        }
        if !assoc.is_empty() {
            self.set_reg(vtl, &assoc)?;
        }
        Ok(())
    }

    fn set_vp_registers_hvcall_inner(
        &mut self,
        vtl: Vtl,
        registers: &[HvRegisterAssoc],
    ) -> Result<(), HvError> {
        let header = hvdef::hypercall::GetSetVpRegisters {
            partition_id: HV_PARTITION_ID_SELF,
            vp_index: HV_VP_INDEX_SELF,
            target_vtl: vtl.into(),
            rsvd: [0; 3],
        };

        tracing::trace!(?registers, "HvCallSetVpRegisters rep");

        // SAFETY: The input header and rep slice are the correct types for this hypercall.
        //         The hypercall output is validated right after the hypercall is issued.
        let status = unsafe {
            self.hcl
                .mshv_hvcall
                .hvcall_rep::<hvdef::hypercall::GetSetVpRegisters, HvRegisterAssoc, u8>(
                    HypercallCode::HvCallSetVpRegisters,
                    &header,
                    HvcallRepInput::Elements(registers),
                    None,
                )
                .expect("set_vp_registers hypercall should not fail")
        };

        // Status must be success
        status.result()?;
        Ok(())
    }

    /// Sets the following registers on the current VP and given VTL using a
    /// direct hypercall.
    ///
    /// This should not be used on the fast path. Therefore only a select set of
    /// registers are supported, and others will cause a panic.
    ///
    /// This function can be used with VTL2 as a target.
    pub fn set_vp_registers_hvcall<I>(&mut self, vtl: Vtl, values: I) -> Result<(), HvError>
    where
        I: IntoIterator,
        I::Item: Into<HvRegisterAssoc> + Clone,
    {
        let registers: Vec<HvRegisterAssoc> = values.into_iter().map(Into::into).collect();

        assert!(registers.iter().all(
            |HvRegisterAssoc {
                 name,
                 pad: _,
                 value: _,
             }| matches!(
                (*name).into(),
                HvX64RegisterName::PendingEvent0
                    | HvX64RegisterName::PendingEvent1
                    | HvX64RegisterName::Sipp
                    | HvX64RegisterName::Sifp
                    | HvX64RegisterName::Ghcb
                    | HvX64RegisterName::VsmPartitionConfig
                    | HvX64RegisterName::VsmVpWaitForTlbLock
                    | HvX64RegisterName::VsmVpSecureConfigVtl0
                    | HvX64RegisterName::VsmVpSecureConfigVtl1
            )
        ));
        self.set_vp_registers_hvcall_inner(vtl, &registers)
    }

    /// Sets the VTL that should be returned to when underhill exits
    pub fn set_exit_vtl(&mut self, vtl: GuestVtl) {
        // SAFETY: self.run is mapped, and the target_vtl field can only be
        // mutated or accessed by this object and only before the kernel is
        // invoked during `run`
        unsafe { self.run.as_mut().target_vtl = vtl.into() }
    }
}

thread_local! {
    static DEFERRED_ACTIONS: RefCell<Option<DeferredActions>> = const { RefCell::new(None) };
}

impl Hcl {
    /// Returns a new HCL instance.
    pub fn new(isolation: IsolationType, sidecar: Option<SidecarClient>) -> Result<Hcl, Error> {
        static SIGNAL_HANDLER_INIT: Once = Once::new();
        // SAFETY: The signal handler does not perform any actions that are forbidden
        // for signal handlers to perform, as it performs nothing.
        SIGNAL_HANDLER_INIT.call_once(|| unsafe {
            signal_hook::low_level::register(libc::SIGRTMIN(), || {
                // Do nothing, the ioctl will now return with EINTR.
            })
            .unwrap();
        });

        // Open both mshv fds
        let mshv_fd = Mshv::new()?;

        // Validate the hypervisor's advertised isolation type matches the
        // requested isolation type. In CVM scenarios, this is not trusted, so
        // we still need the isolation type from the caller.
        //
        // FUTURE: the kernel driver should probably tell us this, especially
        // since the kernel ABI is different for different isolation types.
        let supported_isolation = if cfg!(guest_arch = "x86_64") {
            // xtask-fmt allow-target-arch cpu-intrinsic
            #[cfg(target_arch = "x86_64")]
            {
                let result = safe_intrinsics::cpuid(
                    hvdef::HV_CPUID_FUNCTION_MS_HV_ISOLATION_CONFIGURATION,
                    0,
                );
                match result.ebx & 0xF {
                    0 => IsolationType::None,
                    1 => IsolationType::Vbs,
                    2 => IsolationType::Snp,
                    3 => IsolationType::Tdx,
                    ty => panic!("unknown isolation type {ty:#x}"),
                }
            }
            // xtask-fmt allow-target-arch cpu-intrinsic
            #[cfg(not(target_arch = "x86_64"))]
            {
                unreachable!()
            }
        } else {
            IsolationType::None
        };

        if isolation != supported_isolation {
            return Err(Error::MismatchedIsolation {
                supported: supported_isolation,
                requested: isolation,
            });
        }

        let supports_vtl_ret_action = mshv_fd.check_extension(HCL_CAP_VTL_RETURN_ACTION)?;
        let supports_register_page = mshv_fd.check_extension(HCL_CAP_REGISTER_PAGE)?;
        let dr6_shared = mshv_fd.check_extension(HCL_CAP_DR6_SHARED)?;
        tracing::debug!(
            supports_vtl_ret_action,
            supports_register_page,
            "HCL capabilities",
        );

        let vtl_fd = mshv_fd.create_vtl()?;

        // Open the hypercall pseudo-device
        let mshv_hvcall = MshvHvcall::new()?;

        // Override certain features for hardware isolated VMs.
        // TODO: vtl return actions are inhibited for hardware isolated VMs because they currently
        // are a pessimization since interrupt handling (and synic handling) are all done from
        // within VTL2. Future vtl return actions may be different, requiring granular handling.
        let supports_vtl_ret_action = supports_vtl_ret_action && !isolation.is_hardware_isolated();
        let supports_register_page = supports_register_page && !isolation.is_hardware_isolated();
        let dr6_shared = dr6_shared && !isolation.is_hardware_isolated();
        let snp_register_bitmap = [0u8; 64];

        Ok(Hcl {
            mshv_hvcall,
            mshv_vtl: vtl_fd,
            vps: Vec::new(),
            supports_vtl_ret_action,
            supports_register_page,
            dr6_shared,
            isolation,
            snp_register_bitmap,
            sidecar,
        })
    }

    /// Set allowed hypercalls.
    pub fn set_allowed_hypercalls(&self, codes: &[HypercallCode]) {
        self.mshv_hvcall.set_allowed_hypercalls(codes)
    }

    /// Initializes SNP register tweak bitmap
    pub fn set_snp_register_bitmap(&mut self, register_bitmap: [u8; 64]) {
        self.snp_register_bitmap = register_bitmap;
    }

    /// Adds `vp_count` VPs.
    pub fn add_vps(&mut self, vp_count: u32) -> Result<(), Error> {
        self.vps = (0..vp_count)
            .map(|vp| HclVp::new(self, vp, self.supports_register_page, self.isolation))
            .collect::<Result<_, _>>()?;

        Ok(())
    }

    /// Registers with the hypervisor for an intercept.
    pub fn register_intercept(
        &self,
        intercept_type: HvInterceptType,
        access_type_mask: u32,
        intercept_parameters: HvInterceptParameters,
    ) -> Result<(), HvError> {
        let intercept_info = hvdef::hypercall::InstallIntercept {
            partition_id: HV_PARTITION_ID_SELF,
            access_type_mask,
            intercept_type,
            intercept_parameters,
        };

        // SAFETY: calling hypercall with appropriate input and output.
        unsafe {
            self.mshv_hvcall
                .hvcall(
                    HypercallCode::HvCallInstallIntercept,
                    &intercept_info,
                    &mut (),
                )
                .unwrap()
                .result()
        }
    }

    /// Returns the base CPU that manages the given sidecar VP.
    pub fn sidecar_base_cpu(&self, vp_index: u32) -> Option<u32> {
        Some(self.sidecar.as_ref()?.base_cpu(vp_index))
    }

    /// Create a VP runner for the given partition.
    pub fn runner<T: Backing>(
        &self,
        vp_index: u32,
        use_sidecar: bool,
    ) -> Result<ProcessorRunner<'_, T>, NoRunner> {
        let vp = &self.vps[vp_index as usize];

        let sidecar = if use_sidecar {
            Some(
                self.sidecar
                    .as_ref()
                    .ok_or(NoRunner::MissingSidecar)?
                    .vp(vp_index),
            )
        } else {
            None
        };

        let state = T::new(vp, sidecar.as_ref())?;

        // Set this thread as the runner.
        let VpState::NotRunning =
            std::mem::replace(&mut *vp.state.lock(), VpState::Running(Pthread::current()))
        else {
            panic!("another runner already exists")
        };

        if sidecar.is_none() {
            DEFERRED_ACTIONS.with(|actions| {
                assert!(actions.replace(Some(Default::default())).is_none());
            });
        }

        let intercept_message = sidecar.as_ref().map_or(
            // SAFETY: The run page is guaranteed to be mapped and valid.
            // While the exit message might not be filled in yet we're only computing its address.
            unsafe { std::ptr::addr_of!((*vp.run.0.as_ptr()).exit_message) }.cast(),
            |s| s.intercept_message(),
        );

        let intercept_message = NonNull::new(intercept_message.cast_mut()).unwrap();

        Ok(ProcessorRunner {
            hcl: self,
            vp,
            run: vp.run.0,
            intercept_message,
            _no_send: PhantomData,
            state,
            sidecar,
        })
    }

    /// Trigger the following interrupt request.
    pub fn request_interrupt(
        &self,
        interrupt_control: hvdef::HvInterruptControl,
        destination_address: u64,
        requested_vector: u32,
        target_vtl: GuestVtl,
    ) -> Result<(), Error> {
        tracing::trace!(
            ?interrupt_control,
            destination_address,
            requested_vector,
            "requesting interrupt"
        );

        assert!(!self.isolation.is_hardware_isolated());

        let request = AssertVirtualInterrupt {
            partition_id: HV_PARTITION_ID_SELF,
            interrupt_control,
            destination_address,
            requested_vector,
            target_vtl: target_vtl as u8,
            rsvd0: 0,
            rsvd1: 0,
        };

        // SAFETY: calling the hypercall with correct input buffer.
        let output = unsafe {
            self.mshv_hvcall.hvcall(
                HypercallCode::HvCallAssertVirtualInterrupt,
                &request,
                &mut (),
            )
        }
        .unwrap();

        output.result().map_err(Error::RequestInterrupt)
    }

    /// Attempts to signal a given vp/sint/flag combo using HvSignalEventDirect.
    ///
    /// No result is returned because this request may be deferred until the
    /// hypervisor is returning to a lower VTL.
    pub fn signal_event_direct(&self, vp: u32, sint: u8, flag: u16) {
        tracing::trace!(vp, sint, flag, "signaling event");

        DEFERRED_ACTIONS.with(|actions| {
            // Push a deferred action if we are running on a VP thread.
            if let Some(actions) = actions.borrow_mut().as_mut() {
                actions.push(self, DeferredAction::SignalEvent { vp, sint, flag });
            } else {
                // Signal the event directly.
                if let Err(err) = self.hvcall_signal_event_direct(vp, sint, flag) {
                    tracelimit::warn_ratelimited!(
                        error = &err as &dyn std::error::Error,
                        vp,
                        sint,
                        flag,
                        "failed to signal event"
                    );
                }
            }
        })
    }

    fn hvcall_signal_event_direct(&self, vp: u32, sint: u8, flag: u16) -> Result<bool, Error> {
        assert!(!self.isolation.is_hardware_isolated());

        let signal_event_input = hvdef::hypercall::SignalEventDirect {
            target_partition: HV_PARTITION_ID_SELF,
            target_vp: vp,
            target_vtl: Vtl::Vtl0 as u8,
            target_sint: sint,
            flag_number: flag,
        };
        let mut signal_event_output = hvdef::hypercall::SignalEventDirectOutput {
            newly_signaled: 0,
            rsvd: [0; 7],
        };

        // SAFETY: calling the hypercall with correct input buffer.
        let output = unsafe {
            self.mshv_hvcall.hvcall(
                HypercallCode::HvCallSignalEventDirect,
                &signal_event_input,
                &mut signal_event_output,
            )
        }
        .unwrap();

        output
            .result()
            .map(|_| signal_event_output.newly_signaled != 0)
            .map_err(Error::SignalEvent)
    }

    /// Attempts to post a given message to a vp/sint combo using HvPostMessageDirect.
    pub fn post_message_direct(
        &self,
        vp: u32,
        sint: u8,
        message: &HvMessage,
    ) -> Result<(), HvError> {
        tracing::trace!(vp, sint, "posting message");

        assert!(!self.isolation.is_hardware_isolated());
        let post_message = hvdef::hypercall::PostMessageDirect {
            partition_id: HV_PARTITION_ID_SELF,
            vp_index: vp,
            vtl: Vtl::Vtl0 as u8,
            padding0: [0; 3],
            sint,
            padding1: [0; 3],
            message: *message,
        };

        // SAFETY: calling the hypercall with correct input buffer.
        let output = unsafe {
            self.mshv_hvcall.hvcall(
                HypercallCode::HvCallPostMessageDirect,
                &post_message,
                &mut (),
            )
        }
        .unwrap();

        output.result()
    }

    /// Sets a file to poll during run. When the file's poll state changes, the
    /// run will be automatically cancelled.
    pub fn set_poll_file(&self, vp: u32, file: RawFd) -> Result<(), Error> {
        // SAFETY: calling the IOCTL as defined. This is safe even if the caller
        // does not own `file` since all this does is register the file for
        // polling.
        unsafe {
            hcl_set_poll_file(
                self.mshv_vtl.file.as_raw_fd(),
                &protocol::hcl_set_poll_file {
                    cpu: vp as i32,
                    fd: file,
                },
            )
            .map_err(Error::SetPollFile)?;
        }
        Ok(())
    }

    /// Gets the current hypervisor reference time.
    pub fn reference_time(&self) -> u64 {
        self.get_vp_register(HvAllArchRegisterName::TimeRefCount, HvInputVtl::CURRENT_VTL)
            .as_u64()
    }

    /// Get a single VP register for the given VTL via hypercall. Only a select
    /// set of registers are supported; others will cause a panic.
    #[cfg(guest_arch = "x86_64")]
    pub fn get_vp_register(
        &self,
        name: impl Into<HvX64RegisterName>,
        vtl: HvInputVtl,
    ) -> HvRegisterValue {
        self.mshv_hvcall.get_vp_register_for_vtl(vtl, name.into())
    }

    /// Get a single VP register for the given VTL via hypercall. Only a select
    /// set of registers are supported; others will cause a panic.
    #[cfg(guest_arch = "aarch64")]
    pub fn get_vp_register(
        &self,
        name: impl Into<HvArm64RegisterName>,
        vtl: HvInputVtl,
    ) -> HvRegisterValue {
        self.mshv_hvcall.get_vp_register_for_vtl(vtl, name.into())
    }

    /// Set a single VP register via hypercall as VTL2. Only a select set of registers are
    /// supported, others will cause a panic.
    fn set_vp_register(
        &self,
        name: HvRegisterName,
        value: HvRegisterValue,
        vtl: HvInputVtl,
    ) -> Result<(), HvError> {
        match vtl.target_vtl().unwrap() {
            None | Some(Vtl::Vtl2) => {
                #[cfg(guest_arch = "x86_64")]
                assert!(matches!(
                    name.into(),
                    HvX64RegisterName::GuestVsmPartitionConfig
                        | HvX64RegisterName::VsmPartitionConfig
                        | HvX64RegisterName::PmTimerAssist
                ));

                #[cfg(guest_arch = "aarch64")]
                assert!(matches!(
                    name.into(),
                    HvArm64RegisterName::GuestVsmPartitionConfig
                        | HvArm64RegisterName::VsmPartitionConfig
                ));
            }
            Some(Vtl::Vtl1) => {
                // TODO: allowed registers for VTL1
                todo!();
            }
            Some(Vtl::Vtl0) => {
                // TODO: allowed registers for VTL0
                todo!();
            }
        }

        let header = hvdef::hypercall::GetSetVpRegisters {
            partition_id: HV_PARTITION_ID_SELF,
            vp_index: HV_VP_INDEX_SELF,
            target_vtl: HvInputVtl::CURRENT_VTL,
            rsvd: [0; 3],
        };

        let input = HvRegisterAssoc {
            name,
            pad: Default::default(),
            value,
        };

        tracing::trace!(?name, register = ?value, "HvCallSetVpRegisters");

        // SAFETY: The input header and rep slice are the correct types for this hypercall.
        //         The hypercall output is validated right after the hypercall is issued.
        let output = unsafe {
            self.mshv_hvcall
                .hvcall_rep::<hvdef::hypercall::GetSetVpRegisters, HvRegisterAssoc, u8>(
                    HypercallCode::HvCallSetVpRegisters,
                    &header,
                    HvcallRepInput::Elements(&[input]),
                    None,
                )
                .expect("set_vp_registers hypercall should not fail")
        };

        output.result()?;

        // hypercall must succeed with 1 rep completed
        assert_eq!(output.elements_processed(), 1);
        Ok(())
    }

    /// Translate the following gva to a gpa page.
    ///
    /// The caller must ensure `control_flags.input_vtl()` is set to a specific
    /// VTL.
    #[cfg(guest_arch = "aarch64")]
    pub fn translate_gva_to_gpa(
        &self,
        gva: u64,
        control_flags: hvdef::hypercall::TranslateGvaControlFlagsArm64,
    ) -> Result<Result<TranslateResult, aarch64::TranslateErrorAarch64>, TranslateGvaToGpaError>
    {
        use hvdef::hypercall;

        assert!(!self.isolation.is_hardware_isolated());
        assert!(
            control_flags.input_vtl().use_target_vtl(),
            "did not specify a target VTL"
        );

        let header = hypercall::TranslateVirtualAddressArm64 {
            partition_id: HV_PARTITION_ID_SELF,
            vp_index: HV_VP_INDEX_SELF,
            reserved: 0,
            control_flags,
            gva_page: gva >> hvdef::HV_PAGE_SHIFT,
        };

        let mut output: hypercall::TranslateVirtualAddressExOutputArm64 = FromZeroes::new_zeroed();

        // SAFETY: The input header and slice are the correct types for this hypercall.
        //         The hypercall output is validated right after the hypercall is issued.
        let status = unsafe {
            self.mshv_hvcall
                .hvcall(
                    HypercallCode::HvCallTranslateVirtualAddressEx,
                    &header,
                    &mut output,
                )
                .expect("translate can never fail")
        };

        status
            .result()
            .map_err(|hv_error| TranslateGvaToGpaError::Hypervisor { gva, hv_error })?;

        // Note: WHP doesn't currently support TranslateVirtualAddressEx, so overlay_page, cache_type,
        // event_info aren't trustworthy values if the results came from WHP.
        match output.translation_result.result.result_code() {
            c if c == hypercall::TranslateGvaResultCode::SUCCESS.0 => Ok(Ok(TranslateResult {
                gpa_page: output.gpa_page,
                overlay_page: output.translation_result.result.overlay_page(),
            })),
            x => Ok(Err(aarch64::TranslateErrorAarch64 { code: x })),
        }
    }

    fn to_hv_gpa_range_array(gpa_memory_ranges: &[MemoryRange]) -> Vec<HvGpaRange> {
        const PAGES_PER_ENTRY: u64 = 2048;
        const PAGE_SIZE: u64 = HV_PAGE_SIZE;

        // Estimate the total number of pages across all memory ranges
        let estimated_size: usize = gpa_memory_ranges
            .iter()
            .map(|memory_range| {
                let total_pages = (memory_range.end() - memory_range.start()).div_ceil(PAGE_SIZE);
                total_pages.div_ceil(PAGES_PER_ENTRY)
            })
            .sum::<u64>() as usize;

        // Create a vector with the estimated size
        let mut hv_gpa_ranges = Vec::with_capacity(estimated_size);

        for memory_range in gpa_memory_ranges {
            // Calculate the total number of pages in the memory range
            let total_pages = (memory_range.end() - memory_range.start()).div_ceil(PAGE_SIZE);

            // Convert start address to page number
            let start_page = memory_range.start_4k_gpn();

            // Generate the ranges and append them to the vector
            hv_gpa_ranges.extend(
                (0..total_pages)
                    .step_by(PAGES_PER_ENTRY as usize)
                    .map(|start| {
                        let end = std::cmp::min(total_pages, start + PAGES_PER_ENTRY);
                        let pages_in_this_range = end - start;
                        let gpa_page_number = start_page + start;

                        let extended = HvGpaRangeExtended::new()
                            .with_additional_pages(pages_in_this_range - 1)
                            .with_large_page(false) // Assuming not a large page
                            .with_gpa_page_number(gpa_page_number);

                        HvGpaRange(extended.into_bits())
                    }),
            );
        }

        hv_gpa_ranges // Return the vector at the end
    }

    fn pin_unpin_gpa_ranges_internal(
        &self,
        gpa_ranges: &[HvGpaRange],
        action: GpaPinUnpinAction,
    ) -> Result<(), PinUnpinError> {
        const PIN_REQUEST_HEADER_SIZE: usize =
            size_of::<hvdef::hypercall::PinUnpinGpaPageRangesHeader>();
        const MAX_INPUT_ELEMENTS: usize =
            (HV_PAGE_SIZE as usize - PIN_REQUEST_HEADER_SIZE) / size_of::<u64>();

        let header = hvdef::hypercall::PinUnpinGpaPageRangesHeader { reserved: 0 };
        let mut ranges_processed = 0;

        for chunk in gpa_ranges.chunks(MAX_INPUT_ELEMENTS) {
            // SAFETY: This unsafe block is valid because:
            // 1. The code and header going to match the expected input for the hypercall.
            //
            // 2. Hypercall result is checked right after the hypercall is issued.
            //
            let output = unsafe {
                self.mshv_hvcall
                    .hvcall_rep(
                        match action {
                            GpaPinUnpinAction::PinGpaRange => HypercallCode::HvCallPinGpaPageRanges,
                            GpaPinUnpinAction::UnpinGpaRange => {
                                HypercallCode::HvCallUnpinGpaPageRanges
                            }
                        },
                        &header,
                        HvcallRepInput::Elements(chunk),
                        None::<&mut [u8]>,
                    )
                    .expect("submitting pin/unpin hypercall should not fail")
            };

            ranges_processed += output.elements_processed() as usize;

            output.result().map_err(|e| PinUnpinError {
                ranges_processed,
                error: e,
            })?;
        }

        // At end all the ranges should be processed
        if ranges_processed == gpa_ranges.len() {
            Ok(())
        } else {
            Err(PinUnpinError {
                ranges_processed,
                error: HvError::OperationFailed,
            })
        }
    }

    fn perform_pin_unpin_gpa_ranges(
        &self,
        gpa_ranges: &[MemoryRange],
        action: GpaPinUnpinAction,
        rollback_action: GpaPinUnpinAction,
    ) -> Result<(), HvError> {
        let hv_gpa_ranges: Vec<HvGpaRange> = Self::to_hv_gpa_range_array(gpa_ranges);

        // Attempt to pin/unpin the ranges
        match self.pin_unpin_gpa_ranges_internal(&hv_gpa_ranges, action) {
            Ok(_) => Ok(()),
            Err(PinUnpinError {
                error,
                ranges_processed,
            }) => {
                // Unpin the ranges that were successfully pinned
                let pinned_ranges = &hv_gpa_ranges[..ranges_processed];
                if let Err(rollback_error) =
                    self.pin_unpin_gpa_ranges_internal(pinned_ranges, rollback_action)
                {
                    // Panic if rollback is failing
                    panic!(
                        "Failed to perform action {:?} on ranges. Error : {:?}. \
                        Attempted to rollback {:?} ranges out of {:?}.\n rollback error: {:?}",
                        action,
                        error,
                        ranges_processed,
                        gpa_ranges.len(),
                        rollback_error
                    );
                }
                // Surface the original error
                Err(error)
            }
        }
    }

    /// Pins the specified guest physical address ranges in the hypervisor.
    /// The memory ranges passed to this function must be VA backed memory.
    /// If a partial failure occurs (i.e., some but not all the ranges were successfully pinned),
    /// the function will automatically attempt to unpin any successfully pinned ranges.
    /// This "rollback" behavior ensures that no partially pinned state remains, which
    /// could otherwise lead to inconsistencies.
    ///
    pub fn pin_gpa_ranges(&self, ranges: &[MemoryRange]) -> Result<(), HvError> {
        self.perform_pin_unpin_gpa_ranges(
            ranges,
            GpaPinUnpinAction::PinGpaRange,
            GpaPinUnpinAction::UnpinGpaRange,
        )
    }

    /// Unpins the specified guest physical address ranges in the hypervisor.
    /// The memory ranges passed to this function must be VA backed memory.
    /// If a partial failure occurs (i.e., some but not all the ranges were successfully unpinned),
    /// the function will automatically attempt to pin any successfully unpinned ranges. This "rollback"
    /// behavior ensures that no partially unpinned state remains, which could otherwise lead to inconsistencies.
    ///
    pub fn unpin_gpa_ranges(&self, ranges: &[MemoryRange]) -> Result<(), HvError> {
        self.perform_pin_unpin_gpa_ranges(
            ranges,
            GpaPinUnpinAction::UnpinGpaRange,
            GpaPinUnpinAction::PinGpaRange,
        )
    }

    /// Read the vsm capabilities register for VTL2.
    pub fn get_vsm_capabilities(&self) -> hvdef::HvRegisterVsmCapabilities {
        let caps = hvdef::HvRegisterVsmCapabilities::from(
            self.get_vp_register(
                HvAllArchRegisterName::VsmCapabilities,
                HvInputVtl::CURRENT_VTL,
            )
            .as_u64(),
        );

        match self.isolation {
            IsolationType::None | IsolationType::Vbs => caps,
            // TODO SNP: Return actions may be useful, but with alternate injection many of these need
            // cannot actually be processed by the hypervisor without returning to VTL2.
            // Filter them out for now.
            IsolationType::Snp => hvdef::HvRegisterVsmCapabilities::new()
                .with_deny_lower_vtl_startup(caps.deny_lower_vtl_startup())
                .with_intercept_page_available(caps.intercept_page_available()),
            // TODO TDX: Figure out what these values should be.
            IsolationType::Tdx => hvdef::HvRegisterVsmCapabilities::new()
                .with_deny_lower_vtl_startup(caps.deny_lower_vtl_startup())
                .with_intercept_page_available(caps.intercept_page_available()),
        }
    }

    /// Set the [`hvdef::HvRegisterVsmPartitionConfig`] register.
    pub fn set_vtl2_vsm_partition_config(
        &self,
        vsm_config: HvRegisterVsmPartitionConfig,
    ) -> Result<(), SetVsmPartitionConfigError> {
        self.set_vp_register(
            HvAllArchRegisterName::VsmPartitionConfig.into(),
            HvRegisterValue::from(u64::from(vsm_config)),
            HvInputVtl::CURRENT_VTL,
        )
        .map_err(|e| SetVsmPartitionConfigError::Hypervisor {
            config: vsm_config,
            hv_error: e,
        })
    }

    /// Get the [`hvdef::HvRegisterGuestVsmPartitionConfig`] register
    pub fn get_guest_vsm_partition_config(&self) -> hvdef::HvRegisterGuestVsmPartitionConfig {
        hvdef::HvRegisterGuestVsmPartitionConfig::from(
            self.get_vp_register(
                HvAllArchRegisterName::GuestVsmPartitionConfig,
                HvInputVtl::CURRENT_VTL,
            )
            .as_u64(),
        )
    }

    /// Configure guest VSM.
    /// The only configuration attribute currently supported is changing the maximum number of
    /// guest-visible virtual trust levels for the partition. (VTL 1)
    pub fn set_guest_vsm_partition_config(
        &self,
        enable_guest_vsm: bool,
    ) -> Result<(), SetGuestVsmConfigError> {
        let register_value = hvdef::HvRegisterGuestVsmPartitionConfig::new()
            .with_maximum_vtl(if enable_guest_vsm { 1 } else { 0 })
            .with_reserved(0);

        tracing::trace!(enable_guest_vsm, "set_guest_vsm_partition_config");
        if self.isolation.is_hardware_isolated() {
            unimplemented!("set_guest_vsm_partition_config");
        }

        self.set_vp_register(
            HvAllArchRegisterName::GuestVsmPartitionConfig.into(),
            HvRegisterValue::from(u64::from(register_value)),
            HvInputVtl::CURRENT_VTL,
        )
        .map_err(|e| SetGuestVsmConfigError::Hypervisor {
            enable_guest_vsm,
            hv_error: e,
        })
    }

    /// Sets the Power Management Timer assist in the hypervisor.
    #[cfg(guest_arch = "x86_64")]
    pub fn set_pm_timer_assist(&self, port: Option<u16>) -> Result<(), HvError> {
        tracing::debug!(?port, "set_pm_timer_assist");
        if self.isolation.is_hardware_isolated() {
            if port.is_some() {
                unimplemented!("set_pm_timer_assist");
            }
        }

        let val = HvRegisterValue::from(u64::from(match port {
            Some(p) => hvdef::HvPmTimerInfo::new()
                .with_port(p)
                .with_enabled(true)
                .with_width_24(false),
            None => 0.into(),
        }));

        self.set_vp_register(
            HvX64RegisterName::PmTimerAssist.into(),
            val,
            HvInputVtl::CURRENT_VTL,
        )
    }

    /// Sets the Power Management Timer assist in the hypervisor.
    #[cfg(guest_arch = "aarch64")]
    pub fn set_pm_timer_assist(&self, port: Option<u16>) -> Result<(), HvError> {
        tracing::debug!(?port, "set_pm_timer_assist unimplemented on aarch64");
        Err(HvError::UnknownRegisterName)
    }

    /// Sets the VTL protection mask for the specified memory range.
    pub fn modify_vtl_protection_mask(
        &self,
        range: MemoryRange,
        map_flags: HvMapGpaFlags,
        target_vtl: HvInputVtl,
    ) -> Result<(), ApplyVtlProtectionsError> {
        if self.isolation.is_hardware_isolated() {
            // TODO SNP TODO TDX - required for vmbus relay monitor page support
            todo!();
        }

        self.mshv_hvcall
            .modify_vtl_protection_mask(range, map_flags, target_vtl)
    }

    /// Checks whether the target vtl has vtl permissions for the given gpa
    pub fn check_vtl_access(
        &self,
        gpa: u64,
        target_vtl: GuestVtl,
        flags: HvMapGpaFlags,
    ) -> Result<Option<CheckVtlAccessResult>, Error> {
        assert!(!self.isolation.is_hardware_isolated());

        let header = hvdef::hypercall::CheckSparseGpaPageVtlAccess {
            partition_id: HV_PARTITION_ID_SELF,
            target_vtl: HvInputVtl::from(target_vtl),
            desired_access: u32::from(flags) as u8,
            reserved0: 0,
            reserved1: 0,
        };

        let mut output = [hvdef::hypercall::CheckSparseGpaPageVtlAccessOutput::new()];

        // SAFETY: The input header and rep slice are the correct types for this hypercall.
        //         The hypercall output is validated right after the hypercall is issued.
        let status = unsafe {
            self.mshv_hvcall.hvcall_rep::<hvdef::hypercall::CheckSparseGpaPageVtlAccess, u64, hvdef::hypercall::CheckSparseGpaPageVtlAccessOutput>(
                HypercallCode::HvCallCheckSparseGpaPageVtlAccess,
                &header,
                HvcallRepInput::Elements(&[gpa >> hvdef::HV_PAGE_SHIFT]),
                Some(&mut output),
            )
            .expect("check_vtl_access hypercall should not fail")
        };

        // TODO GUEST_VSM: for isolated VMs, if the status is operation denied,
        // return memory unaccepted?
        status.result().map_err(Error::CheckVtlAccess)?;

        let access_result = output[0];

        if access_result.result_code() as u32
            != hvdef::hypercall::CheckGpaPageVtlAccessResultCode::SUCCESS.0
        {
            return Ok(Some(CheckVtlAccessResult {
                vtl: (access_result.intercepting_vtl() as u8)
                    .try_into()
                    .expect("checking vtl permissions failure should return valid vtl"),
                denied_flags: (access_result.denied_access() as u32).into(),
            }));
        }

        assert_eq!(status.elements_processed(), 1);
        Ok(None)
    }

    /// Enables a vtl for the partition
    pub fn enable_partition_vtl(
        &self,
        vtl: GuestVtl,
        flags: hvdef::hypercall::EnablePartitionVtlFlags,
    ) -> Result<(), HvError> {
        use hvdef::hypercall;

        let header = hypercall::EnablePartitionVtl {
            partition_id: HV_PARTITION_ID_SELF,
            target_vtl: vtl.into(),
            flags,
            reserved_z0: 0,
            reserved_z1: 0,
        };

        // SAFETY: The input header and slice are the correct types for this hypercall.
        //         The hypercall output is validated right after the hypercall is issued.
        let status = unsafe {
            self.mshv_hvcall
                .hvcall(HypercallCode::HvCallEnablePartitionVtl, &header, &mut ())
                .expect("submitting hypercall should not fail")
        };

        status.result()
    }

    /// Enables a vtl on a vp
    pub fn enable_vp_vtl(
        &self,
        vp_index: u32,
        vtl: GuestVtl,
        hv_vp_context: InitialVpContextX64,
    ) -> Result<(), HvError> {
        use hvdef::hypercall;

        let header = hypercall::EnableVpVtlX64 {
            partition_id: HV_PARTITION_ID_SELF,
            vp_index,
            target_vtl: vtl.into(),
            reserved: [0; 3],
            vp_vtl_context: hv_vp_context,
        };

        // SAFETY: The input header and slice are the correct types for this hypercall.
        //         The hypercall output is validated right after the hypercall is issued.
        let status = unsafe {
            self.mshv_hvcall
                .hvcall(HypercallCode::HvCallEnableVpVtl, &header, &mut ())
                .expect("submitting hypercall should not fail")
        };

        status.result()
    }

    /// Gets the PFN for the VTL 1 VMSA
    pub fn vtl1_vmsa_pfn(&self, vp_index: u32) -> u64 {
        let mut vp_pfn = vp_index as u64; // input vp, output pfn

        // SAFETY: The ioctl requires no prerequisites other than the VTL 1 VMSA
        // should be mapped. This ioctl should never fail as long as the vtl 1
        // VMSA was mapped.
        unsafe {
            hcl_read_guest_vsm_page_pfn(self.mshv_vtl.file.as_raw_fd(), &mut vp_pfn)
                .expect("should always succeed");
        }

        vp_pfn
    }

    /// Returns the isolation type for the partition.
    pub fn isolation(&self) -> IsolationType {
        self.isolation
    }

    /// Reads MSR_IA32_VMX_CR4_FIXED1 in kernel mode.
    pub fn read_vmx_cr4_fixed1(&self) -> u64 {
        let mut value = 0;

        // SAFETY: The ioctl requires no prerequisites other than a location to
        // write the read MSR. This ioctl should never fail.
        unsafe {
            hcl_read_vmx_cr4_fixed1(self.mshv_vtl.file.as_raw_fd(), &mut value)
                .expect("should always succeed");
        }

        value
    }

    /// Invokes the HvCallMemoryMappedIoRead hypercall
    pub fn memory_mapped_io_read(&self, gpa: u64, data: &mut [u8]) -> Result<(), HvError> {
        assert!(data.len() <= hvdef::hypercall::HV_HYPERCALL_MMIO_MAX_DATA_LENGTH);

        let header = hvdef::hypercall::MemoryMappedIoRead {
            gpa,
            access_width: data.len() as u32,
            reserved_z0: 0,
        };

        let mut output: hvdef::hypercall::MemoryMappedIoReadOutput = FromZeroes::new_zeroed();

        // SAFETY: The input header and slice are the correct types for this hypercall.
        //         The hypercall output is validated right after the hypercall is issued.
        let status = unsafe {
            self.mshv_hvcall
                .hvcall(
                    HypercallCode::HvCallMemoryMappedIoRead,
                    &header,
                    &mut output,
                )
                .expect("submitting hypercall should not fail")
        };

        // Only copy the data if the hypercall was successful
        if status.result().is_ok() {
            data.copy_from_slice(&output.data[..data.len()]);
        };

        status.result()
    }

    /// Invokes the HvCallMemoryMappedIoWrite hypercall
    pub fn memory_mapped_io_write(&self, gpa: u64, data: &[u8]) -> Result<(), HvError> {
        assert!(data.len() <= hvdef::hypercall::HV_HYPERCALL_MMIO_MAX_DATA_LENGTH);

        let mut header = hvdef::hypercall::MemoryMappedIoWrite {
            gpa,
            access_width: data.len() as u32,
            reserved_z0: 0,
            data: [0; hvdef::hypercall::HV_HYPERCALL_MMIO_MAX_DATA_LENGTH],
        };

        header.data[..data.len()].copy_from_slice(data);

        // SAFETY: The input header and slice are the correct types for this hypercall.
        //         The hypercall output is validated right after the hypercall is issued.
        let status = unsafe {
            self.mshv_hvcall
                .hvcall(HypercallCode::HvCallMemoryMappedIoWrite, &header, &mut ())
                .expect("submitting hypercall should not fail")
        };

        status.result()
    }

    /// Invokes the HvCallRetargetDeviceInterrupt hypercall.
    /// `target_processors` must be sorted in ascending order.
    pub fn retarget_device_interrupt(
        &self,
        device_id: u64,
        entry: hvdef::hypercall::InterruptEntry,
        vector: u32,
        multicast: bool,
        target_processors: &[u32],
    ) -> Result<(), HvError> {
        let header = hvdef::hypercall::RetargetDeviceInterrupt {
            partition_id: HV_PARTITION_ID_SELF,
            device_id,
            entry,
            rsvd: 0,
            target_header: hvdef::hypercall::InterruptTarget {
                vector,
                flags: hvdef::hypercall::HvInterruptTargetFlags::default()
                    .with_multicast(multicast)
                    .with_processor_set(true),
                // Always use a generic processor set to simplify construction. This hypercall is
                // invoked relatively infrequently, the overhead should be acceptable.
                mask_or_format: hvdef::hypercall::HV_GENERIC_SET_SPARSE_4K,
            },
        };

        // The processor set is initialized with only the banks field, set to 0.
        let mut processor_set = vec![0u64; 1];
        let mut last_bank = None;
        let mut last_processor = None;
        for processor in target_processors {
            if let Some(last_processor) = last_processor {
                assert!(*processor > last_processor);
            }

            let bank = *processor as usize / 64;
            let bit = *processor as usize % 64;
            if Some(bank) != last_bank {
                processor_set.push(0);
                processor_set[0] |= 1 << bank;
                last_bank = Some(bank);
            }
            *processor_set.last_mut().unwrap() |= 1 << bit;
            last_processor = Some(*processor);
        }

        // SAFETY: The input header and slice are the correct types for this hypercall.
        //         The hypercall output is validated right after the hypercall is issued.
        let status = unsafe {
            self.mshv_hvcall
                .hvcall_var(
                    HypercallCode::HvCallRetargetDeviceInterrupt,
                    &header,
                    processor_set.as_bytes(),
                    &mut (),
                )
                .expect("submitting hypercall should not fail")
        };

        status.result()
    }

    /// Gets the permissions for a vtl.
    /// Currently unused, but available for debugging purposes
    #[cfg(debug_assertions)]
    pub fn rmp_query(&self, gpa: u64, vtl: GuestVtl) -> x86defs::snp::SevRmpAdjust {
        use x86defs::snp::SevRmpAdjust;

        let page_count = 1u64;
        let flags = [u64::from(SevRmpAdjust::new().with_target_vmpl(match vtl {
            GuestVtl::Vtl0 => 2,
            GuestVtl::Vtl1 => 1,
        }))];
        let page_size = [0u64];
        let pages_processed = 0;

        debug_assert!(flags.len() == page_count as usize);
        debug_assert!(page_size.len() == page_count as usize);

        let query = mshv_rmpquery {
            start_pfn: gpa / HV_PAGE_SIZE,
            page_count,
            terminate_on_failure: 0,
            ram: 0,
            padding: Default::default(),
            flags: flags.as_ptr().cast_mut(),
            page_size: page_size.as_ptr().cast_mut(),
            pages_processed: core::ptr::from_ref(&pages_processed).cast_mut(),
        };

        // SAFETY: the input query is the correct type for this ioctl
        unsafe {
            hcl_rmpquery_pages(self.mshv_vtl.file.as_raw_fd(), &query)
                .expect("should always succeed");
        }
        debug_assert!(pages_processed <= page_count);

        SevRmpAdjust::from(flags[0])
    }

    /// Issues an INVLPGB instruction.
    pub fn invlpgb(&self, rax: u64, edx: u32, ecx: u32) {
        let data = mshv_invlpgb {
            rax,
            edx,
            ecx,
            _pad0: 0,
            _pad1: 0,
        };
        // SAFETY: ioctl has no prerequisites.
        unsafe {
            hcl_invlpgb(self.mshv_vtl.file.as_raw_fd(), &data).expect("should always succeed");
        }
    }

    /// Issues a TLBSYNC instruction.
    pub fn tlbsync(&self) {
        // SAFETY: ioctl has no prerequisites.
        unsafe {
            hcl_tlbsync(self.mshv_vtl.file.as_raw_fd()).expect("should always succeed");
        }
    }
}<|MERGE_RESOLUTION|>--- conflicted
+++ resolved
@@ -26,7 +26,8 @@
 use crate::protocol::HCL_VMSA_PAGE_OFFSET;
 use crate::protocol::MSHV_APIC_PAGE_OFFSET;
 use crate::GuestVtl;
-use bitvec::prelude::*;
+use bitvec::prelude::BitArray;
+use bitvec::prelude::Lsb0;
 use hvdef::hypercall::AssertVirtualInterrupt;
 use hvdef::hypercall::HostVisibilityType;
 use hvdef::hypercall::HvGpaRange;
@@ -1591,7 +1592,11 @@
         isolation_type: IsolationType,
     ) -> Result<Self, Error> {
         let fd = &hcl.mshv_vtl.file;
-        let run = MappedPage::new(fd, vp as i64).map_err(|e| Error::MmapVp(e, None))?;
+        let run: MappedPage<hcl_run> =
+            MappedPage::new(fd, vp as i64).map_err(|e| Error::MmapVp(e, None))?;
+        // SAFETY: Initializing `proxy_irr_blocked` to block all initially
+        let proxy_irr_blocked = unsafe { &mut *addr_of_mut!((*run.0.as_ptr()).proxy_irr_blocked) };
+        proxy_irr_blocked.fill(0xFFFFFFFF);
 
         let backing = match isolation_type {
             IsolationType::None | IsolationType::Vbs => BackingState::Mshv {
@@ -1854,25 +1859,24 @@
                     *r = irr.swap(0, Ordering::Relaxed);
                 }
             }
-
-            // `proxy_irr`received from host is untrusted, only allow vectors that L2 expects
-            for (f, v) in self.run.as_ref().proxy_irr_filter.iter().zip(r.iter_mut()) {
-                *v &= *f;
-            }
             Some(r)
         }
     }
 
-<<<<<<< HEAD
-    /// Update the `proxy_irr_filter` in run page
-    pub fn update_proxy_irr_filter(&mut self, irr_filter: &BitBox<u8>) {
-        // SAFETY: `proxy_irr_filter` is only updated by current processor (and only in user mode for now)
-        let proxy_irr_filter = unsafe { &mut *addr_of_mut!((*self.run.as_ptr()).proxy_irr_filter) };
+    /// Update the `proxy_irr_blocked` in run page
+    pub fn update_proxy_irr_filter(&mut self, irr_filter: &BitArray<[u32; 8], Lsb0>) {
+        // SAFETY: `proxy_irr_blocked` is accessed in both user and kernel, but from current VP
+        // By default block all (i.e. set all), and only allow (unset) given vectors
+        let proxy_irr_blocked =
+            unsafe { &mut *addr_of_mut!((*self.run.as_ptr()).proxy_irr_blocked) };
+        proxy_irr_blocked.fill(0xFFFFFFFF);
+
         for irr_bit in irr_filter.iter_ones() {
-            tracing::info!(irr_bit, "update_proxy_irr_filter");
-            proxy_irr_filter[irr_bit >> 5] = 1 << (irr_bit & 0x1F);
-        }
-=======
+            tracing::debug!(irr_bit, "update_proxy_irr_filter");
+            proxy_irr_blocked[irr_bit >> 5] &= !(1 << (irr_bit & 0x1F));
+        }
+    }
+
     /// Gets the proxy_irr_exit bitmask. This mask ensures that
     /// the masked interrupts always exit to user-space, and cannot
     /// be injected in the kernel. Interrupts matching this condition
@@ -1886,7 +1890,6 @@
     pub fn offload_flags_mut(&mut self) -> &mut hcl_intr_offload_flags {
         // SAFETY: The `offload_flags` field of the run page will not be concurrently updated.
         unsafe { &mut (*self.run.as_ptr()).offload_flags }
->>>>>>> 1299c2e2
     }
 
     /// Runs the VP via the sidecar kernel.
