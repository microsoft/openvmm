// Copyright (c) Microsoft Corporation.
// Licensed under the MIT License.

//! Interface to `mshv_vtl` driver.

mod deferred;

pub mod aarch64;
pub mod snp;
pub mod tdx;
pub mod x64;

use self::deferred::DeferredActionSlots;
use self::ioctls::*;
use crate::GuestVtl;
use crate::ioctl::deferred::DeferredAction;
use crate::mapped_page::MappedPage;
use crate::protocol;
use crate::protocol::EnterModes;
use crate::protocol::HCL_REG_PAGE_OFFSET;
use crate::protocol::HCL_VMSA_GUEST_VSM_PAGE_OFFSET;
use crate::protocol::HCL_VMSA_PAGE_OFFSET;
use crate::protocol::MSHV_APIC_PAGE_OFFSET;
use crate::protocol::hcl_intr_offload_flags;
use crate::protocol::hcl_run;
use bitvec::vec::BitVec;
use deferred::RegisteredDeferredActions;
use deferred::push_deferred_action;
use deferred::register_deferred_actions;
use hv1_structs::ProcessorSet;
use hv1_structs::VtlArray;
use hvdef::HV_PAGE_SIZE;
use hvdef::HV_PARTITION_ID_SELF;
use hvdef::HV_VP_INDEX_SELF;
use hvdef::HvAarch64RegisterPage;
use hvdef::HvAllArchRegisterName;
#[cfg(guest_arch = "aarch64")]
use hvdef::HvArm64RegisterName;
use hvdef::HvError;
use hvdef::HvMapGpaFlags;
use hvdef::HvMessage;
use hvdef::HvRegisterName;
use hvdef::HvRegisterValue;
use hvdef::HvRegisterVsmPartitionConfig;
use hvdef::HvStatus;
use hvdef::HvX64RegisterName;
use hvdef::HvX64RegisterPage;
use hvdef::HypercallCode;
use hvdef::Vtl;
use hvdef::hypercall::AssertVirtualInterrupt;
use hvdef::hypercall::HostVisibilityType;
use hvdef::hypercall::HvGpaRange;
use hvdef::hypercall::HvGpaRangeExtended;
use hvdef::hypercall::HvInputVtl;
use hvdef::hypercall::HvInterceptParameters;
use hvdef::hypercall::HvInterceptType;
use hvdef::hypercall::HvRegisterAssoc;
use hvdef::hypercall::HypercallOutput;
use hvdef::hypercall::InitialVpContextX64;
use hvdef::hypercall::ModifyHostVisibility;
use memory_range::MemoryRange;
use pal::unix::pthread::*;
use parking_lot::Mutex;
use private::BackingPrivate;
use sidecar_client::NewSidecarClientError;
use sidecar_client::SidecarClient;
use sidecar_client::SidecarRun;
use sidecar_client::SidecarVp;
use std::cell::UnsafeCell;
use std::fmt::Debug;
use std::fs::File;
use std::io;
use std::os::unix::prelude::*;
use std::sync::Arc;
use std::sync::Once;
use std::sync::atomic::AtomicU8;
use std::sync::atomic::AtomicU32;
use std::sync::atomic::Ordering;
use thiserror::Error;
use user_driver::DmaClient;
use user_driver::memory::MemoryBlock;
use x86defs::snp::SevVmsa;
use x86defs::tdx::TdCallResultCode;
use x86defs::vmx::ApicPage;
use zerocopy::FromBytes;
use zerocopy::FromZeros;
use zerocopy::Immutable;
use zerocopy::IntoBytes;
use zerocopy::KnownLayout;

/// Error returned by HCL operations.
#[derive(Error, Debug)]
#[expect(missing_docs)]
pub enum Error {
    #[error("failed to open mshv device")]
    OpenMshv(#[source] io::Error),
    #[error("failed to open hvcall device")]
    OpenHvcall(#[source] io::Error),
    #[error("failed to open lower VTL memory device")]
    OpenGpa(#[source] io::Error),
    #[error("ReturnToLowerVtl")]
    ReturnToLowerVtl(#[source] nix::Error),
    #[error("AddVtl0Memory")]
    AddVtl0Memory(#[source] nix::Error),
    #[error("hcl_set_vp_register")]
    SetVpRegister(#[source] nix::Error),
    #[error("hcl_get_vp_register")]
    GetVpRegister(#[source] nix::Error),
    #[error("failed to get VP register {reg:#x?} from hypercall")]
    GetVpRegisterHypercall {
        #[cfg(guest_arch = "x86_64")]
        reg: HvX64RegisterName,
        #[cfg(guest_arch = "aarch64")]
        reg: HvArm64RegisterName,
        #[source]
        err: HvError,
    },
    #[error("hcl_request_interrupt")]
    RequestInterrupt(#[source] HvError),
    #[error("hcl_cancel_vp failed")]
    CancelVp(#[source] nix::Error),
    #[error("failed to signal event")]
    SignalEvent(#[source] HvError),
    #[error("failed to post message")]
    PostMessage(#[source] HvError),
    #[error("failed to mmap the vp context {:?}", .1.map(|vtl| format!("for VTL {:?}", vtl)).unwrap_or("".to_string()))]
    MmapVp(#[source] io::Error, Option<Vtl>),
    #[error("failed to set the poll file")]
    SetPollFile(#[source] nix::Error),
    #[error("failed to check hcl capabilities")]
    CheckExtensions(#[source] nix::Error),
    #[error("failed to mmap the register page")]
    MmapRegPage(#[source] io::Error),
    #[error("invalid num signal events")]
    NumSignalEvent(#[source] io::Error),
    #[error("failed to create vtl")]
    CreateVTL(#[source] nix::Error),
    #[error("Gva to gpa translation failed")]
    TranslateGvaToGpa(#[source] TranslateGvaToGpaError),
    #[error("gpa failed vtl access check")]
    CheckVtlAccess(#[source] HvError),
    #[error("failed to set registers using set_vp_registers hypercall")]
    SetRegisters(#[source] HvError),
    #[error("Unknown register name: {0:x}")]
    UnknownRegisterName(u32),
    #[error("Invalid register value")]
    InvalidRegisterValue,
    #[error("failed to set host visibility")]
    SetHostVisibility(#[source] nix::Error),
    #[error("failed to allocate host overlay page")]
    HostOverlayPageExhausted,
    #[error("sidecar error")]
    Sidecar(#[source] sidecar_client::SidecarError),
    #[error("failed to open sidecar")]
    OpenSidecar(#[source] NewSidecarClientError),
    #[error(
        "mismatch between requested isolation type {requested:?} and supported isolation type {supported:?}"
    )]
    MismatchedIsolation {
        supported: IsolationType,
        requested: IsolationType,
    },
    #[error("private page pool allocator missing, required for requested isolation type")]
    MissingPrivateMemory,
    #[error("failed to allocate pages for vp")]
    AllocVp(#[source] anyhow::Error),
}

/// Error for IOCTL errors specifically.
#[derive(Debug, Error)]
#[error("hcl request failed")]
pub struct IoctlError(#[source] pub(crate) nix::Error);

/// Error returned when issuing hypercalls.
#[derive(Debug, Error)]
#[expect(missing_docs)]
pub enum HypercallError {
    #[error("hypercall failed with {0:?}")]
    Hypervisor(HvError),
    #[error("ioctl failed")]
    Ioctl(#[source] IoctlError),
}

impl HypercallError {
    pub(crate) fn check(r: Result<i32, nix::Error>) -> Result<(), Self> {
        match r {
            Ok(n) => HvStatus(n.try_into().expect("hypervisor result out of range"))
                .result()
                .map_err(Self::Hypervisor),
            Err(err) => Err(Self::Ioctl(IoctlError(err))),
        }
    }
}

/// Errors when issuing hypercalls via the kernel direct interface.
#[derive(Error, Debug)]
#[expect(missing_docs)]
pub enum HvcallError {
    #[error(
        "kernel rejected the hypercall, most likely due to the hypercall code not being allowed via set_allowed_hypercalls"
    )]
    HypercallIoctlFailed(#[source] nix::Error),
    #[error("input parameters are larger than a page")]
    InputParametersTooLarge,
    #[error("output parameters are larger than a page")]
    OutputParametersTooLarge,
    #[error("output and input list lengths do not match")]
    InputOutputRepListMismatch,
}

/// Error applying VTL protections.
// TODO: move to `underhill_mem`.
#[derive(Error, Debug)]
#[expect(missing_docs)]
pub enum ApplyVtlProtectionsError {
    #[error("hypervisor failed with {output:?} when protecting pages {range} for vtl {vtl:?}")]
    Hypervisor {
        range: MemoryRange,
        output: HypercallOutput,
        #[source]
        hv_error: HvError,
        vtl: HvInputVtl,
    },
    #[error("snp failure to protect pages {range} with {permissions:x?} for vtl {vtl:?}")]
    Snp {
        #[source]
        failed_operation: snp::SnpPageError,
        range: MemoryRange,
        permissions: x86defs::snp::SevRmpAdjust,
        vtl: HvInputVtl,
    },
    #[error(
        "tdcall failed with {error:?} when protecting pages {range} with permissions {permissions:x?} for vtl {vtl:?}"
    )]
    Tdx {
        error: TdCallResultCode,
        range: MemoryRange,
        permissions: x86defs::tdx::TdgMemPageGpaAttr,
        vtl: HvInputVtl,
    },
    #[error("no valid protections for vtl {0:?}")]
    InvalidVtl(Vtl),
}

/// Error setting guest VSM configuration.
#[derive(Error, Debug)]
#[expect(missing_docs)]
pub enum SetGuestVsmConfigError {
    #[error("hypervisor failed to configure guest vsm to {enable_guest_vsm}")]
    Hypervisor {
        enable_guest_vsm: bool,
        #[source]
        hv_error: HvError,
    },
}

/// Error getting the VP idnex from an APIC ID.
#[derive(Error, Debug)]
#[expect(missing_docs)]
pub enum GetVpIndexFromApicIdError {
    #[error("hypervisor failed when querying vp index for {apic_id}")]
    Hypervisor {
        #[source]
        hv_error: HvError,
        apic_id: u32,
    },
}

/// Error setting VSM partition configuration.
#[derive(Error, Debug)]
#[expect(missing_docs)]
pub enum SetVsmPartitionConfigError {
    #[error("hypervisor failed when configuring vsm partition config {config:?}")]
    Hypervisor {
        config: HvRegisterVsmPartitionConfig,
        #[source]
        hv_error: HvError,
    },
}

/// Error translating a GVA to a GPA.
#[derive(Error, Debug)]
#[expect(missing_docs)]
pub enum TranslateGvaToGpaError {
    #[error("hypervisor failed when translating gva {gva:#x}")]
    Hypervisor {
        gva: u64,
        #[source]
        hv_error: HvError,
    },
    #[error("sidecar kernel failed when translating gva {gva:#x}")]
    Sidecar {
        gva: u64,
        #[source]
        error: sidecar_client::SidecarError,
    },
}

/// Result from [`Hcl::check_vtl_access`] if vtl permissions were violated
#[derive(Debug)]
pub struct CheckVtlAccessResult {
    /// The intercepting VTL.
    pub vtl: Vtl,
    /// The flags that were denied.
    pub denied_flags: HvMapGpaFlags,
}

/// Error accepting pages.
// TODO: move to `underhill_mem`.
#[derive(Error, Debug)]
#[expect(missing_docs)]
pub enum AcceptPagesError {
    #[error("hypervisor failed to accept pages {range} with {output:?}")]
    Hypervisor {
        range: MemoryRange,
        output: HypercallOutput,
        #[source]
        hv_error: HvError,
    },
    #[error("snp failure to protect pages {range}")]
    Snp {
        #[source]
        failed_operation: snp::SnpPageError,
        range: MemoryRange,
    },
    #[error("tdcall failure when accepting pages {range}")]
    Tdx {
        #[source]
        error: tdcall::AcceptPagesError,
        range: MemoryRange,
    },
}

// Action translation(to HVCALL) for pin/unpin GPA range.
#[derive(Debug, Copy, Clone)]
enum GpaPinUnpinAction {
    PinGpaRange,
    UnpinGpaRange,
}

/// Error pinning a GPA.
#[derive(Error, Debug)]
#[error("partial success: {ranges_processed} operations succeeded, but encountered an error")]
struct PinUnpinError {
    ranges_processed: usize,
    #[source]
    error: HvError,
}

/// Result of translate gva hypercall from [`Hcl`]
pub struct TranslateResult {
    /// The GPA that the GVA translated to.
    pub gpa_page: u64,
    /// Whether the page was an overlay page.
    pub overlay_page: bool, // Note: hardcoded to false on WHP
}

/// Possible types for rep hypercalls
enum HvcallRepInput<'a, T> {
    /// The actual elements to rep over
    Elements(&'a [T]),
    /// The elements for the rep are implied and only a count is needed
    Count(u16),
}

mod ioctls {
    #![allow(non_camel_case_types)]

    use crate::protocol;
    use hvdef::hypercall::HvRegisterAssoc;
    use nix::ioctl_none;
    use nix::ioctl_read;
    use nix::ioctl_readwrite;
    use nix::ioctl_write_ptr;

    // The unsafe interface to the `mshv` kernel module comprises
    // the following IOCTLs.
    const MSHV_IOCTL: u8 = 0xb8;
    const MSHV_VTL_RETURN_TO_LOWER_VTL: u16 = 0x27;
    const MSHV_SET_VP_REGISTERS: u16 = 0x6;
    const MSHV_GET_VP_REGISTERS: u16 = 0x5;
    const MSHV_HVCALL_SETUP: u16 = 0x1E;
    const MSHV_HVCALL: u16 = 0x1F;
    const MSHV_VTL_ADD_VTL0_MEMORY: u16 = 0x21;
    const MSHV_VTL_SET_POLL_FILE: u16 = 0x25;
    const MSHV_CREATE_VTL: u16 = 0x1D;
    const MSHV_CHECK_EXTENSION: u16 = 0x00;
    const MSHV_VTL_PVALIDATE: u16 = 0x28;
    const MSHV_VTL_RMPADJUST: u16 = 0x29;
    const MSHV_VTL_TDCALL: u16 = 0x32;
    const MSHV_VTL_READ_VMX_CR4_FIXED1: u16 = 0x33;
    const MSHV_VTL_GUEST_VSM_VMSA_PFN: u16 = 0x34;
    const MSHV_VTL_RMPQUERY: u16 = 0x35;
    const MSHV_INVLPGB: u16 = 0x36;
    const MSHV_TLBSYNC: u16 = 0x37;
<<<<<<< HEAD
    const MSHV_MAP_REDIRECTED_DEVICE_INTERRUPT: u16 = 0x38;
=======
    const MSHV_KICKCPUS: u16 = 0x38;
>>>>>>> c887f975

    #[repr(C)]
    #[derive(Copy, Clone)]
    pub struct mshv_vp_registers {
        pub count: ::std::os::raw::c_int,
        pub regs: *mut HvRegisterAssoc,
    }

    #[repr(C, packed)]
    #[derive(Copy, Clone)]
    pub struct mshv_pvalidate {
        /// Execute the pvalidate instruction on the set of memory pages specified
        pub start_pfn: ::std::os::raw::c_ulonglong,
        pub page_count: ::std::os::raw::c_ulonglong,
        pub validate: ::std::os::raw::c_uchar,
        pub terminate_on_failure: ::std::os::raw::c_uchar,
        /// Set to 1 if the page is RAM (from the kernel's perspective), 0 if
        /// it's device memory.
        pub ram: u8,
        pub padding: [::std::os::raw::c_uchar; 1],
    }

    #[repr(C, packed)]
    #[derive(Copy, Clone)]
    pub struct mshv_rmpadjust {
        /// Execute the rmpadjust instruction on the set of memory pages specified
        pub start_pfn: ::std::os::raw::c_ulonglong,
        pub page_count: ::std::os::raw::c_ulonglong,
        pub value: ::std::os::raw::c_ulonglong,
        pub terminate_on_failure: ::std::os::raw::c_uchar,
        /// Set to 1 if the page is RAM (from the kernel's perspective), 0 if
        /// it's device memory.
        pub ram: u8,
        pub padding: [::std::os::raw::c_uchar; 6],
    }

    #[repr(C, packed)]
    #[derive(Copy, Clone)]
    pub struct mshv_rmpquery {
        /// Execute the rmpquery instruction on the set of memory pages specified
        pub start_pfn: ::std::os::raw::c_ulonglong,
        pub page_count: ::std::os::raw::c_ulonglong,
        pub terminate_on_failure: ::std::os::raw::c_uchar,
        /// Set to 1 if the page is RAM (from the kernel's perspective), 0 if
        /// it's device memory.
        pub ram: u8,
        pub padding: [::std::os::raw::c_uchar; 6],
        /// Output array for the flags, must have at least `page_count` entries.
        pub flags: *mut ::std::os::raw::c_ulonglong,
        /// Output array for the page sizes, must have at least `page_count` entries.
        pub page_size: *mut ::std::os::raw::c_ulonglong,
        /// Output for the amount of pages processed, a scalar.
        pub pages_processed: *mut ::std::os::raw::c_ulonglong,
    }

    #[repr(C, packed)]
    #[derive(Copy, Clone)]
    pub struct mshv_tdcall {
        pub rax: u64, // Call code and returned status
        pub rcx: u64,
        pub rdx: u64,
        pub r8: u64,
        pub r9: u64,
        pub r10_out: u64, // only supported as output
        pub r11_out: u64, // only supported as output
    }

    #[repr(C, packed)]
    #[derive(Copy, Clone)]
    pub struct mshv_map_device_int {
        pub vector: u32,
        pub create_mapping: bool,
    }

    ioctl_none!(
        /// Relinquish the processor to VTL0.
        hcl_return_to_lower_vtl,
        MSHV_IOCTL,
        MSHV_VTL_RETURN_TO_LOWER_VTL
    );

    ioctl_write_ptr!(
        /// Set a VTL0 register for the current processor of the current
        /// partition.
        /// It is not allowed to set registers for other processors or
        /// other partitions for the security and coherency reasons.
        hcl_set_vp_register,
        MSHV_IOCTL,
        MSHV_SET_VP_REGISTERS,
        mshv_vp_registers
    );

    ioctl_readwrite!(
        /// Get a VTL0 register for the current processor of the current
        /// partition.
        /// It is not allowed to get registers of other processors or
        /// other partitions for the security and coherency reasons.
        hcl_get_vp_register,
        MSHV_IOCTL,
        MSHV_GET_VP_REGISTERS,
        mshv_vp_registers
    );

    ioctl_write_ptr!(
        /// Adds the VTL0 memory as a ZONE_DEVICE memory (I/O) to support
        /// DMA from the guest.
        hcl_add_vtl0_memory,
        MSHV_IOCTL,
        MSHV_VTL_ADD_VTL0_MEMORY,
        protocol::hcl_pfn_range_t
    );

    ioctl_write_ptr!(
        /// Sets the file to be polled while running a VP in VTL0. If the file
        /// becomes readable, then the VP run will be cancelled.
        hcl_set_poll_file,
        MSHV_IOCTL,
        MSHV_VTL_SET_POLL_FILE,
        protocol::hcl_set_poll_file
    );

    ioctl_write_ptr!(
        /// Sets up the hypercall allow map. Allowed once
        /// per fd.
        hcl_hvcall_setup,
        MSHV_IOCTL,
        MSHV_HVCALL_SETUP,
        protocol::hcl_hvcall_setup
    );

    ioctl_readwrite!(
        /// Performs a hypercall from the user mode.
        hcl_hvcall,
        MSHV_IOCTL,
        MSHV_HVCALL,
        protocol::hcl_hvcall
    );

    ioctl_write_ptr!(
        /// Executes the pvalidate instruction on a page range.
        hcl_pvalidate_pages,
        MSHV_IOCTL,
        MSHV_VTL_PVALIDATE,
        mshv_pvalidate
    );

    ioctl_write_ptr!(
        /// Executes the rmpadjust instruction on a page range.
        hcl_rmpadjust_pages,
        MSHV_IOCTL,
        MSHV_VTL_RMPADJUST,
        mshv_rmpadjust
    );

    ioctl_write_ptr!(
        /// Executes the rmpquery instruction on a page range.
        hcl_rmpquery_pages,
        MSHV_IOCTL,
        MSHV_VTL_RMPQUERY,
        mshv_rmpquery
    );

    ioctl_readwrite!(
        /// Executes a tdcall.
        hcl_tdcall,
        MSHV_IOCTL,
        MSHV_VTL_TDCALL,
        mshv_tdcall
    );

    ioctl_read!(
        hcl_read_vmx_cr4_fixed1,
        MSHV_IOCTL,
        MSHV_VTL_READ_VMX_CR4_FIXED1,
        u64
    );

    ioctl_readwrite!(
        hcl_read_guest_vsm_page_pfn,
        MSHV_IOCTL,
        MSHV_VTL_GUEST_VSM_VMSA_PFN,
        u64
    );

    pub const HCL_CAP_REGISTER_PAGE: u32 = 1;
    pub const HCL_CAP_VTL_RETURN_ACTION: u32 = 2;
    pub const HCL_CAP_DR6_SHARED: u32 = 3;

    ioctl_write_ptr!(
        /// Check for the presence of an extension capability.
        hcl_check_extension,
        MSHV_IOCTL,
        MSHV_CHECK_EXTENSION,
        u32
    );

    ioctl_read!(mshv_create_vtl, MSHV_IOCTL, MSHV_CREATE_VTL, u8);

    #[repr(C)]
    pub struct mshv_invlpgb {
        pub rax: u64,
        pub _pad0: u32,
        pub edx: u32,
        pub _pad1: u32,
        pub ecx: u32,
    }

    ioctl_write_ptr!(
        /// Issue an INVLPGB instruction.
        hcl_invlpgb,
        MSHV_IOCTL,
        MSHV_INVLPGB,
        mshv_invlpgb
    );

    ioctl_none!(
        /// Issue a TLBSYNC instruction.
        hcl_tlbsync,
        MSHV_IOCTL,
        MSHV_TLBSYNC
    );

<<<<<<< HEAD
    ioctl_readwrite!(
        /// Map or unmap VTL0 device interrupt in VTL2.
        hcl_map_redirected_device_interrupt,
        MSHV_IOCTL,
        MSHV_MAP_REDIRECTED_DEVICE_INTERRUPT,
        mshv_map_device_int
=======
    ioctl_write_ptr!(
        /// Kick CPUs.
        hcl_kickcpus,
        MSHV_IOCTL,
        MSHV_KICKCPUS,
        protocol::hcl_kick_cpus
>>>>>>> c887f975
    );
}

/// The `/dev/mshv_vtl_low` device for accessing VTL0 memory.
pub struct MshvVtlLow {
    file: File,
}

impl MshvVtlLow {
    /// Opens the device.
    pub fn new() -> Result<Self, Error> {
        let file = fs_err::OpenOptions::new()
            .read(true)
            .write(true)
            .open("/dev/mshv_vtl_low")
            .map_err(Error::OpenGpa)?;

        Ok(Self { file: file.into() })
    }

    /// Gets the device file.
    pub fn get(&self) -> &File {
        &self.file
    }

    /// The flag to set in the file offset to map guest memory as shared instead
    /// of private.
    pub const SHARED_MEMORY_FLAG: u64 = 1 << 63;
}

/// An open `/dev/mshv` device file.
pub struct Mshv {
    file: File,
}

impl Mshv {
    /// Opens the mshv device.
    pub fn new() -> Result<Self, Error> {
        let file = fs_err::OpenOptions::new()
            .read(true)
            .write(true)
            .open("/dev/mshv")
            .map_err(Error::OpenMshv)?;

        Ok(Self { file: file.into() })
    }

    fn check_extension(&self, cap: u32) -> Result<bool, Error> {
        // SAFETY: calling IOCTL as documented, with no special requirements.
        let supported = unsafe {
            hcl_check_extension(self.file.as_raw_fd(), &cap).map_err(Error::CheckExtensions)?
        };
        Ok(supported != 0)
    }

    /// Opens an mshv_vtl device file.
    pub fn create_vtl(&self) -> Result<MshvVtl, Error> {
        let cap = &mut 0_u8;
        // SAFETY: calling IOCTL as documented, with no special requirements.
        let supported =
            unsafe { mshv_create_vtl(self.file.as_raw_fd(), cap).map_err(Error::CreateVTL)? };
        // SAFETY: calling IOCTL as documented, with no special requirements.
        let vtl_file = unsafe { File::from_raw_fd(supported) };
        Ok(MshvVtl { file: vtl_file })
    }
}

/// An open mshv_vtl device file.
#[derive(Debug)]
pub struct MshvVtl {
    file: File,
}

impl MshvVtl {
    /// Adds the VTL0 memory as a ZONE_DEVICE memory (I/O) to support DMA from the guest.
    pub fn add_vtl0_memory(&self, mem_range: MemoryRange, shared: bool) -> Result<(), Error> {
        let flags = if shared {
            MshvVtlLow::SHARED_MEMORY_FLAG / HV_PAGE_SIZE
        } else {
            0
        };
        let ram_disposition = protocol::hcl_pfn_range_t {
            start_pfn: mem_range.start_4k_gpn() | flags,
            last_pfn: mem_range.end_4k_gpn(),
        };

        // SAFETY: calling IOCTL as documented, with no special requirements.
        unsafe {
            hcl_add_vtl0_memory(self.file.as_raw_fd(), &ram_disposition)
                .map_err(Error::AddVtl0Memory)?;
        }

        Ok(())
    }
}

#[cfg(guest_arch = "x86_64")]
fn is_vtl_shared_mtrr(reg: HvX64RegisterName) -> bool {
    matches!(
        reg,
        HvX64RegisterName::MsrMtrrCap
            | HvX64RegisterName::MsrMtrrDefType
            | HvX64RegisterName::MsrMtrrPhysBase0
            | HvX64RegisterName::MsrMtrrPhysBase1
            | HvX64RegisterName::MsrMtrrPhysBase2
            | HvX64RegisterName::MsrMtrrPhysBase3
            | HvX64RegisterName::MsrMtrrPhysBase4
            | HvX64RegisterName::MsrMtrrPhysBase5
            | HvX64RegisterName::MsrMtrrPhysBase6
            | HvX64RegisterName::MsrMtrrPhysBase7
            | HvX64RegisterName::MsrMtrrPhysBase8
            | HvX64RegisterName::MsrMtrrPhysBase9
            | HvX64RegisterName::MsrMtrrPhysBaseA
            | HvX64RegisterName::MsrMtrrPhysBaseB
            | HvX64RegisterName::MsrMtrrPhysBaseC
            | HvX64RegisterName::MsrMtrrPhysBaseD
            | HvX64RegisterName::MsrMtrrPhysBaseE
            | HvX64RegisterName::MsrMtrrPhysBaseF
            | HvX64RegisterName::MsrMtrrPhysMask0
            | HvX64RegisterName::MsrMtrrPhysMask1
            | HvX64RegisterName::MsrMtrrPhysMask2
            | HvX64RegisterName::MsrMtrrPhysMask3
            | HvX64RegisterName::MsrMtrrPhysMask4
            | HvX64RegisterName::MsrMtrrPhysMask5
            | HvX64RegisterName::MsrMtrrPhysMask6
            | HvX64RegisterName::MsrMtrrPhysMask7
            | HvX64RegisterName::MsrMtrrPhysMask8
            | HvX64RegisterName::MsrMtrrPhysMask9
            | HvX64RegisterName::MsrMtrrPhysMaskA
            | HvX64RegisterName::MsrMtrrPhysMaskB
            | HvX64RegisterName::MsrMtrrPhysMaskC
            | HvX64RegisterName::MsrMtrrPhysMaskD
            | HvX64RegisterName::MsrMtrrPhysMaskE
            | HvX64RegisterName::MsrMtrrPhysMaskF
            | HvX64RegisterName::MsrMtrrFix64k00000
            | HvX64RegisterName::MsrMtrrFix16k80000
            | HvX64RegisterName::MsrMtrrFix16kA0000
            | HvX64RegisterName::MsrMtrrFix4kC0000
            | HvX64RegisterName::MsrMtrrFix4kC8000
            | HvX64RegisterName::MsrMtrrFix4kD0000
            | HvX64RegisterName::MsrMtrrFix4kD8000
            | HvX64RegisterName::MsrMtrrFix4kE0000
            | HvX64RegisterName::MsrMtrrFix4kE8000
            | HvX64RegisterName::MsrMtrrFix4kF0000
            | HvX64RegisterName::MsrMtrrFix4kF8000
    )
}

/// Indicate whether reg is shared across VTLs.
///
/// This function is not complete: DR6 may or may not be shared, depending on
/// the processor type; the caller needs to check HvRegisterVsmCapabilities.
/// Some MSRs are not included here as they are not represented in
/// HvX64RegisterName, including MSR_TSC_FREQUENCY, MSR_MCG_CAP,
/// MSR_MCG_STATUS, MSR_RESET, MSR_GUEST_IDLE, and MSR_DEBUG_DEVICE_OPTIONS.
#[cfg(guest_arch = "x86_64")]
fn is_vtl_shared_reg(reg: HvX64RegisterName) -> bool {
    is_vtl_shared_mtrr(reg)
        || matches!(
            reg,
            HvX64RegisterName::VpIndex
                | HvX64RegisterName::VpRuntime
                | HvX64RegisterName::TimeRefCount
                | HvX64RegisterName::Rax
                | HvX64RegisterName::Rbx
                | HvX64RegisterName::Rcx
                | HvX64RegisterName::Rdx
                | HvX64RegisterName::Rsi
                | HvX64RegisterName::Rdi
                | HvX64RegisterName::Rbp
                | HvX64RegisterName::Cr2
                | HvX64RegisterName::R8
                | HvX64RegisterName::R9
                | HvX64RegisterName::R10
                | HvX64RegisterName::R11
                | HvX64RegisterName::R12
                | HvX64RegisterName::R13
                | HvX64RegisterName::R14
                | HvX64RegisterName::R15
                | HvX64RegisterName::Dr0
                | HvX64RegisterName::Dr1
                | HvX64RegisterName::Dr2
                | HvX64RegisterName::Dr3
                | HvX64RegisterName::Xmm0
                | HvX64RegisterName::Xmm1
                | HvX64RegisterName::Xmm2
                | HvX64RegisterName::Xmm3
                | HvX64RegisterName::Xmm4
                | HvX64RegisterName::Xmm5
                | HvX64RegisterName::Xmm6
                | HvX64RegisterName::Xmm7
                | HvX64RegisterName::Xmm8
                | HvX64RegisterName::Xmm9
                | HvX64RegisterName::Xmm10
                | HvX64RegisterName::Xmm11
                | HvX64RegisterName::Xmm12
                | HvX64RegisterName::Xmm13
                | HvX64RegisterName::Xmm14
                | HvX64RegisterName::Xmm15
                | HvX64RegisterName::FpMmx0
                | HvX64RegisterName::FpMmx1
                | HvX64RegisterName::FpMmx2
                | HvX64RegisterName::FpMmx3
                | HvX64RegisterName::FpMmx4
                | HvX64RegisterName::FpMmx5
                | HvX64RegisterName::FpMmx6
                | HvX64RegisterName::FpMmx7
                | HvX64RegisterName::FpControlStatus
                | HvX64RegisterName::XmmControlStatus
                | HvX64RegisterName::Xfem
        )
}

/// Indicate whether reg is shared across VTLs.
#[cfg(guest_arch = "aarch64")]
fn is_vtl_shared_reg(reg: HvArm64RegisterName) -> bool {
    use hvdef::HvArm64RegisterName;

    matches!(
        reg,
        HvArm64RegisterName::X0
            | HvArm64RegisterName::X1
            | HvArm64RegisterName::X2
            | HvArm64RegisterName::X3
            | HvArm64RegisterName::X4
            | HvArm64RegisterName::X5
            | HvArm64RegisterName::X6
            | HvArm64RegisterName::X7
            | HvArm64RegisterName::X8
            | HvArm64RegisterName::X9
            | HvArm64RegisterName::X10
            | HvArm64RegisterName::X11
            | HvArm64RegisterName::X12
            | HvArm64RegisterName::X13
            | HvArm64RegisterName::X14
            | HvArm64RegisterName::X15
            | HvArm64RegisterName::X16
            | HvArm64RegisterName::X17
            | HvArm64RegisterName::X19
            | HvArm64RegisterName::X20
            | HvArm64RegisterName::X21
            | HvArm64RegisterName::X22
            | HvArm64RegisterName::X23
            | HvArm64RegisterName::X24
            | HvArm64RegisterName::X25
            | HvArm64RegisterName::X26
            | HvArm64RegisterName::X27
            | HvArm64RegisterName::X28
            | HvArm64RegisterName::XFp
            | HvArm64RegisterName::XLr
    )
}

/// The `/dev/mshv_hvcall` device for issuing hypercalls directly to the
/// hypervisor.
#[derive(Debug)]
pub struct MshvHvcall(File);

impl MshvHvcall {
    /// Opens the device.
    pub fn new() -> Result<Self, Error> {
        let file = fs_err::OpenOptions::new()
            .read(true)
            .write(true)
            .open("/dev/mshv_hvcall")
            .map_err(Error::OpenHvcall)?;

        Ok(Self(file.into()))
    }

    /// Set allowed hypercalls.
    pub fn set_allowed_hypercalls(&self, codes: &[HypercallCode]) {
        type ItemType = u64;
        let item_size_bytes = size_of::<ItemType>();
        let item_size_bits = item_size_bytes * 8;

        let mut allow_bitmap = Vec::<ItemType>::new();
        for &code in codes {
            let map_index = (code.0 as usize) / item_size_bits;
            if map_index >= allow_bitmap.len() {
                allow_bitmap.resize(map_index + 1, 0);
            }
            allow_bitmap[map_index] |= (1 as ItemType) << (code.0 % item_size_bits as u16);
        }

        let hvcall_setup = protocol::hcl_hvcall_setup {
            allow_bitmap_size: (allow_bitmap.len() * item_size_bytes) as u64,
            allow_bitmap_ptr: allow_bitmap.as_ptr(),
        };

        // SAFETY: following the IOCTL definition.
        unsafe {
            hcl_hvcall_setup(self.0.as_raw_fd(), &hvcall_setup)
                .expect("Hypercall setup IOCTL must be supported");
        }
    }

    /// Accepts VTL 0 pages with no host visibility.
    ///
    /// [`HypercallCode::HvCallAcceptGpaPages`] must be allowed.
    pub fn accept_gpa_pages(
        &self,
        range: MemoryRange,
        memory_type: hvdef::hypercall::AcceptMemoryType,
    ) -> Result<(), AcceptPagesError> {
        const MAX_INPUT_ELEMENTS: usize = (HV_PAGE_SIZE as usize
            - size_of::<hvdef::hypercall::AcceptGpaPages>())
            / size_of::<u64>();

        let span = tracing::span!(tracing::Level::INFO, "accept_pages", ?range);
        let _enter = span.enter();

        let mut current_page = range.start() / HV_PAGE_SIZE;
        let end = range.end() / HV_PAGE_SIZE;

        while current_page < end {
            let header = hvdef::hypercall::AcceptGpaPages {
                partition_id: HV_PARTITION_ID_SELF,
                page_attributes: hvdef::hypercall::AcceptPagesAttributes::new()
                    .with_memory_type(memory_type.0)
                    .with_host_visibility(HostVisibilityType::PRIVATE)
                    .with_vtl_set(0), // vtl protections cannot be applied for VTL 0 memory
                vtl_permission_set: hvdef::hypercall::VtlPermissionSet {
                    vtl_permission_from_1: [0; hvdef::hypercall::HV_VTL_PERMISSION_SET_SIZE],
                },
                gpa_page_base: current_page,
            };

            let remaining_pages = end - current_page;
            let count = remaining_pages.min(MAX_INPUT_ELEMENTS as u64);

            // SAFETY: The input header and rep slice are the correct types for
            //         this hypercall. A dummy type of u8 is provided to satisfy
            //         the compiler for input and output rep type. The given
            //         input and slices are valid references while this function
            //         is called.
            //
            //         The hypercall output is validated right after the hypercall is issued.
            let output = unsafe {
                self.hvcall_rep::<hvdef::hypercall::AcceptGpaPages, u8, u8>(
                    HypercallCode::HvCallAcceptGpaPages,
                    &header,
                    HvcallRepInput::Count(count as u16),
                    None,
                )
                .expect("kernel hypercall submission should always succeed")
            };

            output
                .result()
                .map_err(|err| AcceptPagesError::Hypervisor {
                    range: MemoryRange::from_4k_gpn_range(current_page..current_page + count),
                    output,
                    hv_error: err,
                })?;

            current_page += count;

            assert_eq!(output.elements_processed() as u64, count);
        }
        Ok(())
    }

    /// Modifies the host visibility of the given pages.
    ///
    /// [`HypercallCode::HvCallModifySparseGpaPageHostVisibility`] must be
    /// allowed.
    ///
    /// Returns on error, the hypervisor error and the number of pages
    /// processed.
    //
    // TODO SNP: this isn't really safe. Probably this should be an IOCTL in the
    // kernel so that it can validate the page ranges are VTL0 memory.
    pub fn modify_gpa_visibility(
        &self,
        host_visibility: HostVisibilityType,
        mut gpns: &[u64],
    ) -> Result<(), (HvError, usize)> {
        const GPNS_PER_CALL: usize = (HV_PAGE_SIZE as usize
            - size_of::<hvdef::hypercall::ModifySparsePageVisibility>())
            / size_of::<u64>();

        while !gpns.is_empty() {
            let n = gpns.len().min(GPNS_PER_CALL);
            // SAFETY: The input header and rep slice are the correct types for this hypercall.
            //         The hypercall output is validated right after the hypercall is issued.
            let result = unsafe {
                self.hvcall_rep(
                    HypercallCode::HvCallModifySparseGpaPageHostVisibility,
                    &hvdef::hypercall::ModifySparsePageVisibility {
                        partition_id: HV_PARTITION_ID_SELF,
                        host_visibility: ModifyHostVisibility::new()
                            .with_host_visibility(host_visibility),
                        reserved: 0,
                    },
                    HvcallRepInput::Elements(&gpns[..n]),
                    None::<&mut [u8]>,
                )
                .unwrap()
            };

            match result.result() {
                Ok(()) => {
                    assert_eq!({ result.elements_processed() }, n);
                }
                Err(HvError::Timeout) => {}
                Err(e) => return Err((e, result.elements_processed())),
            }
            gpns = &gpns[result.elements_processed()..];
        }
        Ok(())
    }

    /// Given a constructed hcl_hvcall protocol object, issues an IOCTL to invoke a hypercall via
    /// the direct hypercall kernel interface. This function will retry hypercalls if the hypervisor
    /// times out the hypercall.
    ///
    /// Input and output data are referenced as pointers in the call object.
    ///
    /// `Ok(HypercallOutput)` is returned if the kernel was successful in issuing the hypercall. A
    /// caller must check the return value for the result of the hypercall.
    ///
    /// Before invoking hypercalls, a list of hypercalls that are allowed
    /// has to be set with `Hcl::set_allowed_hypercalls`:
    /// ```ignore
    /// set_allowed_hypercalls(&[
    ///     hvdef::HypercallCode::HvCallCheckForIoIntercept,
    ///     hvdef::HypercallCode::HvCallInstallIntercept,
    /// ]);
    /// ```
    /// # Safety
    /// This function makes no guarantees that the given input header, input and output types are
    /// valid for the given hypercall. It is the caller's responsibility to use the correct types
    /// with the specified hypercall.
    ///
    /// The caller must ensure that the input and output data are valid for the lifetime of this
    /// call.
    ///
    /// A caller must check the returned [HypercallOutput] for success or failure from the
    /// hypervisor.
    ///
    /// Hardware isolated VMs cannot trust the output from the hypervisor and so it must be
    /// validated by the caller if needed.
    unsafe fn invoke_hvcall_ioctl(
        &self,
        mut call_object: protocol::hcl_hvcall,
    ) -> Result<HypercallOutput, HvcallError> {
        loop {
            // SAFETY: following the IOCTL definition. The data referenced in the call
            // lives as long as `self` does thus the lifetime elision doesn't contradict
            // the compiler's invariants.
            //
            // The hypervisor is trusted to fill out the output page with a valid
            // representation of an instance the output type, except in the case of hardware
            // isolated VMs where the caller must validate output as needed.
            unsafe {
                hcl_hvcall(self.0.as_raw_fd(), &mut call_object)
                    .map_err(HvcallError::HypercallIoctlFailed)?;
            }

            if call_object.status.call_status() == Err(HvError::Timeout).into() {
                // Any hypercall can timeout, even one that doesn't have reps. Continue processing
                // from wherever the hypervisor left off.  The rep start index isn't checked for
                // validity, since it is only being used as an input to the untrusted hypervisor.
                // This applies to both simple and rep hypercalls.
                call_object
                    .control
                    .set_rep_start(call_object.status.elements_processed());
            } else {
                if call_object.control.rep_count() == 0 {
                    // For non-rep hypercalls, the elements processed field should be 0.
                    assert_eq!(call_object.status.elements_processed(), 0);
                } else {
                    // Hardware isolated VMs cannot trust output from the hypervisor, but check for
                    // consistency between the number of elements processed and the expected count. A
                    // violation of this assertion indicates a buggy or malicious hypervisor.
                    assert!(
                        (call_object.status.result().is_ok()
                            && call_object.control.rep_count()
                                == call_object.status.elements_processed())
                            || (call_object.status.result().is_err()
                                && call_object.control.rep_count()
                                    > call_object.status.elements_processed())
                    );
                }

                return Ok(call_object.status);
            }
        }
    }

    /// Issues a non-rep hypercall to the hypervisor via the direct hypercall kernel interface.
    /// This is not intended to be used directly by external callers, rather via write safe hypercall wrappers.
    /// This call constructs the appropriate hypercall input control from the described parameters.
    ///
    /// `Ok(HypercallOutput)` is returned if the kernel was successful in issuing the hypercall. A caller must check the
    /// return value for the result of the hypercall.
    ///
    /// `code` is the hypercall code.
    /// `input` is the input type required by the hypercall.
    /// `output` is the output type required by the hypercall.
    ///
    /// Before invoking hypercalls, a list of hypercalls that are allowed
    /// has to be set with `Hcl::set_allowed_hypercalls`:
    /// ```ignore
    /// set_allowed_hypercalls(&[
    ///     hvdef::HypercallCode::HvCallCheckForIoIntercept,
    ///     hvdef::HypercallCode::HvCallInstallIntercept,
    /// ]);
    /// ```
    /// # Safety
    /// This function makes no guarantees that the given input header, input and output types are valid for the
    /// given hypercall. It is the caller's responsibility to use the correct types with the specified hypercall.
    ///
    /// A caller must check the returned [HypercallOutput] for success or failure from the hypervisor.
    ///
    /// Hardware isolated VMs cannot trust the output from the hypervisor and so it must be validated by the
    /// caller if needed.
    unsafe fn hvcall<I, O>(
        &self,
        code: HypercallCode,
        input: &I,
        output: &mut O,
    ) -> Result<HypercallOutput, HvcallError>
    where
        I: IntoBytes + Sized + Immutable + KnownLayout,
        O: IntoBytes + FromBytes + Sized + Immutable + KnownLayout,
    {
        const fn assert_size<I, O>()
        where
            I: Sized,
            O: Sized,
        {
            assert!(size_of::<I>() <= HV_PAGE_SIZE as usize);
            assert!(size_of::<O>() <= HV_PAGE_SIZE as usize);
        }
        assert_size::<I, O>();

        let control = hvdef::hypercall::Control::new().with_code(code.0);

        let call_object = protocol::hcl_hvcall {
            control,
            input_data: input.as_bytes().as_ptr().cast(),
            input_size: size_of::<I>(),
            status: FromZeros::new_zeroed(),
            output_data: output.as_bytes().as_ptr().cast(),
            output_size: size_of::<O>(),
        };

        // SAFETY: The data referenced in the call lives as long as `self` does.
        unsafe { self.invoke_hvcall_ioctl(call_object) }
    }

    /// Issues a rep hypercall to the hypervisor via the direct hypercall kernel
    /// interface. Like the non-rep version, this is not intended to be used
    /// externally other than to construct safe wrappers. This call constructs
    /// the appropriate hypercall input control from the described parameters.
    ///
    /// `Ok(HypercallOutput)` is returned if the kernel was successful in
    /// issuing the hypercall. A caller must check the return value for the
    /// result of the hypercall.
    ///
    /// `code` is the hypercall code. `input_header` is the hypercall fixed
    /// length input header. Variable length headers are not supported.
    /// `input_rep` is the list of input elements. The length of the slice is
    /// used as the rep count.
    ///
    /// `output_rep` is the optional output rep list. A caller must check the
    /// returned [HypercallOutput] for the number of valid elements in this
    /// list.
    ///
    /// # Safety
    /// This function makes no guarantees that the given input header, input rep
    /// and output rep types are valid for the given hypercall. It is the
    /// caller's responsibility to use the correct types with the specified
    /// hypercall.
    ///
    /// A caller must check the returned [HypercallOutput] for success or
    /// failure from the hypervisor and processed rep count.
    ///
    /// Hardware isolated VMs cannot trust output from the hypervisor. This
    /// routine will ensure that the hypervisor either returns success with all
    /// elements processed, or returns failure with an incomplete number of
    /// elements processed. Actual validation of the output elements is the
    /// respsonsibility of the caller.
    unsafe fn hvcall_rep<InputHeader, InputRep, O>(
        &self,
        code: HypercallCode,
        input_header: &InputHeader,
        input_rep: HvcallRepInput<'_, InputRep>,
        output_rep: Option<&mut [O]>,
    ) -> Result<HypercallOutput, HvcallError>
    where
        InputHeader: IntoBytes + Sized + Immutable + KnownLayout,
        InputRep: IntoBytes + Sized + Immutable + KnownLayout,
        O: IntoBytes + FromBytes + Sized + Immutable + KnownLayout,
    {
        // Construct input buffer.
        let (input, count) = match input_rep {
            HvcallRepInput::Elements(e) => {
                ([input_header.as_bytes(), e.as_bytes()].concat(), e.len())
            }
            HvcallRepInput::Count(c) => (input_header.as_bytes().to_vec(), c.into()),
        };

        if input.len() > HV_PAGE_SIZE as usize {
            return Err(HvcallError::InputParametersTooLarge);
        }

        if let Some(output_rep) = &output_rep {
            if output_rep.as_bytes().len() > HV_PAGE_SIZE as usize {
                return Err(HvcallError::OutputParametersTooLarge);
            }

            if count != output_rep.len() {
                return Err(HvcallError::InputOutputRepListMismatch);
            }
        }

        let (output_data, output_size) = match output_rep {
            Some(output_rep) => (
                output_rep.as_bytes().as_ptr().cast(),
                output_rep.as_bytes().len(),
            ),
            None => (std::ptr::null(), 0),
        };

        let control = hvdef::hypercall::Control::new()
            .with_code(code.0)
            .with_rep_count(count);

        let call_object = protocol::hcl_hvcall {
            control,
            input_data: input.as_ptr().cast(),
            input_size: input.len(),
            status: HypercallOutput::new(),
            output_data,
            output_size,
        };

        // SAFETY: The data referenced in the call lives as long as `self` does.
        unsafe { self.invoke_hvcall_ioctl(call_object) }
    }

    /// Issues a non-rep hypercall with variable input to the hypervisor via the direct hypercall kernel interface.
    /// This is not intended to be used directly by external callers, rather via write safe hypercall wrappers.
    /// This call constructs the appropriate hypercall input control from the described parameters.
    ///
    /// `Ok(HypercallOutput)` is returned if the kernel was successful in issuing the hypercall. A caller must check the
    /// return value for the result of the hypercall.
    ///
    /// `code` is the hypercall code.
    /// `input` is the input type required by the hypercall.
    /// `output` is the output type required by the hypercall.
    /// `variable_input` is the contents of the variable input to the hypercall. The length must be a multiple of 8 bytes.
    ///
    /// # Safety
    /// This function makes no guarantees that the given input header, input and output types are valid for the
    /// given hypercall. It is the caller's responsibility to use the correct types with the specified hypercall.
    ///
    /// A caller must check the returned [HypercallOutput] for success or failure from the hypervisor.
    ///
    /// Hardware isolated VMs cannot trust the output from the hypervisor and so it must be validated by the
    /// caller if needed.
    unsafe fn hvcall_var<I, O>(
        &self,
        code: HypercallCode,
        input: &I,
        variable_input: &[u8],
        output: &mut O,
    ) -> Result<HypercallOutput, HvcallError>
    where
        I: IntoBytes + Sized + Immutable + KnownLayout,
        O: IntoBytes + FromBytes + Sized + Immutable + KnownLayout,
    {
        const fn assert_size<I, O>()
        where
            I: Sized,
            O: Sized,
        {
            assert!(size_of::<I>() <= HV_PAGE_SIZE as usize);
            assert!(size_of::<O>() <= HV_PAGE_SIZE as usize);
        }
        assert_size::<I, O>();
        assert!(variable_input.len() % 8 == 0);

        let input = [input.as_bytes(), variable_input].concat();
        if input.len() > HV_PAGE_SIZE as usize {
            return Err(HvcallError::InputParametersTooLarge);
        }

        let control = hvdef::hypercall::Control::new()
            .with_code(code.0)
            .with_variable_header_size(variable_input.len() / 8);

        let call_object = protocol::hcl_hvcall {
            control,
            input_data: input.as_bytes().as_ptr().cast(),
            input_size: input.len(),
            status: FromZeros::new_zeroed(),
            output_data: output.as_bytes().as_ptr().cast(),
            output_size: size_of::<O>(),
        };

        // SAFETY: The data referenced in the call lives as long as `self` does.
        unsafe { self.invoke_hvcall_ioctl(call_object) }
    }

    /// Sets the VTL protection mask for the specified memory range.
    ///
    /// [`HypercallCode::HvCallModifyVtlProtectionMask`] must be allowed.
    pub fn modify_vtl_protection_mask(
        &self,
        range: MemoryRange,
        map_flags: HvMapGpaFlags,
        target_vtl: HvInputVtl,
    ) -> Result<(), ApplyVtlProtectionsError> {
        let header = hvdef::hypercall::ModifyVtlProtectionMask {
            partition_id: HV_PARTITION_ID_SELF,
            map_flags,
            target_vtl,
            reserved: [0; 3],
        };

        const MAX_INPUT_ELEMENTS: usize = (HV_PAGE_SIZE as usize
            - size_of::<hvdef::hypercall::ModifyVtlProtectionMask>())
            / size_of::<u64>();

        let span = tracing::span!(tracing::Level::INFO, "modify_vtl_protection_mask", ?range);
        let _enter = span.enter();

        let start = range.start() / HV_PAGE_SIZE;
        let end = range.end() / HV_PAGE_SIZE;

        // Reuse the same vector for every hypercall.
        let mut pages = Vec::new();
        for current_page in (start..end).step_by(MAX_INPUT_ELEMENTS) {
            let remaining_pages = end - current_page;
            let count = remaining_pages.min(MAX_INPUT_ELEMENTS as u64);
            pages.clear();
            pages.extend(current_page..current_page + count);

            // SAFETY: The input header and rep slice are the correct types for this hypercall. A dummy type of u8 is
            //         provided to satisfy the compiler for output rep type. The given input and slices are valid
            //         references while this function is called.
            //
            //         The hypercall output is validated right after the hypercall is issued.
            let output = unsafe {
                self.hvcall_rep::<hvdef::hypercall::ModifyVtlProtectionMask, u64, u8>(
                    HypercallCode::HvCallModifyVtlProtectionMask,
                    &header,
                    HvcallRepInput::Elements(pages.as_slice()),
                    None,
                )
                .expect("kernel hypercall submission should always succeed")
            };

            output.result().map_err(|err| {
                let page_range =
                    *pages.first().expect("not empty")..*pages.last().expect("not empty") + 1;
                ApplyVtlProtectionsError::Hypervisor {
                    range: MemoryRange::from_4k_gpn_range(page_range),
                    output,
                    hv_error: err,
                    vtl: target_vtl,
                }
            })?;

            assert_eq!(output.elements_processed() as u64, count);
        }

        Ok(())
    }

    /// Get a single VP register for the given VTL via hypercall.
    fn get_vp_register_for_vtl_inner(
        &self,
        target_vtl: HvInputVtl,
        name: HvRegisterName,
    ) -> Result<HvRegisterValue, Error> {
        let header = hvdef::hypercall::GetSetVpRegisters {
            partition_id: HV_PARTITION_ID_SELF,
            vp_index: HV_VP_INDEX_SELF,
            target_vtl,
            rsvd: [0; 3],
        };
        let mut output = [HvRegisterValue::new_zeroed()];

        // SAFETY: The input header and rep slice are the correct types for this hypercall.
        //         The hypercall output is validated right after the hypercall is issued.
        let status = unsafe {
            self.hvcall_rep(
                HypercallCode::HvCallGetVpRegisters,
                &header,
                HvcallRepInput::Elements(&[name]),
                Some(&mut output),
            )
            .expect("get_vp_register hypercall should not fail")
        };

        // Status must be success with 1 rep completed
        status
            .result()
            .map_err(|err| Error::GetVpRegisterHypercall {
                reg: name.into(),
                err,
            })?;
        assert_eq!(status.elements_processed(), 1);

        Ok(output[0])
    }

    /// Get a single VP register for the given VTL via hypercall. Only a select
    /// set of registers are supported; others will cause a panic.
    #[cfg(guest_arch = "x86_64")]
    pub fn get_vp_register_for_vtl(
        &self,
        vtl: HvInputVtl,
        name: HvX64RegisterName,
    ) -> Result<HvRegisterValue, Error> {
        match vtl.target_vtl().unwrap() {
            None | Some(Vtl::Vtl2) => {
                assert!(matches!(
                    name,
                    HvX64RegisterName::GuestVsmPartitionConfig
                        | HvX64RegisterName::VsmPartitionConfig
                        | HvX64RegisterName::VsmPartitionStatus
                        | HvX64RegisterName::VsmCapabilities
                        | HvX64RegisterName::TimeRefCount
                        | HvX64RegisterName::VsmVpSecureConfigVtl0
                        | HvX64RegisterName::VsmVpSecureConfigVtl1
                ));
            }
            Some(Vtl::Vtl1) => {
                todo!("TODO: allowed registers for VTL1");
            }
            Some(Vtl::Vtl0) => {
                // Only VTL-private registers can go through this path.
                // VTL-shared registers have to go through the kernel (either
                // via the CPU context page or via the dedicated ioctl), as
                // they may require special handling there.
                //
                // Register access should go through the register page if
                // possible (as a performance optimization). In practice,
                // registers that are normally available on the register page
                // are handled here only when it is unavailable (e.g., running
                // in WHP).
                assert!(!is_vtl_shared_reg(name));
            }
        }

        self.get_vp_register_for_vtl_inner(vtl, name.into())
    }

    /// Get a single VP register for the given VTL via hypercall. Only a select
    /// set of registers are supported; others will cause a panic.
    #[cfg(guest_arch = "aarch64")]
    pub fn get_vp_register_for_vtl(
        &self,
        vtl: HvInputVtl,
        name: HvArm64RegisterName,
    ) -> Result<HvRegisterValue, Error> {
        match vtl.target_vtl().unwrap() {
            None | Some(Vtl::Vtl2) => {
                assert!(matches!(
                    name,
                    HvArm64RegisterName::GuestVsmPartitionConfig
                        | HvArm64RegisterName::VsmPartitionConfig
                        | HvArm64RegisterName::VsmPartitionStatus
                        | HvArm64RegisterName::VsmCapabilities
                        | HvArm64RegisterName::TimeRefCount
                        | HvArm64RegisterName::VsmVpSecureConfigVtl0
                        | HvArm64RegisterName::VsmVpSecureConfigVtl1
                        | HvArm64RegisterName::PrivilegesAndFeaturesInfo
                ));
            }
            Some(Vtl::Vtl1) => {
                // TODO: allowed registers for VTL1
                todo!();
            }
            Some(Vtl::Vtl0) => {
                // Only VTL-private registers can go through this path.
                // VTL-shared registers have to go through the kernel (either
                // via the CPU context page or via the dedicated ioctl), as
                // they may require special handling there.
                assert!(!is_vtl_shared_reg(name));
            }
        }

        self.get_vp_register_for_vtl_inner(vtl, name.into())
    }

    /// Invokes the HvCallMemoryMappedIoRead hypercall
    pub fn mmio_read(&self, gpa: u64, data: &mut [u8]) -> Result<(), HvError> {
        assert!(data.len() <= hvdef::hypercall::HV_HYPERCALL_MMIO_MAX_DATA_LENGTH);

        let header = hvdef::hypercall::MemoryMappedIoRead {
            gpa,
            access_width: data.len() as u32,
            reserved_z0: 0,
        };

        let mut output: hvdef::hypercall::MemoryMappedIoReadOutput = FromZeros::new_zeroed();

        // SAFETY: The input header and slice are the correct types for this hypercall.
        //         The hypercall output is validated right after the hypercall is issued.
        let status = unsafe {
            self.hvcall(
                HypercallCode::HvCallMemoryMappedIoRead,
                &header,
                &mut output,
            )
            .expect("submitting hypercall should not fail")
        };

        // Only copy the data if the hypercall was successful
        if status.result().is_ok() {
            data.copy_from_slice(&output.data[..data.len()]);
        };

        status.result()
    }

    /// Invokes the HvCallMemoryMappedIoWrite hypercall
    pub fn mmio_write(&self, gpa: u64, data: &[u8]) -> Result<(), HvError> {
        assert!(data.len() <= hvdef::hypercall::HV_HYPERCALL_MMIO_MAX_DATA_LENGTH);

        let mut header = hvdef::hypercall::MemoryMappedIoWrite {
            gpa,
            access_width: data.len() as u32,
            reserved_z0: 0,
            data: [0; hvdef::hypercall::HV_HYPERCALL_MMIO_MAX_DATA_LENGTH],
        };

        header.data[..data.len()].copy_from_slice(data);

        // SAFETY: The input header and slice are the correct types for this hypercall.
        //         The hypercall output is validated right after the hypercall is issued.
        let status = unsafe {
            self.hvcall(HypercallCode::HvCallMemoryMappedIoWrite, &header, &mut ())
                .expect("submitting hypercall should not fail")
        };

        status.result()
    }
}

/// The HCL device and collection of fds.
#[derive(Debug)]
pub struct Hcl {
    mshv_hvcall: MshvHvcall,
    mshv_vtl: MshvVtl,
    vps: Vec<HclVp>,
    supports_vtl_ret_action: bool,
    supports_register_page: bool,
    dr6_shared: bool,
    isolation: IsolationType,
    snp_register_bitmap: [u8; 64],
    sidecar: Option<SidecarClient>,
}

/// The isolation type for a partition.
// TODO: Add guest_arch cfgs.
#[derive(Debug, Copy, Clone, PartialEq, Eq)]
pub enum IsolationType {
    /// No isolation.
    None,
    /// Hyper-V software isolation.
    Vbs,
    /// AMD SNP.
    Snp,
    /// Intel TDX.
    Tdx,
}

impl IsolationType {
    /// Returns true if the isolation type is not `None`.
    pub fn is_isolated(&self) -> bool {
        !matches!(self, Self::None)
    }

    /// Returns whether the isolation type is hardware-backed.
    pub fn is_hardware_isolated(&self) -> bool {
        matches!(self, Self::Snp | Self::Tdx)
    }
}

impl Hcl {
    /// Returns true if DR6 is a shared register on this processor.
    pub fn dr6_shared(&self) -> bool {
        self.dr6_shared
    }
}

#[derive(Debug)]
struct HclVp {
    state: Mutex<VpState>,
    run: MappedPage<hcl_run>,
    backing: BackingState,
}

#[derive(Debug)]
enum BackingState {
    MshvAarch64 {
        reg_page: Option<MappedPage<HvAarch64RegisterPage>>,
    },
    MshvX64 {
        reg_page: Option<MappedPage<HvX64RegisterPage>>,
    },
    Snp {
        vmsa: VtlArray<MappedPage<SevVmsa>, 2>,
    },
    Tdx {
        vtl0_apic_page: MappedPage<ApicPage>,
        vtl1_apic_page: MemoryBlock,
    },
}

#[derive(Debug)]
enum VpState {
    Running(Pthread),
    NotRunning,
}

impl HclVp {
    fn new(
        hcl: &Hcl,
        vp: u32,
        map_reg_page: bool,
        isolation_type: IsolationType,
        private_dma_client: Option<&Arc<dyn DmaClient>>,
    ) -> Result<Self, Error> {
        let fd = &hcl.mshv_vtl.file;
        let run: MappedPage<hcl_run> =
            MappedPage::new(fd, vp as i64).map_err(|e| Error::MmapVp(e, None))?;
        // Block proxied interrupts on all vectors by default. The mask will be
        // relaxed as the guest runs.
        //
        // This is only used on CVMs. Skip it otherwise, since run page accesses
        // will fault on VPs that are still in the sidecar kernel.
        if isolation_type.is_hardware_isolated() {
            // SAFETY: `proxy_irr_blocked` is not accessed by any other VPs/kernel at this point (`HclVp` creation)
            // so we know we have exclusive access.
            let proxy_irr_blocked = unsafe { &mut (*run.as_ptr()).proxy_irr_blocked };
            proxy_irr_blocked.fill(!0);
        }

        let backing = match isolation_type {
            IsolationType::None | IsolationType::Vbs if cfg!(guest_arch = "aarch64") => {
                BackingState::MshvAarch64 {
                    reg_page: if map_reg_page {
                        Some(
                            MappedPage::new(fd, HCL_REG_PAGE_OFFSET | vp as i64)
                                .map_err(Error::MmapRegPage)?,
                        )
                    } else {
                        None
                    },
                }
            }
            IsolationType::None | IsolationType::Vbs => BackingState::MshvX64 {
                reg_page: if map_reg_page {
                    Some(
                        MappedPage::new(fd, HCL_REG_PAGE_OFFSET | vp as i64)
                            .map_err(Error::MmapRegPage)?,
                    )
                } else {
                    None
                },
            },
            IsolationType::Snp => {
                let vmsa_vtl0 = MappedPage::new(fd, HCL_VMSA_PAGE_OFFSET | vp as i64)
                    .map_err(|e| Error::MmapVp(e, Some(Vtl::Vtl0)))?;
                let vmsa_vtl1 = MappedPage::new(fd, HCL_VMSA_GUEST_VSM_PAGE_OFFSET | vp as i64)
                    .map_err(|e| Error::MmapVp(e, Some(Vtl::Vtl1)))?;
                BackingState::Snp {
                    vmsa: [vmsa_vtl0, vmsa_vtl1].into(),
                }
            }
            IsolationType::Tdx => BackingState::Tdx {
                vtl0_apic_page: MappedPage::new(fd, MSHV_APIC_PAGE_OFFSET | vp as i64)
                    .map_err(|e| Error::MmapVp(e, Some(Vtl::Vtl0)))?,
                vtl1_apic_page: private_dma_client
                    .ok_or(Error::MissingPrivateMemory)?
                    .allocate_dma_buffer(HV_PAGE_SIZE as usize)
                    .map_err(Error::AllocVp)?,
            },
        };

        Ok(Self {
            state: Mutex::new(VpState::NotRunning),
            run,
            backing,
        })
    }
}

/// Object used to run and to access state for a specific VP.
pub struct ProcessorRunner<'a, T: Backing<'a>> {
    hcl: &'a Hcl,
    vp: &'a HclVp,
    sidecar: Option<SidecarVp<'a>>,
    deferred_actions: Option<RegisteredDeferredActions<'a>>,
    run: &'a UnsafeCell<hcl_run>,
    intercept_message: &'a UnsafeCell<HvMessage>,
    state: T,
}

/// An error returned by [`Hcl::runner`].
#[derive(Debug, Error)]
pub enum NoRunner {
    /// The partition is for a different isolation type.
    #[error("mismatched isolation type")]
    MismatchedIsolation,
    /// A sidecar VP was requested, but no sidecar was provided.
    #[error("missing sidecar")]
    MissingSidecar,
    /// The sidecar VP could not be contacted.
    #[error("sidecar communication error")]
    Sidecar(#[source] sidecar_client::SidecarError),
}

/// An isolation-type-specific backing for a processor runner.
#[expect(private_bounds)]
pub trait Backing<'a>: BackingPrivate<'a> {}

impl<'a, T: BackingPrivate<'a>> Backing<'a> for T {}

mod private {
    use super::Error;
    use super::Hcl;
    use super::HclVp;
    use super::NoRunner;
    use super::ProcessorRunner;
    use crate::GuestVtl;
    use hvdef::HvRegisterName;
    use hvdef::HvRegisterValue;
    use sidecar_client::SidecarVp;

    pub(super) trait BackingPrivate<'a>: Sized {
        fn new(vp: &'a HclVp, sidecar: Option<&SidecarVp<'a>>, hcl: &Hcl)
        -> Result<Self, NoRunner>;

        fn try_set_reg(
            runner: &mut ProcessorRunner<'a, Self>,
            vtl: GuestVtl,
            name: HvRegisterName,
            value: HvRegisterValue,
        ) -> Result<bool, Error>;

        fn must_flush_regs_on(runner: &ProcessorRunner<'a, Self>, name: HvRegisterName) -> bool;

        fn try_get_reg(
            runner: &ProcessorRunner<'a, Self>,
            vtl: GuestVtl,
            name: HvRegisterName,
        ) -> Result<Option<HvRegisterValue>, Error>;

        fn flush_register_page(runner: &mut ProcessorRunner<'a, Self>);
    }
}

impl<'a, T: Backing<'a>> Drop for ProcessorRunner<'a, T> {
    fn drop(&mut self) {
        self.flush_deferred_state();
        drop(self.deferred_actions.take());
        let old_state = std::mem::replace(&mut *self.vp.state.lock(), VpState::NotRunning);
        assert!(matches!(old_state, VpState::Running(thread) if thread == Pthread::current()));
    }
}

impl<'a, T: Backing<'a>> ProcessorRunner<'a, T> {
    /// Flushes any deferred state. Must be called if preparing the partition
    /// for save/restore (servicing).
    pub fn flush_deferred_state(&mut self) {
        T::flush_register_page(self);
        if let Some(actions) = &mut self.deferred_actions {
            actions.flush();
        }
    }
}

impl<'a, T: Backing<'a>> ProcessorRunner<'a, T> {
    // Registers that are shared between VTLs need to be handled by the kernel
    // as they may require special handling there. set_reg and get_reg will
    // handle these registers using a dedicated ioctl, instead of the general-
    // purpose Set/GetVpRegisters hypercalls.
    #[cfg(guest_arch = "x86_64")]
    fn is_kernel_managed(&self, name: HvX64RegisterName) -> bool {
        if name == HvX64RegisterName::Dr6 {
            self.hcl.dr6_shared()
        } else {
            is_vtl_shared_reg(name)
        }
    }

    #[cfg(guest_arch = "aarch64")]
    fn is_kernel_managed(&self, name: HvArm64RegisterName) -> bool {
        is_vtl_shared_reg(name)
    }

    fn set_reg(&mut self, vtl: GuestVtl, regs: &[HvRegisterAssoc]) -> Result<(), Error> {
        if regs.is_empty() {
            return Ok(());
        }

        if let Some(sidecar) = &mut self.sidecar {
            sidecar
                .set_vp_registers(vtl.into(), regs)
                .map_err(Error::Sidecar)?;
        } else {
            // TODO: group up to MSHV_VP_MAX_REGISTERS regs. The kernel
            // currently has a bug where it only supports one register at a
            // time. Once that's fixed, this code could set a group of
            // registers in one ioctl.
            for reg in regs {
                let hc_regs = &mut [HvRegisterAssoc {
                    name: reg.name,
                    pad: [0; 3],
                    value: reg.value,
                }];

                if self.is_kernel_managed(reg.name.into()) {
                    let hv_vp_register_args = mshv_vp_registers {
                        count: 1,
                        regs: hc_regs.as_mut_ptr(),
                    };
                    // SAFETY: ioctl call with correct types.
                    unsafe {
                        hcl_set_vp_register(
                            self.hcl.mshv_vtl.file.as_raw_fd(),
                            &hv_vp_register_args,
                        )
                        .map_err(Error::SetVpRegister)?;
                    }
                } else {
                    let hc_regs = [HvRegisterAssoc {
                        name: reg.name,
                        pad: [0; 3],
                        value: reg.value,
                    }];
                    self.set_vp_registers_hvcall_inner(vtl.into(), &hc_regs)
                        .map_err(Error::SetRegisters)?;
                }
            }
        }
        Ok(())
    }

    fn get_reg(&mut self, vtl: GuestVtl, regs: &mut [HvRegisterAssoc]) -> Result<(), Error> {
        if regs.is_empty() {
            return Ok(());
        }

        if let Some(sidecar) = &mut self.sidecar {
            sidecar
                .get_vp_registers(vtl.into(), regs)
                .map_err(Error::Sidecar)?;
        } else {
            // TODO: group up to MSHV_VP_MAX_REGISTERS regs. The kernel
            // currently has a bug where it only supports one register at a
            // time. Once that's fixed, this code could set a group of
            // registers in one ioctl.
            for reg in regs {
                if self.is_kernel_managed(reg.name.into()) {
                    let mut mshv_vp_register_args = mshv_vp_registers {
                        count: 1,
                        regs: reg,
                    };
                    // SAFETY: we know that our file is a vCPU fd, we know the kernel will only read the
                    // correct amount of memory from our pointer, and we verify the return result.
                    unsafe {
                        hcl_get_vp_register(
                            self.hcl.mshv_vtl.file.as_raw_fd(),
                            &mut mshv_vp_register_args,
                        )
                        .map_err(Error::GetVpRegister)?;
                    }
                } else {
                    reg.value = self
                        .hcl
                        .mshv_hvcall
                        .get_vp_register_for_vtl(vtl.into(), reg.name.into())?;
                }
            }
        }
        Ok(())
    }

    /// Clears the cancel flag so that the VP can be run again.
    pub fn clear_cancel(&mut self) {
        if !self.is_sidecar() {
            // SAFETY: self.run is mapped, and the cancel field is atomically
            // accessed by everyone.
            let cancel = unsafe { &*(&raw mut (*self.run.get()).cancel).cast::<AtomicU32>() };
            cancel.store(0, Ordering::SeqCst);
        }
    }

    /// Set the halted state of the VP. If `true`, then `run()` will not
    /// actually run the VP but will just wait for a cancel request or signal.
    pub fn set_halted(&mut self, halted: bool) {
        // SAFETY: the `flags` field of the run page will not be concurrently
        // updated.
        let flags = unsafe { &mut (*self.run.get()).flags };
        if halted {
            *flags |= protocol::MSHV_VTL_RUN_FLAG_HALTED
        } else {
            *flags &= !protocol::MSHV_VTL_RUN_FLAG_HALTED
        }
    }

    /// Gets the proxied interrupt request bitmap for VTL 0 from the hypervisor.
    pub fn proxy_irr_vtl0(&mut self) -> Option<[u32; 8]> {
        // SAFETY: the `scan_proxy_irr` and `proxy_irr` fields of the run page
        // are concurrently updated by the kernel on multiple processors. They
        // are accessed atomically everywhere.
        unsafe {
            let scan_proxy_irr = &*((&raw mut (*self.run.get()).scan_proxy_irr).cast::<AtomicU8>());
            let proxy_irr = &*((&raw mut (*self.run.get()).proxy_irr).cast::<[AtomicU32; 8]>());
            if scan_proxy_irr.load(Ordering::Acquire) == 0 {
                return None;
            }

            scan_proxy_irr.store(0, Ordering::SeqCst);
            let mut r = [0; 8];
            for (irr, r) in proxy_irr.iter().zip(r.iter_mut()) {
                if irr.load(Ordering::Relaxed) != 0 {
                    *r = irr.swap(0, Ordering::Relaxed);
                }
            }
            Some(r)
        }
    }

    /// Update the `proxy_irr_blocked` for VTL 0 in the run page
    pub fn update_proxy_irr_filter_vtl0(&mut self, irr_filter: &[u32; 8]) {
        // SAFETY: `proxy_irr_blocked` is accessed by current VP only, but could
        // be concurrently accessed by kernel too, hence accessing as Atomic
        let proxy_irr_blocked = unsafe {
            &mut *((&raw mut (*self.run.get()).proxy_irr_blocked).cast::<[AtomicU32; 8]>())
        };

        // `irr_filter` bitmap has bits set for all allowed vectors (i.e. SINT and device interrupts)
        // Replace current `proxy_irr_blocked` with the given `irr_filter` bitmap.
        // By default block all (i.e. set all), and only allow (unset) given vectors from `irr_filter`.
        for (filter, irr) in proxy_irr_blocked.iter_mut().zip(irr_filter.iter()) {
            filter.store(!irr, Ordering::Relaxed);
            tracing::debug!(irr, "update_proxy_irr_filter");
        }
    }

    /// Gets the proxy_irr_exit bitmask for VTL 0. This mask ensures that
    /// the masked interrupts always exit to user-space, and cannot
    /// be injected in the kernel. Interrupts matching this condition
    /// will be left on the proxy_irr field.
    pub fn proxy_irr_exit_mut_vtl0(&mut self) -> &mut [u32; 8] {
        // SAFETY: The `proxy_irr_exit` field of the run page will not be concurrently updated.
        unsafe { &mut (*self.run.get()).proxy_irr_exit }
    }

    /// Gets the current offload_flags from the run page.
    pub fn offload_flags_mut(&mut self) -> &mut hcl_intr_offload_flags {
        // SAFETY: The `offload_flags` field of the run page will not be concurrently updated.
        unsafe { &mut (*self.run.get()).offload_flags }
    }

    /// Runs the VP via the sidecar kernel.
    pub fn run_sidecar(&mut self) -> Result<SidecarRun<'_, 'a>, Error> {
        self.sidecar.as_mut().unwrap().run().map_err(Error::Sidecar)
    }

    /// Run the following VP until an exit, error, or interrupt (cancel or
    /// signal) occurs.
    ///
    /// Returns `Ok(true)` if there is an exit to process, `Ok(false)` if there
    /// was a signal or cancel request.
    pub fn run(&mut self) -> Result<bool, Error> {
        assert!(self.sidecar.is_none());
        // Apply any deferred actions to the run page.
        if let Some(actions) = &mut self.deferred_actions {
            debug_assert!(self.hcl.supports_vtl_ret_action);
            // SAFETY: there are no concurrent accesses to the deferred action
            // slots.
            let mut slots = unsafe { DeferredActionSlots::new(self.run) };
            actions.move_to_slots(&mut slots);
        };

        // N.B. cpu_context and exit_context are mutated by this call.
        //
        // SAFETY: no safety requirements for this ioctl.
        let r = unsafe { hcl_return_to_lower_vtl(self.hcl.mshv_vtl.file.as_raw_fd()) };

        let has_intercept = match r {
            Ok(_) => true,
            Err(nix::errno::Errno::EINTR) => false,
            Err(err) => return Err(Error::ReturnToLowerVtl(err)),
        };
        Ok(has_intercept)
    }

    /// Gets a reference to enter mode value, used by the kernel to specify the
    /// mode used when entering a lower VTL.
    pub fn enter_mode(&mut self) -> Option<&mut EnterModes> {
        if self.sidecar.is_some() {
            None
        } else {
            // SAFETY: self.run is mapped, and the mode field can only be mutated or accessed by
            // this object (or the kernel while `run` is called).
            Some(unsafe { &mut (*self.run.get()).mode })
        }
    }

    /// Returns a reference to the exit message from the last exit.
    pub fn exit_message(&self) -> &HvMessage {
        // SAFETY: the exit message will not be concurrently accessed by the
        // kernel while this VP is in VTL2.
        unsafe { &*self.intercept_message.get() }
    }

    /// Returns whether this is a sidecar VP.
    pub fn is_sidecar(&self) -> bool {
        self.sidecar.is_some()
    }
}

impl<'a, T: Backing<'a>> ProcessorRunner<'a, T> {
    fn get_vp_registers_inner<R: Copy + Into<HvRegisterName>>(
        &mut self,
        vtl: GuestVtl,
        names: &[R],
        values: &mut [HvRegisterValue],
    ) -> Result<(), Error> {
        assert_eq!(names.len(), values.len());
        let mut assoc = Vec::new();
        let mut offset = Vec::new();
        for (i, (&name, value)) in names.iter().zip(values.iter_mut()).enumerate() {
            if let Some(v) = T::try_get_reg(self, vtl, name.into())? {
                *value = v;
            } else {
                assoc.push(HvRegisterAssoc {
                    name: name.into(),
                    pad: Default::default(),
                    value: FromZeros::new_zeroed(),
                });
                offset.push(i);
            }
        }

        self.get_reg(vtl, &mut assoc)?;
        for (&i, assoc) in offset.iter().zip(&assoc) {
            values[i] = assoc.value;
        }
        Ok(())
    }

    /// Get the following register on the current VP.
    ///
    /// This will fail for registers that are in the mmapped CPU context, i.e.
    /// registers that are shared between VTL0 and VTL2.
    pub fn get_vp_register(
        &mut self,
        vtl: GuestVtl,
        #[cfg(guest_arch = "x86_64")] name: HvX64RegisterName,
        #[cfg(guest_arch = "aarch64")] name: HvArm64RegisterName,
    ) -> Result<HvRegisterValue, Error> {
        let mut value = [0u64.into(); 1];
        self.get_vp_registers_inner(vtl, &[name], &mut value)?;
        Ok(value[0])
    }

    /// Get the following VP registers on the current VP.
    ///
    /// # Panics
    /// Panics if `names.len() != values.len()`.
    pub fn get_vp_registers(
        &mut self,
        vtl: GuestVtl,
        #[cfg(guest_arch = "x86_64")] names: &[HvX64RegisterName],
        #[cfg(guest_arch = "aarch64")] names: &[HvArm64RegisterName],
        values: &mut [HvRegisterValue],
    ) -> Result<(), Error> {
        self.get_vp_registers_inner(vtl, names, values)
    }

    /// Set the following register on the current VP.
    ///
    /// This will fail for registers that are in the mmapped CPU context, i.e.
    /// registers that are shared between VTL0 and VTL2.
    pub fn set_vp_register(
        &mut self,
        vtl: GuestVtl,
        #[cfg(guest_arch = "x86_64")] name: HvX64RegisterName,
        #[cfg(guest_arch = "aarch64")] name: HvArm64RegisterName,
        value: HvRegisterValue,
    ) -> Result<(), Error> {
        self.set_vp_registers(vtl, [(name, value)])
    }

    /// Sets a set of VP registers.
    pub fn set_vp_registers<I>(&mut self, vtl: GuestVtl, values: I) -> Result<(), Error>
    where
        I: IntoIterator,
        I::Item: Into<HvRegisterAssoc> + Clone,
    {
        let mut assoc = Vec::new();
        for HvRegisterAssoc { name, value, .. } in values.into_iter().map(Into::into) {
            if !assoc.is_empty() && T::must_flush_regs_on(self, name) {
                self.set_reg(vtl, &assoc)?;
                assoc.clear();
            }
            if !T::try_set_reg(self, vtl, name, value)? {
                assoc.push(HvRegisterAssoc {
                    name,
                    pad: Default::default(),
                    value,
                });
            }
        }
        if !assoc.is_empty() {
            self.set_reg(vtl, &assoc)?;
        }
        Ok(())
    }

    fn set_vp_registers_hvcall_inner(
        &mut self,
        vtl: Vtl,
        registers: &[HvRegisterAssoc],
    ) -> Result<(), HvError> {
        let header = hvdef::hypercall::GetSetVpRegisters {
            partition_id: HV_PARTITION_ID_SELF,
            vp_index: HV_VP_INDEX_SELF,
            target_vtl: vtl.into(),
            rsvd: [0; 3],
        };

        tracing::trace!(?registers, "HvCallSetVpRegisters rep");

        // SAFETY: The input header and rep slice are the correct types for this hypercall.
        //         The hypercall output is validated right after the hypercall is issued.
        let status = unsafe {
            self.hcl
                .mshv_hvcall
                .hvcall_rep::<hvdef::hypercall::GetSetVpRegisters, HvRegisterAssoc, u8>(
                    HypercallCode::HvCallSetVpRegisters,
                    &header,
                    HvcallRepInput::Elements(registers),
                    None,
                )
                .expect("set_vp_registers hypercall should not fail")
        };

        // Status must be success
        status.result()?;
        Ok(())
    }

    /// Sets the following registers on the current VP and given VTL using a
    /// direct hypercall.
    ///
    /// This should not be used on the fast path. Therefore only a select set of
    /// registers are supported, and others will cause a panic.
    ///
    /// This function can be used with VTL2 as a target.
    pub fn set_vp_registers_hvcall<I>(&mut self, vtl: Vtl, values: I) -> Result<(), HvError>
    where
        I: IntoIterator,
        I::Item: Into<HvRegisterAssoc> + Clone,
    {
        let registers: Vec<HvRegisterAssoc> = values.into_iter().map(Into::into).collect();

        assert!(registers.iter().all(
            |HvRegisterAssoc {
                 name,
                 pad: _,
                 value: _,
             }| matches!(
                (*name).into(),
                HvX64RegisterName::PendingEvent0
                    | HvX64RegisterName::PendingEvent1
                    | HvX64RegisterName::Sipp
                    | HvX64RegisterName::Sifp
                    | HvX64RegisterName::Ghcb
                    | HvX64RegisterName::VsmPartitionConfig
                    | HvX64RegisterName::VsmVpWaitForTlbLock
                    | HvX64RegisterName::VsmVpSecureConfigVtl0
                    | HvX64RegisterName::VsmVpSecureConfigVtl1
                    | HvX64RegisterName::CrInterceptControl
            )
        ));
        self.set_vp_registers_hvcall_inner(vtl, &registers)
    }

    /// Sets the VTL that should be returned to when underhill exits
    pub fn set_exit_vtl(&mut self, vtl: GuestVtl) {
        // SAFETY: self.run is mapped, and the target_vtl field can only be
        // mutated or accessed by this object and only before the kernel is
        // invoked during `run`
        unsafe { (*self.run.get()).target_vtl = vtl.into() }
    }
}

impl Hcl {
    /// Returns a new HCL instance.
    pub fn new(isolation: IsolationType, sidecar: Option<SidecarClient>) -> Result<Hcl, Error> {
        static SIGNAL_HANDLER_INIT: Once = Once::new();
        // SAFETY: The signal handler does not perform any actions that are forbidden
        // for signal handlers to perform, as it performs nothing.
        SIGNAL_HANDLER_INIT.call_once(|| unsafe {
            signal_hook::low_level::register(libc::SIGRTMIN(), || {
                // Do nothing, the ioctl will now return with EINTR.
            })
            .unwrap();
        });

        // Open both mshv fds
        let mshv_fd = Mshv::new()?;

        // Validate the hypervisor's advertised isolation type matches the
        // requested isolation type. In CVM scenarios, this is not trusted, so
        // we still need the isolation type from the caller.
        //
        // FUTURE: the kernel driver should probably tell us this, especially
        // since the kernel ABI is different for different isolation types.
        let supported_isolation = if cfg!(guest_arch = "x86_64") {
            // xtask-fmt allow-target-arch cpu-intrinsic
            #[cfg(target_arch = "x86_64")]
            {
                let result = safe_intrinsics::cpuid(
                    hvdef::HV_CPUID_FUNCTION_MS_HV_ISOLATION_CONFIGURATION,
                    0,
                );
                match result.ebx & 0xF {
                    0 => IsolationType::None,
                    1 => IsolationType::Vbs,
                    2 => IsolationType::Snp,
                    3 => IsolationType::Tdx,
                    ty => panic!("unknown isolation type {ty:#x}"),
                }
            }
            // xtask-fmt allow-target-arch cpu-intrinsic
            #[cfg(not(target_arch = "x86_64"))]
            {
                unreachable!()
            }
        } else {
            IsolationType::None
        };

        if isolation != supported_isolation {
            return Err(Error::MismatchedIsolation {
                supported: supported_isolation,
                requested: isolation,
            });
        }

        let supports_vtl_ret_action = mshv_fd.check_extension(HCL_CAP_VTL_RETURN_ACTION)?;
        let supports_register_page = mshv_fd.check_extension(HCL_CAP_REGISTER_PAGE)?;
        let dr6_shared = mshv_fd.check_extension(HCL_CAP_DR6_SHARED)?;
        tracing::debug!(
            supports_vtl_ret_action,
            supports_register_page,
            "HCL capabilities",
        );

        let vtl_fd = mshv_fd.create_vtl()?;

        // Open the hypercall pseudo-device
        let mshv_hvcall = MshvHvcall::new()?;

        // Override certain features for hardware isolated VMs.
        // TODO: vtl return actions are inhibited for hardware isolated VMs because they currently
        // are a pessimization since interrupt handling (and synic handling) are all done from
        // within VTL2. Future vtl return actions may be different, requiring granular handling.
        let supports_vtl_ret_action = supports_vtl_ret_action && !isolation.is_hardware_isolated();
        let supports_register_page = supports_register_page && !isolation.is_hardware_isolated();
        let snp_register_bitmap = [0u8; 64];

        Ok(Hcl {
            mshv_hvcall,
            mshv_vtl: vtl_fd,
            vps: Vec::new(),
            supports_vtl_ret_action,
            supports_register_page,
            dr6_shared,
            isolation,
            snp_register_bitmap,
            sidecar,
        })
    }

    /// Set allowed hypercalls.
    pub fn set_allowed_hypercalls(&self, codes: &[HypercallCode]) {
        self.mshv_hvcall.set_allowed_hypercalls(codes)
    }

    /// Initializes SNP register tweak bitmap
    pub fn set_snp_register_bitmap(&mut self, register_bitmap: [u8; 64]) {
        self.snp_register_bitmap = register_bitmap;
    }

    /// Adds `vp_count` VPs.
    pub fn add_vps(
        &mut self,
        vp_count: u32,
        private_pool: Option<&Arc<dyn DmaClient>>,
    ) -> Result<(), Error> {
        self.vps = (0..vp_count)
            .map(|vp| {
                HclVp::new(
                    self,
                    vp,
                    self.supports_register_page,
                    self.isolation,
                    private_pool,
                )
            })
            .collect::<Result<_, _>>()?;

        Ok(())
    }

    /// Registers with the hypervisor for an intercept.
    pub fn register_intercept(
        &self,
        intercept_type: HvInterceptType,
        access_type_mask: u32,
        intercept_parameters: HvInterceptParameters,
    ) -> Result<(), HvError> {
        let intercept_info = hvdef::hypercall::InstallIntercept {
            partition_id: HV_PARTITION_ID_SELF,
            access_type_mask,
            intercept_type,
            intercept_parameters,
        };

        // SAFETY: calling hypercall with appropriate input and output.
        unsafe {
            self.mshv_hvcall
                .hvcall(
                    HypercallCode::HvCallInstallIntercept,
                    &intercept_info,
                    &mut (),
                )
                .unwrap()
                .result()
        }
    }

    /// Returns the base CPU that manages the given sidecar VP.
    pub fn sidecar_base_cpu(&self, vp_index: u32) -> Option<u32> {
        Some(self.sidecar.as_ref()?.base_cpu(vp_index))
    }

    /// Create a VP runner for the given partition.
    pub fn runner<'a, T: Backing<'a>>(
        &'a self,
        vp_index: u32,
        use_sidecar: bool,
    ) -> Result<ProcessorRunner<'a, T>, NoRunner> {
        let vp = &self.vps[vp_index as usize];

        let sidecar = if use_sidecar {
            Some(
                self.sidecar
                    .as_ref()
                    .ok_or(NoRunner::MissingSidecar)?
                    .vp(vp_index),
            )
        } else {
            None
        };

        let state = T::new(vp, sidecar.as_ref(), self)?;

        // Set this thread as the runner.
        let VpState::NotRunning =
            std::mem::replace(&mut *vp.state.lock(), VpState::Running(Pthread::current()))
        else {
            panic!("another runner already exists")
        };

        let actions = if sidecar.is_none() && self.supports_vtl_ret_action {
            Some(register_deferred_actions(self))
        } else {
            None
        };

        // SAFETY: The run page is guaranteed to be mapped and valid.
        // While the exit message might not be filled in yet we're only computing its address.
        let intercept_message = unsafe {
            &*sidecar.as_ref().map_or(
                std::ptr::addr_of!((*vp.run.as_ptr()).exit_message).cast(),
                |s| s.intercept_message().cast(),
            )
        };

        Ok(ProcessorRunner {
            hcl: self,
            vp,
            deferred_actions: actions,
            run: vp.run.as_ref(),
            intercept_message,
            state,
            sidecar,
        })
    }

    /// Trigger the following interrupt request.
    pub fn request_interrupt(
        &self,
        interrupt_control: hvdef::HvInterruptControl,
        destination_address: u64,
        requested_vector: u32,
        target_vtl: GuestVtl,
    ) -> Result<(), Error> {
        tracing::trace!(
            ?interrupt_control,
            destination_address,
            requested_vector,
            "requesting interrupt"
        );

        assert!(!self.isolation.is_hardware_isolated());

        let request = AssertVirtualInterrupt {
            partition_id: HV_PARTITION_ID_SELF,
            interrupt_control,
            destination_address,
            requested_vector,
            target_vtl: target_vtl as u8,
            rsvd0: 0,
            rsvd1: 0,
        };

        // SAFETY: calling the hypercall with correct input buffer.
        let output = unsafe {
            self.mshv_hvcall.hvcall(
                HypercallCode::HvCallAssertVirtualInterrupt,
                &request,
                &mut (),
            )
        }
        .unwrap();

        output.result().map_err(Error::RequestInterrupt)
    }

    /// Attempts to signal a given vp/sint/flag combo using HvSignalEventDirect.
    ///
    /// No result is returned because this request may be deferred until the
    /// hypervisor is returning to a lower VTL.
    pub fn signal_event_direct(&self, vp: u32, sint: u8, flag: u16) {
        tracing::trace!(vp, sint, flag, "signaling event");
        push_deferred_action(self, DeferredAction::SignalEvent { vp, sint, flag });
    }

    fn hvcall_signal_event_direct(&self, vp: u32, sint: u8, flag: u16) -> Result<bool, Error> {
        let signal_event_input = hvdef::hypercall::SignalEventDirect {
            target_partition: HV_PARTITION_ID_SELF,
            target_vp: vp,
            target_vtl: Vtl::Vtl0 as u8,
            target_sint: sint,
            flag_number: flag,
        };
        let mut signal_event_output = hvdef::hypercall::SignalEventDirectOutput {
            newly_signaled: 0,
            rsvd: [0; 7],
        };

        // SAFETY: calling the hypercall with correct input buffer.
        let output = unsafe {
            self.mshv_hvcall.hvcall(
                HypercallCode::HvCallSignalEventDirect,
                &signal_event_input,
                &mut signal_event_output,
            )
        }
        .unwrap();

        output
            .result()
            .map(|_| signal_event_output.newly_signaled != 0)
            .map_err(Error::SignalEvent)
    }

    /// Attempts to post a given message to a vp/sint combo using HvPostMessageDirect.
    pub fn post_message_direct(
        &self,
        vp: u32,
        sint: u8,
        message: &HvMessage,
    ) -> Result<(), HvError> {
        tracing::trace!(vp, sint, "posting message");

        let post_message = hvdef::hypercall::PostMessageDirect {
            partition_id: HV_PARTITION_ID_SELF,
            vp_index: vp,
            vtl: Vtl::Vtl0 as u8,
            padding0: [0; 3],
            sint,
            padding1: [0; 3],
            message: zerocopy::Unalign::new(*message),
            padding2: 0,
        };

        // SAFETY: calling the hypercall with correct input buffer.
        let output = unsafe {
            self.mshv_hvcall.hvcall(
                HypercallCode::HvCallPostMessageDirect,
                &post_message,
                &mut (),
            )
        }
        .unwrap();

        output.result()
    }

    /// Sets a file to poll during run. When the file's poll state changes, the
    /// run will be automatically cancelled.
    pub fn set_poll_file(&self, vp: u32, file: RawFd) -> Result<(), Error> {
        // SAFETY: calling the IOCTL as defined. This is safe even if the caller
        // does not own `file` since all this does is register the file for
        // polling.
        unsafe {
            hcl_set_poll_file(
                self.mshv_vtl.file.as_raw_fd(),
                &protocol::hcl_set_poll_file {
                    cpu: vp as i32,
                    fd: file,
                },
            )
            .map_err(Error::SetPollFile)?;
        }
        Ok(())
    }

    /// Gets the current hypervisor reference time.
    pub fn reference_time(&self) -> Result<u64, Error> {
        Ok(self
            .get_vp_register(HvAllArchRegisterName::TimeRefCount, HvInputVtl::CURRENT_VTL)?
            .as_u64())
    }

    /// Get a single VP register for the given VTL via hypercall. Only a select
    /// set of registers are supported; others will cause a panic.
    #[cfg(guest_arch = "x86_64")]
    pub fn get_vp_register(
        &self,
        name: impl Into<HvX64RegisterName>,
        vtl: HvInputVtl,
    ) -> Result<HvRegisterValue, Error> {
        self.mshv_hvcall.get_vp_register_for_vtl(vtl, name.into())
    }

    /// Get a single VP register for the given VTL via hypercall. Only a select
    /// set of registers are supported; others will cause a panic.
    #[cfg(guest_arch = "aarch64")]
    pub fn get_vp_register(
        &self,
        name: impl Into<HvArm64RegisterName>,
        vtl: HvInputVtl,
    ) -> Result<HvRegisterValue, Error> {
        self.mshv_hvcall.get_vp_register_for_vtl(vtl, name.into())
    }

    /// Set a single VP register via hypercall as VTL2. Only a select set of registers are
    /// supported, others will cause a panic.
    fn set_vp_register(
        &self,
        name: HvRegisterName,
        value: HvRegisterValue,
        vtl: HvInputVtl,
    ) -> Result<(), HvError> {
        match vtl.target_vtl().unwrap() {
            None | Some(Vtl::Vtl2) => {
                #[cfg(guest_arch = "x86_64")]
                assert!(matches!(
                    name.into(),
                    HvX64RegisterName::GuestVsmPartitionConfig
                        | HvX64RegisterName::VsmPartitionConfig
                        | HvX64RegisterName::PmTimerAssist
                ));

                #[cfg(guest_arch = "aarch64")]
                assert!(matches!(
                    name.into(),
                    HvArm64RegisterName::GuestVsmPartitionConfig
                        | HvArm64RegisterName::VsmPartitionConfig
                ));
            }
            Some(Vtl::Vtl1) => {
                // TODO: allowed registers for VTL1
                todo!();
            }
            Some(Vtl::Vtl0) => {
                // TODO: allowed registers for VTL0
                todo!();
            }
        }

        let header = hvdef::hypercall::GetSetVpRegisters {
            partition_id: HV_PARTITION_ID_SELF,
            vp_index: HV_VP_INDEX_SELF,
            target_vtl: HvInputVtl::CURRENT_VTL,
            rsvd: [0; 3],
        };

        let input = HvRegisterAssoc {
            name,
            pad: Default::default(),
            value,
        };

        tracing::trace!(?name, register = ?value, "HvCallSetVpRegisters");

        // SAFETY: The input header and rep slice are the correct types for this hypercall.
        //         The hypercall output is validated right after the hypercall is issued.
        let output = unsafe {
            self.mshv_hvcall
                .hvcall_rep::<hvdef::hypercall::GetSetVpRegisters, HvRegisterAssoc, u8>(
                    HypercallCode::HvCallSetVpRegisters,
                    &header,
                    HvcallRepInput::Elements(&[input]),
                    None,
                )
                .expect("set_vp_registers hypercall should not fail")
        };

        output.result()?;

        // hypercall must succeed with 1 rep completed
        assert_eq!(output.elements_processed(), 1);
        Ok(())
    }

    /// Translate the following gva to a gpa page.
    ///
    /// The caller must ensure `control_flags.input_vtl()` is set to a specific
    /// VTL.
    #[cfg(guest_arch = "aarch64")]
    pub fn translate_gva_to_gpa(
        &self,
        gva: u64,
        control_flags: hvdef::hypercall::TranslateGvaControlFlagsArm64,
    ) -> Result<Result<TranslateResult, aarch64::TranslateErrorAarch64>, TranslateGvaToGpaError>
    {
        use hvdef::hypercall;

        assert!(!self.isolation.is_hardware_isolated());
        assert!(
            control_flags.input_vtl().use_target_vtl(),
            "did not specify a target VTL"
        );

        let header = hypercall::TranslateVirtualAddressArm64 {
            partition_id: HV_PARTITION_ID_SELF,
            vp_index: HV_VP_INDEX_SELF,
            reserved: 0,
            control_flags,
            gva_page: gva >> hvdef::HV_PAGE_SHIFT,
        };

        let mut output: hypercall::TranslateVirtualAddressExOutputArm64 = FromZeros::new_zeroed();

        // SAFETY: The input header and slice are the correct types for this hypercall.
        //         The hypercall output is validated right after the hypercall is issued.
        let status = unsafe {
            self.mshv_hvcall
                .hvcall(
                    HypercallCode::HvCallTranslateVirtualAddressEx,
                    &header,
                    &mut output,
                )
                .expect("translate can never fail")
        };

        status
            .result()
            .map_err(|hv_error| TranslateGvaToGpaError::Hypervisor { gva, hv_error })?;

        // Note: WHP doesn't currently support TranslateVirtualAddressEx, so overlay_page, cache_type,
        // event_info aren't trustworthy values if the results came from WHP.
        match output.translation_result.result.result_code() {
            c if c == hypercall::TranslateGvaResultCode::SUCCESS.0 => Ok(Ok(TranslateResult {
                gpa_page: output.gpa_page,
                overlay_page: output.translation_result.result.overlay_page(),
            })),
            x => Ok(Err(aarch64::TranslateErrorAarch64 { code: x })),
        }
    }

    fn to_hv_gpa_range_array(gpa_memory_ranges: &[MemoryRange]) -> Vec<HvGpaRange> {
        const PAGES_PER_ENTRY: u64 = 2048;
        const PAGE_SIZE: u64 = HV_PAGE_SIZE;

        // Estimate the total number of pages across all memory ranges
        let estimated_size: usize = gpa_memory_ranges
            .iter()
            .map(|memory_range| {
                let total_pages = (memory_range.end() - memory_range.start()).div_ceil(PAGE_SIZE);
                total_pages.div_ceil(PAGES_PER_ENTRY)
            })
            .sum::<u64>() as usize;

        // Create a vector with the estimated size
        let mut hv_gpa_ranges = Vec::with_capacity(estimated_size);

        for memory_range in gpa_memory_ranges {
            // Calculate the total number of pages in the memory range
            let total_pages = (memory_range.end() - memory_range.start()).div_ceil(PAGE_SIZE);

            // Convert start address to page number
            let start_page = memory_range.start_4k_gpn();

            // Generate the ranges and append them to the vector
            hv_gpa_ranges.extend(
                (0..total_pages)
                    .step_by(PAGES_PER_ENTRY as usize)
                    .map(|start| {
                        let end = std::cmp::min(total_pages, start + PAGES_PER_ENTRY);
                        let pages_in_this_range = end - start;
                        let gpa_page_number = start_page + start;

                        let extended = HvGpaRangeExtended::new()
                            .with_additional_pages(pages_in_this_range - 1)
                            .with_large_page(false) // Assuming not a large page
                            .with_gpa_page_number(gpa_page_number);

                        HvGpaRange(extended.into_bits())
                    }),
            );
        }

        hv_gpa_ranges // Return the vector at the end
    }

    fn pin_unpin_gpa_ranges_internal(
        &self,
        gpa_ranges: &[HvGpaRange],
        action: GpaPinUnpinAction,
    ) -> Result<(), PinUnpinError> {
        const PIN_REQUEST_HEADER_SIZE: usize =
            size_of::<hvdef::hypercall::PinUnpinGpaPageRangesHeader>();
        const MAX_INPUT_ELEMENTS: usize =
            (HV_PAGE_SIZE as usize - PIN_REQUEST_HEADER_SIZE) / size_of::<u64>();

        let header = hvdef::hypercall::PinUnpinGpaPageRangesHeader { reserved: 0 };
        let mut ranges_processed = 0;

        for chunk in gpa_ranges.chunks(MAX_INPUT_ELEMENTS) {
            // SAFETY: This unsafe block is valid because:
            // 1. The code and header going to match the expected input for the hypercall.
            //
            // 2. Hypercall result is checked right after the hypercall is issued.
            //
            let output = unsafe {
                self.mshv_hvcall
                    .hvcall_rep(
                        match action {
                            GpaPinUnpinAction::PinGpaRange => HypercallCode::HvCallPinGpaPageRanges,
                            GpaPinUnpinAction::UnpinGpaRange => {
                                HypercallCode::HvCallUnpinGpaPageRanges
                            }
                        },
                        &header,
                        HvcallRepInput::Elements(chunk),
                        None::<&mut [u8]>,
                    )
                    .expect("submitting pin/unpin hypercall should not fail")
            };

            ranges_processed += output.elements_processed();

            output.result().map_err(|e| PinUnpinError {
                ranges_processed,
                error: e,
            })?;
        }

        // At end all the ranges should be processed
        if ranges_processed == gpa_ranges.len() {
            Ok(())
        } else {
            Err(PinUnpinError {
                ranges_processed,
                error: HvError::OperationFailed,
            })
        }
    }

    fn perform_pin_unpin_gpa_ranges(
        &self,
        gpa_ranges: &[MemoryRange],
        action: GpaPinUnpinAction,
        rollback_action: GpaPinUnpinAction,
    ) -> Result<(), HvError> {
        let hv_gpa_ranges: Vec<HvGpaRange> = Self::to_hv_gpa_range_array(gpa_ranges);

        // Attempt to pin/unpin the ranges
        match self.pin_unpin_gpa_ranges_internal(&hv_gpa_ranges, action) {
            Ok(_) => Ok(()),
            Err(PinUnpinError {
                error,
                ranges_processed,
            }) => {
                // Unpin the ranges that were successfully pinned
                let pinned_ranges = &hv_gpa_ranges[..ranges_processed];
                if let Err(rollback_error) =
                    self.pin_unpin_gpa_ranges_internal(pinned_ranges, rollback_action)
                {
                    // Panic if rollback is failing
                    panic!(
                        "Failed to perform action {:?} on ranges. Error : {:?}. \
                        Attempted to rollback {:?} ranges out of {:?}.\n rollback error: {:?}",
                        action,
                        error,
                        ranges_processed,
                        gpa_ranges.len(),
                        rollback_error
                    );
                }
                // Surface the original error
                Err(error)
            }
        }
    }

    /// Pins the specified guest physical address ranges in the hypervisor.
    /// The memory ranges passed to this function must be VA backed memory.
    /// If a partial failure occurs (i.e., some but not all the ranges were successfully pinned),
    /// the function will automatically attempt to unpin any successfully pinned ranges.
    /// This "rollback" behavior ensures that no partially pinned state remains, which
    /// could otherwise lead to inconsistencies.
    ///
    pub fn pin_gpa_ranges(&self, ranges: &[MemoryRange]) -> Result<(), HvError> {
        self.perform_pin_unpin_gpa_ranges(
            ranges,
            GpaPinUnpinAction::PinGpaRange,
            GpaPinUnpinAction::UnpinGpaRange,
        )
    }

    /// Unpins the specified guest physical address ranges in the hypervisor.
    /// The memory ranges passed to this function must be VA backed memory.
    /// If a partial failure occurs (i.e., some but not all the ranges were successfully unpinned),
    /// the function will automatically attempt to pin any successfully unpinned ranges. This "rollback"
    /// behavior ensures that no partially unpinned state remains, which could otherwise lead to inconsistencies.
    ///
    pub fn unpin_gpa_ranges(&self, ranges: &[MemoryRange]) -> Result<(), HvError> {
        self.perform_pin_unpin_gpa_ranges(
            ranges,
            GpaPinUnpinAction::UnpinGpaRange,
            GpaPinUnpinAction::PinGpaRange,
        )
    }

    /// Read the vsm capabilities register for VTL2.
    pub fn get_vsm_capabilities(&self) -> Result<hvdef::HvRegisterVsmCapabilities, Error> {
        let caps = hvdef::HvRegisterVsmCapabilities::from(
            self.get_vp_register(
                HvAllArchRegisterName::VsmCapabilities,
                HvInputVtl::CURRENT_VTL,
            )?
            .as_u64(),
        );

        let caps = match self.isolation {
            IsolationType::None | IsolationType::Vbs => caps,
            // TODO SNP: Return actions may be useful, but with alternate injection many of these need
            // cannot actually be processed by the hypervisor without returning to VTL2.
            // Filter them out for now.
            IsolationType::Snp => hvdef::HvRegisterVsmCapabilities::new()
                .with_deny_lower_vtl_startup(caps.deny_lower_vtl_startup())
                .with_intercept_page_available(caps.intercept_page_available()),
            IsolationType::Tdx => hvdef::HvRegisterVsmCapabilities::new()
                .with_deny_lower_vtl_startup(caps.deny_lower_vtl_startup())
                .with_intercept_page_available(caps.intercept_page_available())
                .with_dr6_shared(true),
        };

        assert_eq!(caps.dr6_shared(), self.dr6_shared());

        Ok(caps)
    }

    /// Set the [`hvdef::HvRegisterVsmPartitionConfig`] register.
    pub fn set_vtl2_vsm_partition_config(
        &self,
        vsm_config: HvRegisterVsmPartitionConfig,
    ) -> Result<(), SetVsmPartitionConfigError> {
        self.set_vp_register(
            HvAllArchRegisterName::VsmPartitionConfig.into(),
            HvRegisterValue::from(u64::from(vsm_config)),
            HvInputVtl::CURRENT_VTL,
        )
        .map_err(|e| SetVsmPartitionConfigError::Hypervisor {
            config: vsm_config,
            hv_error: e,
        })
    }

    /// Get the [`hvdef::HvRegisterGuestVsmPartitionConfig`] register
    pub fn get_guest_vsm_partition_config(
        &self,
    ) -> Result<hvdef::HvRegisterGuestVsmPartitionConfig, Error> {
        Ok(hvdef::HvRegisterGuestVsmPartitionConfig::from(
            self.get_vp_register(
                HvAllArchRegisterName::GuestVsmPartitionConfig,
                HvInputVtl::CURRENT_VTL,
            )?
            .as_u64(),
        ))
    }

    /// Configure guest VSM.
    /// The only configuration attribute currently supported is changing the maximum number of
    /// guest-visible virtual trust levels for the partition. (VTL 1)
    pub fn set_guest_vsm_partition_config(
        &self,
        enable_guest_vsm: bool,
    ) -> Result<(), SetGuestVsmConfigError> {
        let register_value = hvdef::HvRegisterGuestVsmPartitionConfig::new()
            .with_maximum_vtl(if enable_guest_vsm { 1 } else { 0 })
            .with_reserved(0);

        tracing::trace!(enable_guest_vsm, "set_guest_vsm_partition_config");
        if self.isolation.is_hardware_isolated() {
            unimplemented!("set_guest_vsm_partition_config");
        }

        self.set_vp_register(
            HvAllArchRegisterName::GuestVsmPartitionConfig.into(),
            HvRegisterValue::from(u64::from(register_value)),
            HvInputVtl::CURRENT_VTL,
        )
        .map_err(|e| SetGuestVsmConfigError::Hypervisor {
            enable_guest_vsm,
            hv_error: e,
        })
    }

    /// Sets the Power Management Timer assist in the hypervisor.
    #[cfg(guest_arch = "x86_64")]
    pub fn set_pm_timer_assist(&self, port: Option<u16>) -> Result<(), HvError> {
        tracing::debug!(?port, "set_pm_timer_assist");
        if self.isolation.is_hardware_isolated() {
            if port.is_some() {
                unimplemented!("set_pm_timer_assist");
            }
        }

        let val = HvRegisterValue::from(u64::from(match port {
            Some(p) => hvdef::HvPmTimerInfo::new()
                .with_port(p)
                .with_enabled(true)
                .with_width_24(false),
            None => 0.into(),
        }));

        self.set_vp_register(
            HvX64RegisterName::PmTimerAssist.into(),
            val,
            HvInputVtl::CURRENT_VTL,
        )
    }

    /// Sets the Power Management Timer assist in the hypervisor.
    #[cfg(guest_arch = "aarch64")]
    pub fn set_pm_timer_assist(&self, port: Option<u16>) -> Result<(), HvError> {
        tracing::debug!(?port, "set_pm_timer_assist unimplemented on aarch64");
        Err(HvError::UnknownRegisterName)
    }

    /// Sets the VTL protection mask for the specified memory range.
    pub fn modify_vtl_protection_mask(
        &self,
        range: MemoryRange,
        map_flags: HvMapGpaFlags,
        target_vtl: HvInputVtl,
    ) -> Result<(), ApplyVtlProtectionsError> {
        if self.isolation.is_hardware_isolated() {
            // TODO SNP TODO TDX - required for vmbus relay monitor page support
            todo!();
        }

        self.mshv_hvcall
            .modify_vtl_protection_mask(range, map_flags, target_vtl)
    }

    /// Checks whether the target vtl has vtl permissions for the given gpa
    pub fn check_vtl_access(
        &self,
        gpa: u64,
        target_vtl: GuestVtl,
        flags: HvMapGpaFlags,
    ) -> Result<Option<CheckVtlAccessResult>, Error> {
        assert!(!self.isolation.is_hardware_isolated());

        let header = hvdef::hypercall::CheckSparseGpaPageVtlAccess {
            partition_id: HV_PARTITION_ID_SELF,
            target_vtl: HvInputVtl::from(target_vtl),
            desired_access: u32::from(flags) as u8,
            reserved0: 0,
            reserved1: 0,
        };

        let mut output = [hvdef::hypercall::CheckSparseGpaPageVtlAccessOutput::new()];

        // SAFETY: The input header and rep slice are the correct types for this hypercall.
        //         The hypercall output is validated right after the hypercall is issued.
        let status = unsafe {
            self.mshv_hvcall.hvcall_rep::<hvdef::hypercall::CheckSparseGpaPageVtlAccess, u64, hvdef::hypercall::CheckSparseGpaPageVtlAccessOutput>(
                HypercallCode::HvCallCheckSparseGpaPageVtlAccess,
                &header,
                HvcallRepInput::Elements(&[gpa >> hvdef::HV_PAGE_SHIFT]),
                Some(&mut output),
            )
            .expect("check_vtl_access hypercall should not fail")
        };

        // TODO GUEST_VSM: for isolated VMs, if the status is operation denied,
        // return memory unaccepted?
        status.result().map_err(Error::CheckVtlAccess)?;

        let access_result = output[0];

        if access_result.result_code() as u32
            != hvdef::hypercall::CheckGpaPageVtlAccessResultCode::SUCCESS.0
        {
            return Ok(Some(CheckVtlAccessResult {
                vtl: (access_result.intercepting_vtl() as u8)
                    .try_into()
                    .expect("checking vtl permissions failure should return valid vtl"),
                denied_flags: (access_result.denied_access() as u32).into(),
            }));
        }

        assert_eq!(status.elements_processed(), 1);
        Ok(None)
    }

    /// Enables a vtl for the partition
    pub fn enable_partition_vtl(
        &self,
        vtl: GuestVtl,
        flags: hvdef::hypercall::EnablePartitionVtlFlags,
    ) -> Result<(), HvError> {
        use hvdef::hypercall;

        let header = hypercall::EnablePartitionVtl {
            partition_id: HV_PARTITION_ID_SELF,
            target_vtl: vtl.into(),
            flags,
            reserved_z0: 0,
            reserved_z1: 0,
        };

        // SAFETY: The input header and slice are the correct types for this hypercall.
        //         The hypercall output is validated right after the hypercall is issued.
        let status = unsafe {
            self.mshv_hvcall
                .hvcall(HypercallCode::HvCallEnablePartitionVtl, &header, &mut ())
                .expect("submitting hypercall should not fail")
        };

        status.result()
    }

    /// Enables a vtl on a vp
    pub fn enable_vp_vtl(
        &self,
        vp_index: u32,
        vtl: GuestVtl,
        hv_vp_context: InitialVpContextX64,
    ) -> Result<(), HvError> {
        use hvdef::hypercall;

        let header = hypercall::EnableVpVtlX64 {
            partition_id: HV_PARTITION_ID_SELF,
            vp_index,
            target_vtl: vtl.into(),
            reserved: [0; 3],
            vp_vtl_context: hv_vp_context,
        };

        // SAFETY: The input header and slice are the correct types for this hypercall.
        //         The hypercall output is validated right after the hypercall is issued.
        let status = unsafe {
            self.mshv_hvcall
                .hvcall(HypercallCode::HvCallEnableVpVtl, &header, &mut ())
                .expect("submitting hypercall should not fail")
        };

        status.result()
    }

    /// Gets the PFN for the VTL 1 VMSA
    pub fn vtl1_vmsa_pfn(&self, cpu_index: u32) -> u64 {
        let mut vp_pfn = cpu_index as u64; // input vp, output pfn

        // SAFETY: The ioctl requires no prerequisites other than the VTL 1 VMSA
        // should be mapped. This ioctl should never fail as long as the vtl 1
        // VMSA was mapped.
        unsafe {
            hcl_read_guest_vsm_page_pfn(self.mshv_vtl.file.as_raw_fd(), &mut vp_pfn)
                .expect("should always succeed");
        }

        vp_pfn
    }

    /// Returns the isolation type for the partition.
    pub fn isolation(&self) -> IsolationType {
        self.isolation
    }

    /// Reads MSR_IA32_VMX_CR4_FIXED1 in kernel mode.
    pub fn read_vmx_cr4_fixed1(&self) -> u64 {
        let mut value = 0;

        // SAFETY: The ioctl requires no prerequisites other than a location to
        // write the read MSR. This ioctl should never fail.
        unsafe {
            hcl_read_vmx_cr4_fixed1(self.mshv_vtl.file.as_raw_fd(), &mut value)
                .expect("should always succeed");
        }

        value
    }

    /// Invokes the HvCallRetargetDeviceInterrupt hypercall.
    /// `target_processors` must be sorted in ascending order.
    pub fn retarget_device_interrupt(
        &self,
        device_id: u64,
        entry: hvdef::hypercall::InterruptEntry,
        vector: u32,
        multicast: bool,
        target_processors: ProcessorSet<'_>,
        posted_redirect: bool,
    ) -> Result<(), HvError> {
        let header = hvdef::hypercall::RetargetDeviceInterrupt {
            partition_id: HV_PARTITION_ID_SELF,
            device_id,
            entry,
            flags: hvdef::hypercall::RetargetDeviceInterruptFlags::default()
                .with_posted_redirect(posted_redirect)
                .with_rsvd(0),
            target_header: hvdef::hypercall::InterruptTarget {
                vector,
                flags: hvdef::hypercall::HvInterruptTargetFlags::default()
                    .with_multicast(multicast)
                    .with_processor_set(true),
                // Always use a generic processor set to simplify construction. This hypercall is
                // invoked relatively infrequently, the overhead should be acceptable.
                mask_or_format: hvdef::hypercall::HV_GENERIC_SET_SPARSE_4K,
            },
        };
        let processor_set = Vec::from_iter(target_processors.as_generic_set());

        // SAFETY: The input header and slice are the correct types for this hypercall.
        //         The hypercall output is validated right after the hypercall is issued.
        let status = unsafe {
            self.mshv_hvcall
                .hvcall_var(
                    HypercallCode::HvCallRetargetDeviceInterrupt,
                    &header,
                    processor_set.as_bytes(),
                    &mut (),
                )
                .expect("submitting hypercall should not fail")
        };

        status.result()
    }

    /// Gets the permissions for a vtl.
    /// Currently unused, but available for debugging purposes
    #[cfg(debug_assertions)]
    pub fn rmp_query(&self, gpa: u64, vtl: GuestVtl) -> x86defs::snp::SevRmpAdjust {
        use x86defs::snp::SevRmpAdjust;

        let page_count = 1u64;
        let flags = [u64::from(SevRmpAdjust::new().with_target_vmpl(match vtl {
            GuestVtl::Vtl0 => 2,
            GuestVtl::Vtl1 => 1,
        }))];
        let page_size = [0u64];
        let pages_processed = 0;

        debug_assert!(flags.len() == page_count as usize);
        debug_assert!(page_size.len() == page_count as usize);

        let query = mshv_rmpquery {
            start_pfn: gpa / HV_PAGE_SIZE,
            page_count,
            terminate_on_failure: 0,
            ram: 0,
            padding: Default::default(),
            flags: flags.as_ptr().cast_mut(),
            page_size: page_size.as_ptr().cast_mut(),
            pages_processed: core::ptr::from_ref(&pages_processed).cast_mut(),
        };

        // SAFETY: the input query is the correct type for this ioctl
        unsafe {
            hcl_rmpquery_pages(self.mshv_vtl.file.as_raw_fd(), &query)
                .expect("should always succeed");
        }
        debug_assert!(pages_processed <= page_count);

        SevRmpAdjust::from(flags[0])
    }

    /// Issues an INVLPGB instruction.
    pub fn invlpgb(&self, rax: u64, edx: u32, ecx: u32) {
        let data = mshv_invlpgb {
            rax,
            edx,
            ecx,
            _pad0: 0,
            _pad1: 0,
        };
        // SAFETY: ioctl has no prerequisites.
        unsafe {
            hcl_invlpgb(self.mshv_vtl.file.as_raw_fd(), &data).expect("should always succeed");
        }
    }

    /// Issues a TLBSYNC instruction.
    pub fn tlbsync(&self) {
        // SAFETY: ioctl has no prerequisites.
        unsafe {
            hcl_tlbsync(self.mshv_vtl.file.as_raw_fd()).expect("should always succeed");
        }
    }

<<<<<<< HEAD
    /// Map or unmap guest device interrupt vector in VTL2 kernel
    pub fn map_redirected_device_interrupt(&self, vector: u32, create_mapping: bool) -> Option<u32> {
        let mut param = mshv_map_device_int {
            vector,
            create_mapping,
        };

        match unsafe { 
            hcl_map_redirected_device_interrupt(self.mshv_vtl.file.as_raw_fd(), &mut param) 
        } {
            Ok(_) => Some(param.vector),
            Err(_) => None,
=======
    /// Causes the specified CPUs to be woken out of a lower VTL.
    pub fn kick_cpus(
        &self,
        cpus: impl IntoIterator<Item = u32>,
        cancel_run: bool,
        wait_for_other_cpus: bool,
    ) {
        let mut cpu_bitmap: BitVec<u8> = BitVec::from_vec(vec![0; self.vps.len().div_ceil(8)]);
        for cpu in cpus {
            cpu_bitmap.set(cpu as usize, true);
        }

        let data = protocol::hcl_kick_cpus {
            len: cpu_bitmap.len() as u64,
            cpu_mask: cpu_bitmap.as_bitptr().pointer(),
            flags: protocol::hcl_kick_cpus_flags::new()
                .with_cancel_run(cancel_run)
                .with_wait_for_other_cpus(wait_for_other_cpus),
        };

        // SAFETY: ioctl has no prerequisites.
        unsafe {
            hcl_kickcpus(self.mshv_vtl.file.as_raw_fd(), &data).expect("should always succeed");
>>>>>>> c887f975
        }
    }
}<|MERGE_RESOLUTION|>--- conflicted
+++ resolved
@@ -393,11 +393,8 @@
     const MSHV_VTL_RMPQUERY: u16 = 0x35;
     const MSHV_INVLPGB: u16 = 0x36;
     const MSHV_TLBSYNC: u16 = 0x37;
-<<<<<<< HEAD
-    const MSHV_MAP_REDIRECTED_DEVICE_INTERRUPT: u16 = 0x38;
-=======
     const MSHV_KICKCPUS: u16 = 0x38;
->>>>>>> c887f975
+    const MSHV_MAP_REDIRECTED_DEVICE_INTERRUPT: u16 = 0x39;
 
     #[repr(C)]
     #[derive(Copy, Clone)]
@@ -620,21 +617,20 @@
         MSHV_TLBSYNC
     );
 
-<<<<<<< HEAD
+    ioctl_write_ptr!(
+        /// Kick CPUs.
+        hcl_kickcpus,
+        MSHV_IOCTL,
+        MSHV_KICKCPUS,
+        protocol::hcl_kick_cpus
+    );
+
     ioctl_readwrite!(
         /// Map or unmap VTL0 device interrupt in VTL2.
         hcl_map_redirected_device_interrupt,
         MSHV_IOCTL,
         MSHV_MAP_REDIRECTED_DEVICE_INTERRUPT,
         mshv_map_device_int
-=======
-    ioctl_write_ptr!(
-        /// Kick CPUs.
-        hcl_kickcpus,
-        MSHV_IOCTL,
-        MSHV_KICKCPUS,
-        protocol::hcl_kick_cpus
->>>>>>> c887f975
     );
 }
 
@@ -3275,20 +3271,6 @@
         }
     }
 
-<<<<<<< HEAD
-    /// Map or unmap guest device interrupt vector in VTL2 kernel
-    pub fn map_redirected_device_interrupt(&self, vector: u32, create_mapping: bool) -> Option<u32> {
-        let mut param = mshv_map_device_int {
-            vector,
-            create_mapping,
-        };
-
-        match unsafe { 
-            hcl_map_redirected_device_interrupt(self.mshv_vtl.file.as_raw_fd(), &mut param) 
-        } {
-            Ok(_) => Some(param.vector),
-            Err(_) => None,
-=======
     /// Causes the specified CPUs to be woken out of a lower VTL.
     pub fn kick_cpus(
         &self,
@@ -3312,7 +3294,21 @@
         // SAFETY: ioctl has no prerequisites.
         unsafe {
             hcl_kickcpus(self.mshv_vtl.file.as_raw_fd(), &data).expect("should always succeed");
->>>>>>> c887f975
+        }
+    }
+
+    /// Map or unmap guest device interrupt vector in VTL2 kernel
+    pub fn map_redirected_device_interrupt(&self, vector: u32, create_mapping: bool) -> Option<u32> {
+        let mut param = mshv_map_device_int {
+            vector,
+            create_mapping,
+        };
+
+        match unsafe { 
+            hcl_map_redirected_device_interrupt(self.mshv_vtl.file.as_raw_fd(), &mut param) 
+        } {
+            Ok(_) => Some(param.vector),
+            Err(_) => None,
         }
     }
 }