--- conflicted
+++ resolved
@@ -9,12 +9,8 @@
 use crate::igvm_attest;
 use cvm_tracing::CVM_ALLOWED;
 use guest_emulation_transport::GuestEmulationTransportClient;
-<<<<<<< HEAD
-use openhcl_attestation_protocol::igvm_attest::get::runtime_claims::AttestationVmConfig;
+use guest_emulation_transport::api::EventLogId;
 use openhcl_attestation_protocol::igvm_attest::get::IgvmAttestRequestType;
-=======
-use guest_emulation_transport::api::EventLogId;
->>>>>>> 1eed9e29
 use openhcl_attestation_protocol::igvm_attest::get::KEY_RELEASE_RESPONSE_BUFFER_SIZE;
 use openhcl_attestation_protocol::igvm_attest::get::WRAPPED_KEY_RESPONSE_BUFFER_SIZE;
 use openhcl_attestation_protocol::igvm_attest::get::runtime_claims::AttestationVmConfig;
@@ -356,17 +352,12 @@
 
             Some(parsed_response.wrapped_key)
         }
-<<<<<<< HEAD
-        // The request does not succeed. Ignore the wrapped des key.
         Err(
             igvm_attest::wrapped_key::WrappedKeyError::ParseHeader(
                 igvm_attest::Error::ResponseSizeTooSmall { .. },
             )
             | igvm_attest::wrapped_key::WrappedKeyError::PayloadSizeTooSmall,
-        ) => None,
-        Err(e) => Err(RequestVmgsEncryptionKeysError::ParseIgvmAttestWrappedKeyResponse(e))?,
-=======
-        Err(igvm_attest::wrapped_key::WrappedKeyError::ResponseSizeTooSmall) => {
+        ) => {
             // The request does not succeed.
             // Return an error if WrappedKey is required, otherwise ignore the error and set the `wrapped_des_key` to None.
             if wrapped_key_required {
@@ -390,7 +381,6 @@
 
             return Err(RequestVmgsEncryptionKeysError::ParseIgvmAttestWrappedKeyResponse(e));
         }
->>>>>>> 1eed9e29
     };
 
     igvm_attest_request_helper.set_request_type(IgvmAttestRequestType::KEY_RELEASE_REQUEST);
@@ -422,19 +412,15 @@
             rsa_aes_wrapped_key: Some(rsa_aes_wrapped_key),
             wrapped_des_key,
         }),
-<<<<<<< HEAD
         Err(
             igvm_attest::key_release::KeyReleaseError::ParseHeader(
                 igvm_attest::Error::ResponseSizeTooSmall { .. },
             )
             | igvm_attest::key_release::KeyReleaseError::PayloadSizeTooSmall,
         ) => {
-=======
-        Err(igvm_attest::key_release::KeyReleaseError::ResponseSizeTooSmall) => {
             // Notify host for diagnosis.
             get.event_log_fatal(EventLogId::KEY_NOT_RELEASED).await;
 
->>>>>>> 1eed9e29
             // The request does not succeed
             Ok(WrappedKeyVmgsEncryptionKeys {
                 rsa_aes_wrapped_key: None,
