// Copyright (c) Microsoft Corporation.
// Licensed under the MIT License.

//! The module for `AK_CERT_REQUEST` request type that supports parsing the
//! response.
use crate::igvm_attest::parse_response_header;
use crate::igvm_attest::Error as CommonError;
use thiserror::Error;

/// AkCertError is returned by parse_ak_cert_response() in emuplat/tpm.rs
#[derive(Debug, Error)]
pub enum AkCertError {
    #[error("AK cert response is too small to parse. Found {size} bytes but expected at least {minimum_size}")]
    SizeTooSmall { size: usize, minimum_size: usize },
    #[error(
        "AK cert response size {specified_size} specified in the header is larger then the actual size {size}"
    )]
    SizeMismatch { size: usize, specified_size: usize },
    #[error(
        "AK cert response header version {version} does match the expected version {expected_version}"
    )]
    HeaderVersionMismatch { version: u32, expected_version: u32 },
    #[error("error in response header")]
    ParseHeader(#[source] CommonError),
}

/// Parse a `AK_CERT_REQUEST` response and return the payload (i.e., the AK cert).
///
/// Returns `Ok(Vec<u8>)` on successfully validating the response, otherwise returns an error.
pub fn parse_response(response: &[u8]) -> Result<Vec<u8>, AkCertError> {
<<<<<<< HEAD
    use openhcl_attestation_protocol::igvm_attest::get::IGVM_ATTEST_RESPONSE_VERSION_1;
    use openhcl_attestation_protocol::igvm_attest::get::IgvmAttestAkCertResponseHeader;
    use openhcl_attestation_protocol::igvm_attest::get::IgvmAttestCommonResponseHeader;
=======
    const HEADER_SIZE: usize = size_of::<IgvmAttestAkCertResponseHeader>();

    let header = IgvmAttestAkCertResponseHeader::read_from_prefix(response)
        .map_err(|_| AkCertError::SizeTooSmall {
            size: response.len(),
            minimum_size: HEADER_SIZE,
        })? // TODO: zerocopy: map_err (https://github.com/microsoft/openvmm/issues/759)
        .0;

    let size = header.data_size as usize;
    if size > response.len() {
        Err(AkCertError::SizeMismatch {
            size: response.len(),
            specified_size: size,
        })?
    }
>>>>>>> 95238b8a

    let header = parse_response_header(response).map_err(AkCertError::ParseHeader)?;

    // Extract payload as per header version
    let header_size = match header.version {
        IGVM_ATTEST_RESPONSE_VERSION_1 => size_of::<IgvmAttestCommonResponseHeader>(),
        _ => size_of::<IgvmAttestAkCertResponseHeader>(),
    };
    Ok(response[header_size..header.data_size as usize].to_vec())
}

#[cfg(test)]
mod tests {
    use super::*;
    use openhcl_attestation_protocol::igvm_attest::get::IgvmAttestCommonResponseHeader;
    use openhcl_attestation_protocol::igvm_attest::get::IgvmAttestAkCertResponseHeader;
    use zerocopy::FromBytes;

    #[test]
    fn test_undersized_response() {
        const HEADER_SIZE: usize = size_of::<IgvmAttestAkCertResponseHeader>();
        let properly_sized_response: [u8; HEADER_SIZE] = [1; HEADER_SIZE];
        let undersized_response = &properly_sized_response[..HEADER_SIZE - 1];

        // Empty response counts as an undersized response
        let result = parse_response(&[]);
        assert!(result.is_err());
        assert_eq!(
            result.unwrap_err().to_string(),
<<<<<<< HEAD
            AkCertError::ParseHeader(CommonError::ResponseSizeTooSmall { response_size: 0 })
                .to_string()
        );
=======
            "AK cert response is too small to parse. Found 0 bytes but expected at least 8"
        );

        // Response has to be at least `HEADER_SIZE` bytes long, so `HEADER_SIZE - 1` bytes is too small.
        let undersized_parse_ = parse_response(undersized_response);
        assert!(undersized_parse_.is_err());
        assert_eq!(
            undersized_parse_.unwrap_err().to_string(),
            format!(
                "AK cert response is too small to parse. Found {} bytes but expected at least {}",
                HEADER_SIZE - 1,
                HEADER_SIZE
            )
        );

        // When we finally have `HEADER_SIZE` bytes, we no longer see the failure as `AkCertError::SizeTooSmall`,
        // but we still see a different error since the response is not valid.
        let properly_sized_parse = parse_response(&properly_sized_response);
        assert!(!properly_sized_parse
            .unwrap_err()
            .to_string()
            .starts_with("AK cert response is too small to parse"),);
>>>>>>> 95238b8a
    }

    #[test]
    fn test_valid_response_size_match() {
        const VALID_RESPONSE: [u8; 56] = [
            0x38, 0x00, 0x00, 0x00, 0x01, 0x00, 0x00, 0x00, 0x30, 0x82, 0x03, 0xeb, 0x30, 0x82,
            0x02, 0xd3, 0xa0, 0x03, 0x02, 0x01, 0x02, 0x02, 0x10, 0x3b, 0xa3, 0x33, 0x97, 0xef,
            0x2f, 0x9e, 0xef, 0xbd, 0x35, 0x5e, 0xda, 0xdd, 0x27, 0x38, 0x42, 0x30, 0x0d, 0x06,
            0x09, 0x2a, 0x86, 0x48, 0x86, 0xf7, 0x0d, 0x01, 0x01, 0x0b, 0x05, 0x00, 0x30, 0x25,
        ];

        const HEADER_SIZE: usize = size_of::<IgvmAttestCommonResponseHeader>();
        let result = IgvmAttestAkCertResponseHeader::read_from_prefix(&VALID_RESPONSE);
<<<<<<< HEAD
        assert!(result.is_some());
=======
        assert!(result.is_ok());
        let header = result.unwrap().0;
>>>>>>> 95238b8a

        let result = parse_response(&VALID_RESPONSE);
        assert!(result.is_ok());

        let payload = result.unwrap();
        let data_size = parse_response_header(&VALID_RESPONSE)
            .unwrap()
            .data_size as usize;
        assert_eq!(payload.len(), data_size - HEADER_SIZE);
        assert_eq!(payload, &VALID_RESPONSE[HEADER_SIZE..data_size]);
    }

    #[test]
    fn test_valid_response_size_smaller_than_specified() {
        const VALID_RESPONSE: [u8; 56] = [
            0x37, 0x00, 0x00, 0x00, 0x01, 0x00, 0x00, 0x00, 0x30, 0x82, 0x03, 0xeb, 0x30, 0x82,
            0x02, 0xd3, 0xa0, 0x03, 0x02, 0x01, 0x02, 0x02, 0x10, 0x3b, 0xa3, 0x33, 0x97, 0xef,
            0x2f, 0x9e, 0xef, 0xbd, 0x35, 0x5e, 0xda, 0xdd, 0x27, 0x38, 0x42, 0x30, 0x0d, 0x06,
            0x09, 0x2a, 0x86, 0x48, 0x86, 0xf7, 0x0d, 0x01, 0x01, 0x0b, 0x05, 0x00, 0x30, 0x25,
        ];

        const HEADER_SIZE: usize = size_of::<IgvmAttestCommonResponseHeader>();

        let result = IgvmAttestAkCertResponseHeader::read_from_prefix(&VALID_RESPONSE);
<<<<<<< HEAD
        assert!(result.is_some());
=======
        assert!(result.is_ok());
        let header = result.unwrap().0;
>>>>>>> 95238b8a

        let result = parse_response(&VALID_RESPONSE);
        assert!(result.is_ok());

        let payload = result.unwrap();
        let data_size = parse_response_header(&VALID_RESPONSE)
            .unwrap()
            .data_size as usize;
        assert_eq!(payload.len(), data_size - HEADER_SIZE);
        assert_eq!(payload, &VALID_RESPONSE[HEADER_SIZE..data_size]);
    }
}<|MERGE_RESOLUTION|>--- conflicted
+++ resolved
@@ -28,28 +28,9 @@
 ///
 /// Returns `Ok(Vec<u8>)` on successfully validating the response, otherwise returns an error.
 pub fn parse_response(response: &[u8]) -> Result<Vec<u8>, AkCertError> {
-<<<<<<< HEAD
     use openhcl_attestation_protocol::igvm_attest::get::IGVM_ATTEST_RESPONSE_VERSION_1;
     use openhcl_attestation_protocol::igvm_attest::get::IgvmAttestAkCertResponseHeader;
     use openhcl_attestation_protocol::igvm_attest::get::IgvmAttestCommonResponseHeader;
-=======
-    const HEADER_SIZE: usize = size_of::<IgvmAttestAkCertResponseHeader>();
-
-    let header = IgvmAttestAkCertResponseHeader::read_from_prefix(response)
-        .map_err(|_| AkCertError::SizeTooSmall {
-            size: response.len(),
-            minimum_size: HEADER_SIZE,
-        })? // TODO: zerocopy: map_err (https://github.com/microsoft/openvmm/issues/759)
-        .0;
-
-    let size = header.data_size as usize;
-    if size > response.len() {
-        Err(AkCertError::SizeMismatch {
-            size: response.len(),
-            specified_size: size,
-        })?
-    }
->>>>>>> 95238b8a
 
     let header = parse_response_header(response).map_err(AkCertError::ParseHeader)?;
 
@@ -70,43 +51,14 @@
 
     #[test]
     fn test_undersized_response() {
-        const HEADER_SIZE: usize = size_of::<IgvmAttestAkCertResponseHeader>();
-        let properly_sized_response: [u8; HEADER_SIZE] = [1; HEADER_SIZE];
-        let undersized_response = &properly_sized_response[..HEADER_SIZE - 1];
-
         // Empty response counts as an undersized response
         let result = parse_response(&[]);
         assert!(result.is_err());
         assert_eq!(
             result.unwrap_err().to_string(),
-<<<<<<< HEAD
             AkCertError::ParseHeader(CommonError::ResponseSizeTooSmall { response_size: 0 })
                 .to_string()
         );
-=======
-            "AK cert response is too small to parse. Found 0 bytes but expected at least 8"
-        );
-
-        // Response has to be at least `HEADER_SIZE` bytes long, so `HEADER_SIZE - 1` bytes is too small.
-        let undersized_parse_ = parse_response(undersized_response);
-        assert!(undersized_parse_.is_err());
-        assert_eq!(
-            undersized_parse_.unwrap_err().to_string(),
-            format!(
-                "AK cert response is too small to parse. Found {} bytes but expected at least {}",
-                HEADER_SIZE - 1,
-                HEADER_SIZE
-            )
-        );
-
-        // When we finally have `HEADER_SIZE` bytes, we no longer see the failure as `AkCertError::SizeTooSmall`,
-        // but we still see a different error since the response is not valid.
-        let properly_sized_parse = parse_response(&properly_sized_response);
-        assert!(!properly_sized_parse
-            .unwrap_err()
-            .to_string()
-            .starts_with("AK cert response is too small to parse"),);
->>>>>>> 95238b8a
     }
 
     #[test]
@@ -120,12 +72,7 @@
 
         const HEADER_SIZE: usize = size_of::<IgvmAttestCommonResponseHeader>();
         let result = IgvmAttestAkCertResponseHeader::read_from_prefix(&VALID_RESPONSE);
-<<<<<<< HEAD
-        assert!(result.is_some());
-=======
         assert!(result.is_ok());
-        let header = result.unwrap().0;
->>>>>>> 95238b8a
 
         let result = parse_response(&VALID_RESPONSE);
         assert!(result.is_ok());
@@ -150,12 +97,7 @@
         const HEADER_SIZE: usize = size_of::<IgvmAttestCommonResponseHeader>();
 
         let result = IgvmAttestAkCertResponseHeader::read_from_prefix(&VALID_RESPONSE);
-<<<<<<< HEAD
-        assert!(result.is_some());
-=======
         assert!(result.is_ok());
-        let header = result.unwrap().0;
->>>>>>> 95238b8a
 
         let result = parse_response(&VALID_RESPONSE);
         assert!(result.is_ok());
