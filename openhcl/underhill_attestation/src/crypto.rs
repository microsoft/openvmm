// Copyright (c) Microsoft Corporation.
// Licensed under the MIT License.

//! Implementation of the required cryptographic functions for the crate.

use openhcl_attestation_protocol::vmgs::AES_GCM_KEY_LENGTH;
use openhcl_attestation_protocol::vmgs::HMAC_SHA_256_KEY_LENGTH;
use openssl::pkey::Private;
use openssl::rsa::Rsa;
use openssl_kdf::kdf::Kbkdf;
use thiserror::Error;

#[allow(missing_docs)] // self-explanatory fields
#[derive(Debug, Error)]
pub(crate) enum KbkdfError {
    #[error("KDF derivation failed")]
    Derive(#[from] openssl_kdf::kdf::KdfError),
}

#[allow(missing_docs)] // self-explanatory fields
#[derive(Debug, Error)]
pub(crate) enum Pkcs11RsaAesKeyUnwrapError {
    #[error("undersized wrapped key blob: {0}")]
    UndersizedWrappedKeyBlob(String),
    #[error("oversized wrapped key blob")]
    OversizedWrappedKeyBlob,
    #[error("RSA unwrap failed")]
    RsaUnwrap(#[from] RsaOaepError),
    #[error("AES unwrap failed")]
    AesUnwrap(#[from] AesKeyWrapWithPaddingError),
    #[error("failed to convert PKCS #8 DER format to PKey")]
    ConvertPkcs8DerToPkey(#[source] openssl::error::ErrorStack),
    #[error("failed to get an RSA key from PKey")]
    PkeyToRsa(#[from] openssl::error::ErrorStack),
}

#[allow(missing_docs)] // self-explanatory fields
#[derive(Debug, Error)]
pub(crate) enum RsaOaepError {
    #[error("failed to convert an RSA key to PKey")]
    RsaToPkey(#[source] openssl::error::ErrorStack),
    #[error("Pkeyctx::new() failed")]
    PkeyCtxNew(#[source] openssl::error::ErrorStack),
    #[error("PkeyCtx encrypt_init() failed")]
    PkeyCtxEncryptInit(#[source] openssl::error::ErrorStack),
    #[error("PkeyCtx decrypt_init() failed")]
    PkeyCtxDecryptInit(#[source] openssl::error::ErrorStack),
    #[error("PkeyCtx set_rsa_padding() failed")]
    PkeyCtxSetRsaPadding(#[source] openssl::error::ErrorStack),
    #[error("PkeyCtx set_rsa_oaep_md() failed")]
    PkeyCtxSetRsaOaepMd(#[source] openssl::error::ErrorStack),
    #[error("Encryption failed, OAEP hash algorithm {1:?}")]
    Encrypt(#[source] openssl::error::ErrorStack, RsaOaepHashAlgorithm),
    #[error("Decryption failed, OAEP hash algorithm {1:?}")]
    Decrypt(#[source] openssl::error::ErrorStack, RsaOaepHashAlgorithm),
}

#[allow(missing_docs)] // self-explanatory fields
#[derive(Debug, Error)]
pub(crate) enum AesKeyWrapWithPaddingError {
    #[error("invalid wrapping key size {0}")]
    InvalidWrappingKeySize(usize),
    #[error("Invalid unwrapping key size {0}")]
    InvalidUnwrappingKeySize(usize),
    #[error("CipherCtx::new failed")]
    CipherCtxNew(#[source] openssl::error::ErrorStack),
    #[error("CipherCtx encrypt_init() failed")]
    CipherCtxEncryptInit(#[source] openssl::error::ErrorStack),
    #[error("CipherCtx decrypt_init() failed")]
    CipherCtxDecryptInit(#[source] openssl::error::ErrorStack),
    #[error("AES key wrap with padding update failed")]
    WrapUpdate(#[source] openssl::error::ErrorStack),
    #[error("AES key unwrap with padding update failed")]
    UnwrapUpdate(#[source] openssl::error::ErrorStack),
}

#[allow(missing_docs)] // self-explanatory fields
#[derive(Debug, Error)]
pub(crate) enum Aes256CbcError {
    #[error("CipherCtx::new failed")]
    CipherCtxNew(#[source] openssl::error::ErrorStack),
    #[error("CipherCtx encrypt_init() failed")]
    CipherCtxEncryptInit(#[source] openssl::error::ErrorStack),
    #[error("CipherCtx decrypt_init() failed")]
    CipherCtxDecryptInit(#[source] openssl::error::ErrorStack),
    #[error("AES-256-CBC encrypt failed")]
    Encrypt(#[source] openssl::error::ErrorStack),
    #[error("AES-256-CBC decrypt failed")]
    Decrypt(#[source] openssl::error::ErrorStack),
}

#[allow(missing_docs)] // self-explanatory fields
#[derive(Debug, Error)]
pub(crate) enum HmacSha256Error {
    #[error("failed to convert an HMAC key to PKey")]
    HmacKeyToPkey(#[source] openssl::error::ErrorStack),
    #[error("MdCtx::new failed")]
    MdCtxNew(#[source] openssl::error::ErrorStack),
    #[error("HMAC init failed")]
    HmacInit(#[source] openssl::error::ErrorStack),
    #[error("HMAC update failed")]
    HmacUpdate(#[source] openssl::error::ErrorStack),
    #[error("HMAC final failed")]
    HmacFinal(#[source] openssl::error::ErrorStack),
    #[error("failed to get the required HMAC output size")]
    GetHmacRequiredSize(#[source] openssl::error::ErrorStack),
    #[error("HMAC SHA 256 failed")]
    OpenSSL(#[from] openssl::error::ErrorStack),
    #[error("invalid output size {0}, expected {1}")]
    InvalidOutputSize(usize, usize),
}

/// KBKDF from SP800-108, using EVP_KDF functionality of OpenSSL
pub fn derive_key(
    key: &[u8],
    context: &[u8],
    label: &[u8],
) -> Result<[u8; AES_GCM_KEY_LENGTH], KbkdfError> {
    // SP800-108's Label is called "Salt" in OpenSSL
    let mut kdf = Kbkdf::new(
        openssl::hash::MessageDigest::sha256(),
        label.to_vec(),
        key.to_vec(),
    );
    kdf.set_context(context.to_vec());
    let mut output = [0; AES_GCM_KEY_LENGTH];
    openssl_kdf::kdf::derive(kdf, &mut output)?;
    Ok(output)
}

/// PKCS#11 RSA AES key unwrap implementation
pub fn pkcs11_rsa_aes_key_unwrap(
    unwrapping_rsa_key: &Rsa<Private>,
    wrapped_key_blob: &[u8],
) -> Result<Rsa<Private>, Pkcs11RsaAesKeyUnwrapError> {
    let modulus_size = unwrapping_rsa_key.size();

    let mut blob_chunks = wrapped_key_blob.chunks_exact(modulus_size as usize);
    let wrapped_aes_key = blob_chunks.next().ok_or_else(|| {
        Pkcs11RsaAesKeyUnwrapError::UndersizedWrappedKeyBlob(format!(
            "expected wrapped AES key blob to be {} bytes, but found {}",
            modulus_size,
            blob_chunks.remainder().len()
        ))
    })?;
    let wrapped_rsa_key = blob_chunks.next().ok_or_else(|| {
        Pkcs11RsaAesKeyUnwrapError::UndersizedWrappedKeyBlob(format!(
            "expected wrapped RSA key blob to be {} bytes, but found {}",
            modulus_size,
            blob_chunks.remainder().len()
        ))
    })?;
    if blob_chunks.next().is_some() || !blob_chunks.remainder().is_empty() {
        Err(Pkcs11RsaAesKeyUnwrapError::OversizedWrappedKeyBlob)?
    }

    let unwrapped_aes_key = rsa_oaep_decrypt(
        unwrapping_rsa_key,
        wrapped_aes_key,
        RsaOaepHashAlgorithm::Sha1,
    )
    .map_err(Pkcs11RsaAesKeyUnwrapError::RsaUnwrap)?;
    let unwrapped_rsa_key = aes_key_unwrap_with_padding(&unwrapped_aes_key, wrapped_rsa_key)
        .map_err(Pkcs11RsaAesKeyUnwrapError::AesUnwrap)?;
    let unwrapped_rsa_key = openssl::pkey::PKey::private_key_from_pkcs8(&unwrapped_rsa_key)
        .map_err(Pkcs11RsaAesKeyUnwrapError::ConvertPkcs8DerToPkey)?;
    let unwrapped_rsa_key = unwrapped_rsa_key
        .rsa()
        .map_err(Pkcs11RsaAesKeyUnwrapError::PkeyToRsa)?;

    Ok(unwrapped_rsa_key)
}

/// Support RSA-OAEP with SHA-1 or SHA-256 from OpenSSL
#[derive(Debug)]
pub enum RsaOaepHashAlgorithm {
    /// SHA-1
    Sha1,
    /// SHA-256
    Sha256,
}

/// RSA-OAEP encrypt
pub fn rsa_oaep_encrypt(
    rsa: &Rsa<Private>,
    input: &[u8],
    hash_algorithm: RsaOaepHashAlgorithm,
) -> Result<Vec<u8>, RsaOaepError> {
    let pkey = openssl::pkey::PKey::from_rsa(rsa.to_owned()).map_err(RsaOaepError::RsaToPkey)?;
    let mut ctx = openssl::pkey_ctx::PkeyCtx::new(&pkey).map_err(RsaOaepError::PkeyCtxNew)?;

    ctx.encrypt_init()
        .map_err(RsaOaepError::PkeyCtxEncryptInit)?;
    ctx.set_rsa_padding(openssl::rsa::Padding::PKCS1_OAEP)
        .map_err(RsaOaepError::PkeyCtxSetRsaPadding)?;

    match hash_algorithm {
        RsaOaepHashAlgorithm::Sha1 => ctx.set_rsa_oaep_md(openssl::md::Md::sha1()),
        RsaOaepHashAlgorithm::Sha256 => ctx.set_rsa_oaep_md(openssl::md::Md::sha256()),
    }
    .map_err(RsaOaepError::PkeyCtxSetRsaOaepMd)?;

    let mut output = vec![];
    ctx.encrypt_to_vec(input, &mut output)
        .map_err(|e| RsaOaepError::Encrypt(e, hash_algorithm))?;

    Ok(output)
}

/// RSA-OAEP decrypt
pub fn rsa_oaep_decrypt(
    rsa: &Rsa<Private>,
    input: &[u8],
    hash_algorithm: RsaOaepHashAlgorithm,
) -> Result<Vec<u8>, RsaOaepError> {
    let pkey = openssl::pkey::PKey::from_rsa(rsa.to_owned()).map_err(RsaOaepError::RsaToPkey)?;
    let mut ctx = openssl::pkey_ctx::PkeyCtx::new(&pkey).map_err(RsaOaepError::PkeyCtxNew)?;

    ctx.decrypt_init()
        .map_err(RsaOaepError::PkeyCtxDecryptInit)?;
    ctx.set_rsa_padding(openssl::rsa::Padding::PKCS1_OAEP)
        .map_err(RsaOaepError::PkeyCtxSetRsaPadding)?;

    match hash_algorithm {
        RsaOaepHashAlgorithm::Sha1 => ctx.set_rsa_oaep_md(openssl::md::Md::sha1()),
        RsaOaepHashAlgorithm::Sha256 => ctx.set_rsa_oaep_md(openssl::md::Md::sha256()),
    }
    .map_err(RsaOaepError::PkeyCtxSetRsaOaepMd)?;

    let mut output = vec![];
    ctx.decrypt_to_vec(input, &mut output)
        .map_err(|e| RsaOaepError::Decrypt(e, hash_algorithm))?;

    Ok(output)
}

/// Key wrap with padding scheme (RFC 5649) implementation from OpenSSL
pub fn aes_key_wrap_with_padding(
    wrapping_key: &[u8],
    payload: &[u8],
) -> Result<Vec<u8>, AesKeyWrapWithPaddingError> {
    let cipher = match wrapping_key.len() {
        16 => openssl::cipher::Cipher::aes_128_wrap_pad(),
        24 => openssl::cipher::Cipher::aes_192_wrap_pad(),
        32 => openssl::cipher::Cipher::aes_256_wrap_pad(),
        key_size => Err(AesKeyWrapWithPaddingError::InvalidWrappingKeySize(key_size))?,
    };
    let padding = 8 - payload.len() % 8;
    let mut output = vec![0; payload.len() + padding + cipher.block_size()];
    let mut ctx =
        openssl::cipher_ctx::CipherCtx::new().map_err(AesKeyWrapWithPaddingError::CipherCtxNew)?;

    ctx.set_flags(openssl::cipher_ctx::CipherCtxFlags::FLAG_WRAP_ALLOW);
    ctx.encrypt_init(Some(cipher), Some(wrapping_key), None)
        .map_err(AesKeyWrapWithPaddingError::CipherCtxEncryptInit)?;

    let count = ctx
        .cipher_update(payload, Some(&mut output))
        .map_err(AesKeyWrapWithPaddingError::WrapUpdate)?;
    // DEVNOTE: Skip the `cipher_final()`, which is effectively a no-op for this operation
    // according to OpenSSL implementation.
    output.truncate(count);

    Ok(output)
}

/// Key unwrap with padding scheme (RFC 5649) implementation from OpenSSL
pub fn aes_key_unwrap_with_padding(
    unwrapping_key: &[u8],
    wrapped_payload: &[u8],
) -> Result<Vec<u8>, AesKeyWrapWithPaddingError> {
    let cipher = match unwrapping_key.len() {
        16 => openssl::cipher::Cipher::aes_128_wrap_pad(),
        24 => openssl::cipher::Cipher::aes_192_wrap_pad(),
        32 => openssl::cipher::Cipher::aes_256_wrap_pad(),
        key_size => Err(AesKeyWrapWithPaddingError::InvalidUnwrappingKeySize(
            key_size,
        ))?,
    };
    let mut output = vec![0; wrapped_payload.len() + cipher.block_size()];
    let mut ctx =
        openssl::cipher_ctx::CipherCtx::new().map_err(AesKeyWrapWithPaddingError::CipherCtxNew)?;

    ctx.set_flags(openssl::cipher_ctx::CipherCtxFlags::FLAG_WRAP_ALLOW);
    ctx.decrypt_init(Some(cipher), Some(unwrapping_key), None)
        .map_err(AesKeyWrapWithPaddingError::CipherCtxDecryptInit)?;

    let count = ctx
        .cipher_update(wrapped_payload, Some(&mut output))
        .map_err(AesKeyWrapWithPaddingError::UnwrapUpdate)?;
    // DEVNOTE: Skip the `cipher_final()`, which is effectively a no-op for this operation
    // according to OpenSSL implementation.
    output.truncate(count);

    Ok(output)
}

/// AES-256 CBC encrypt
pub fn aes_256_cbc_encrypt(key: &[u8], data: &[u8], iv: &[u8]) -> Result<Vec<u8>, Aes256CbcError> {
    let cipher = openssl::cipher::Cipher::aes_256_cbc();
    let mut output = vec![0u8; data.len() + cipher.block_size()];
    let mut ctx = openssl::cipher_ctx::CipherCtx::new().map_err(Aes256CbcError::CipherCtxNew)?;

    ctx.encrypt_init(Some(cipher), Some(key), Some(iv))
        .map_err(Aes256CbcError::CipherCtxEncryptInit)?;
    ctx.set_padding(false);

    let count = ctx
        .cipher_update(data, Some(&mut output))
        .map_err(Aes256CbcError::Encrypt)?;
    let rest = ctx
        .cipher_final(&mut output[count..])
        .map_err(Aes256CbcError::Encrypt)?;
    output.truncate(count + rest);

    Ok(output)
}

/// AES-256 CBC decrypt
pub fn aes_256_cbc_decrypt(key: &[u8], data: &[u8], iv: &[u8]) -> Result<Vec<u8>, Aes256CbcError> {
    let cipher = openssl::cipher::Cipher::aes_256_cbc();
    let mut output = vec![0u8; data.len() + cipher.block_size()];
    let mut ctx = openssl::cipher_ctx::CipherCtx::new().map_err(Aes256CbcError::CipherCtxNew)?;

    ctx.decrypt_init(Some(cipher), Some(key), Some(iv))
        .map_err(Aes256CbcError::CipherCtxDecryptInit)?;
    ctx.set_padding(false);

    let count = ctx
        .cipher_update(data, Some(&mut output))
        .map_err(Aes256CbcError::Decrypt)?;
    let rest = ctx
        .cipher_final(&mut output[count..])
        .map_err(Aes256CbcError::Decrypt)?;
    output.truncate(count + rest);

    Ok(output)
}

/// HMAC-SHA-256
pub fn hmac_sha_256(
    key: &[u8],
    data: &[u8],
) -> Result<[u8; HMAC_SHA_256_KEY_LENGTH], HmacSha256Error> {
    let pkey = openssl::pkey::PKey::hmac(key).map_err(HmacSha256Error::HmacKeyToPkey)?;
    let mut ctx = openssl::md_ctx::MdCtx::new().map_err(HmacSha256Error::MdCtxNew)?;

    ctx.digest_sign_init(Some(openssl::md::Md::sha256()), &pkey)
        .map_err(HmacSha256Error::HmacInit)?;
    ctx.digest_sign_update(data)
        .map_err(HmacSha256Error::HmacUpdate)?;

    let size = ctx
        .digest_sign_final(None)
        .map_err(HmacSha256Error::GetHmacRequiredSize)?;
    if size != HMAC_SHA_256_KEY_LENGTH {
        Err(HmacSha256Error::InvalidOutputSize(
            size,
            HMAC_SHA_256_KEY_LENGTH,
        ))?
    }

    let mut output = [0u8; HMAC_SHA_256_KEY_LENGTH];
    ctx.digest_sign_final(Some(&mut output))
        .map_err(HmacSha256Error::HmacFinal)?;

    Ok(output)
}

/// SHA-256
pub fn sha_256(data: &[u8]) -> [u8; 32] {
    let mut hasher = openssl::sha::Sha256::new();
    hasher.update(data);
    hasher.finish()
}

#[cfg(test)]
mod tests {
    use super::*;

    #[test]
    fn kdf_kat_one() {
        let key = [0; 32];
        let context = [
            0x28, 0x84, 0x18, 0x6c, 0xfe, 0xd2, 0x50, 0x41, 0x10, 0x69, 0x8b, 0x45, 0xd4, 0x80,
            0x72, 0x88, 0xdf, 0x67, 0x4c, 0x48, 0x26, 0x19, 0x7a, 0x98, 0x69, 0x88, 0xaf, 0x96,
            0x05, 0x62, 0xf5, 0x7f,
        ];
        let expected_result = [
            0x9d, 0xb5, 0x8b, 0xb7, 0x0c, 0xa6, 0xcb, 0x6f, 0xaa, 0xe3, 0x81, 0x74, 0x64, 0x21,
            0x76, 0xfa, 0x0d, 0xed, 0x28, 0x67, 0x30, 0x76, 0x90, 0x83, 0x83, 0xa0, 0x1a, 0xd7,
            0x2e, 0xc3, 0xe2, 0x3b,
        ];

        let result = derive_key(&key, &context, crate::VMGS_KEY_DERIVE_LABEL).unwrap();

        assert_eq!(result, expected_result);
    }

    #[test]
    fn kdf_kat_two() {
        let key = [0; 32];
        let context = [
            0xd6, 0x8a, 0x8d, 0x52, 0x7c, 0x5c, 0xa5, 0x9b, 0x19, 0x5a, 0xe7, 0x45, 0x6c, 0x3f,
            0xef, 0x4d, 0x0e, 0xb0, 0xbe, 0x16, 0xc7, 0x8d, 0x77, 0xbd, 0x28, 0x5a, 0xa1, 0x45,
            0x3e, 0x24, 0xeb, 0x3f,
        ];
        let expected_result = [
            0x0a, 0xda, 0x54, 0x91, 0xd6, 0x09, 0x92, 0x87, 0x2f, 0xd7, 0x1a, 0x15, 0x71, 0x24,
            0x82, 0x36, 0x25, 0xb4, 0xb9, 0x54, 0xc2, 0xf4, 0xeb, 0x47, 0x02, 0x88, 0x42, 0x7b,
            0x1f, 0x8e, 0xdf, 0x3d,
        ];

        let result = derive_key(&key, &context, crate::VMGS_KEY_DERIVE_LABEL).unwrap();

        assert_eq!(result, expected_result);
    }

    #[test]
    fn test_aes_key_wrap_with_padding_kat() {
        const KEK: [u8; 24] = [
            0x58, 0x40, 0xdf, 0x6e, 0x29, 0xb0, 0x2a, 0xf1, 0xab, 0x49, 0x3b, 0x70, 0x5b, 0xf1,
            0x6e, 0xa1, 0xae, 0x83, 0x38, 0xf4, 0xdc, 0xc1, 0x76, 0xa8,
        ];
        const KEY20: [u8; 20] = [
            0xc3, 0x7b, 0x7e, 0x64, 0x92, 0x58, 0x43, 0x40, 0xbe, 0xd1, 0x22, 0x07, 0x80, 0x89,
            0x41, 0x15, 0x50, 0x68, 0xf7, 0x38,
        ];
        const WRAP20: [u8; 32] = [
            0x13, 0x8b, 0xde, 0xaa, 0x9b, 0x8f, 0xa7, 0xfc, 0x61, 0xf9, 0x77, 0x42, 0xe7, 0x22,
            0x48, 0xee, 0x5a, 0xe6, 0xae, 0x53, 0x60, 0xd1, 0xae, 0x6a, 0x5f, 0x54, 0xf3, 0x73,
            0xfa, 0x54, 0x3b, 0x6a,
        ];
        const KEY7: [u8; 7] = [0x46, 0x6f, 0x72, 0x50, 0x61, 0x73, 0x69];
        const WRAP7: [u8; 16] = [
            0xaf, 0xbe, 0xb0, 0xf0, 0x7d, 0xfb, 0xf5, 0x41, 0x92, 0x00, 0xf2, 0xcc, 0xb5, 0x0b,
            0xb2, 0x4f,
        ];

        let result = aes_key_wrap_with_padding(&KEK, &KEY20);
        assert!(result.is_ok());
        let wrapped_key = result.unwrap();
        assert_eq!(wrapped_key, WRAP20);

        let result = aes_key_unwrap_with_padding(&KEK, &WRAP20);
        assert!(result.is_ok());
        let unwrapped_key = result.unwrap();
        assert_eq!(unwrapped_key, KEY20);

        let result = aes_key_wrap_with_padding(&KEK, &KEY7);
        assert!(result.is_ok());
        let wrapped_key = result.unwrap();
        assert_eq!(wrapped_key, WRAP7);

        let result = aes_key_unwrap_with_padding(&KEK, &WRAP7);
        assert!(result.is_ok());
        let unwrapped_key = result.unwrap();
        assert_eq!(unwrapped_key, KEY7);
    }

    #[test]
    fn test_aes_key_wrap_with_padding() {
        const KEY: [u8; 32] = [
            0x3f, 0xf4, 0xdb, 0xdb, 0x74, 0xd9, 0x3d, 0x22, 0x35, 0xc6, 0x7c, 0x9e, 0x17, 0x6a,
            0x88, 0x7f, 0xf9, 0x11, 0xd6, 0x5b, 0x5a, 0x56, 0x06, 0xa7, 0xfb, 0x52, 0x58, 0xfc,
            0x4e, 0x76, 0xce, 0x49,
        ];

        const AES_WRAPPED_KEY: [u8; 40] = [
            0x56, 0x53, 0xe9, 0x29, 0xa9, 0x35, 0x0c, 0x32, 0xd0, 0x24, 0x22, 0xb4, 0x98, 0xe1,
            0x13, 0xe7, 0x4a, 0x81, 0xc1, 0xf3, 0xb2, 0xa6, 0x27, 0x70, 0x6e, 0x0d, 0x12, 0x97,
            0xfd, 0xa5, 0x07, 0x0a, 0x5e, 0xb0, 0xd2, 0xde, 0xb2, 0x8a, 0x06, 0x72,
        ];

        const WRAPPING_KEY: [u8; 32] = [
            0x10, 0x84, 0xD2, 0x2F, 0x53, 0x5F, 0xD3, 0x10, 0xE2, 0xC6, 0x17, 0x31, 0x3D, 0xCA,
            0xE7, 0xEF, 0x19, 0xDD, 0x45, 0x2A, 0xED, 0x1C, 0xE6, 0xB1, 0xBE, 0xF5, 0xB9, 0xD0,
            0x1B, 0xF1, 0x5F, 0x44,
        ];

        let result = aes_key_wrap_with_padding(&WRAPPING_KEY, &KEY);
        assert!(result.is_ok());
        let wrapped_key = result.unwrap();
        assert_eq!(wrapped_key, AES_WRAPPED_KEY);

        let result = aes_key_unwrap_with_padding(&WRAPPING_KEY, &AES_WRAPPED_KEY);
        assert!(result.is_ok());
        let unwrapped_key = result.unwrap();
        assert_eq!(unwrapped_key, KEY);
    }

    #[test]
<<<<<<< HEAD
    fn fail_to_unwrap_pkcs11_rsa_aep_with_undersized_wrapped_key_blob() {
        let rsa = Rsa::generate(2048).unwrap();

        // undersized aes key blob
        let wrapped_key_blob = vec![0; 256 - 1];
        let result = pkcs11_rsa_aes_key_unwrap(&rsa, &wrapped_key_blob);
        assert!(result.is_err());
        assert_eq!(
            result.unwrap_err().to_string(),
            "undersized wrapped key blob: expected wrapped AES key blob to be 256 bytes, but found 255".to_string()
        );

        // undersized rsa key blob
        let wrapped_key_blob = vec![0; 256 + 255];
        let result = pkcs11_rsa_aes_key_unwrap(&rsa, &wrapped_key_blob);
        assert!(result.is_err());
        assert_eq!(
            result.unwrap_err().to_string(),
            "undersized wrapped key blob: expected wrapped RSA key blob to be 256 bytes, but found 255".to_string()
        );

        // oversized wrapped key blob
        let wrapped_key_blob = vec![0; 256 + 256 + 1];
        let result = pkcs11_rsa_aes_key_unwrap(&rsa, &wrapped_key_blob);
        assert!(result.is_err());
        assert_eq!(
            result.unwrap_err().to_string(),
            "oversized wrapped key blob".to_string()
        );
=======
    fn test_pkcs11_rsa_aes_key_unwrap() {
        let target_key = Rsa::generate(2048).unwrap();
        let pkcs8_target_key = openssl::pkey::PKey::from_rsa(target_key.clone())
            .unwrap()
            .private_key_to_pkcs8()
            .unwrap();

        let mut wrapping_aes_key = [0u8; 32];
        openssl::rand::rand_bytes(&mut wrapping_aes_key[..]).unwrap();

        let wrapping_rsa_key = Rsa::generate(2048).unwrap();
        let wrapped_aes_key = rsa_oaep_encrypt(
            &wrapping_rsa_key,
            &wrapping_aes_key,
            RsaOaepHashAlgorithm::Sha1,
        )
        .unwrap();
        let wrapped_target_key =
            aes_key_wrap_with_padding(&wrapping_aes_key, &pkcs8_target_key).unwrap();
        let wrapped_key_blob = [wrapped_aes_key, wrapped_target_key].concat();
        let unwrapped_target_key =
            pkcs11_rsa_aes_key_unwrap(&wrapping_rsa_key, wrapped_key_blob.as_slice()).unwrap();
        assert_eq!(
            unwrapped_target_key.private_key_to_der().unwrap(),
            target_key.private_key_to_der().unwrap()
        );
    }

    #[test]
    fn test_hmac_sha_256() {
        let key: Vec<u8> = (0..32).collect();

        const EMPTY_HMAC: [u8; 32] = [
            0xd3, 0x8b, 0x42, 0x09, 0x6d, 0x80, 0xf4, 0x5f, 0x82, 0x6b, 0x44, 0xa9, 0xd5, 0x60,
            0x7d, 0xe7, 0x24, 0x96, 0xa4, 0x15, 0xd3, 0xf4, 0xa1, 0xa8, 0xc8, 0x8e, 0x3b, 0xb9,
            0xda, 0x8d, 0xc1, 0xcb,
        ];

        let hmac = hmac_sha_256(key.as_slice(), &[]).unwrap();
        assert_eq!(hmac, EMPTY_HMAC);

        const PANGRAM: [u8; 32] = [
            0xf8, 0x7a, 0xd2, 0x56, 0x15, 0x1f, 0xc7, 0xb4, 0xc5, 0xdf, 0xfa, 0x4a, 0xdb, 0x3e,
            0xbe, 0x91, 0x1a, 0x8e, 0xeb, 0x8a, 0x8e, 0xbd, 0xee, 0x3c, 0x2a, 0x4a, 0x8e, 0x5f,
            0x5e, 0xc0, 0x2c, 0x32,
        ];

        let hmac = hmac_sha_256(
            key.as_slice(),
            b"The quick brown fox jumps over the lazy dog",
        )
        .unwrap();
        assert_eq!(hmac, PANGRAM);
    }

    #[test]
    fn test_sha256() {
        const EMPTY_HASH: [u8; 32] = [
            0xe3, 0xb0, 0xc4, 0x42, 0x98, 0xfc, 0x1c, 0x14, 0x9a, 0xfb, 0xf4, 0xc8, 0x99, 0x6f,
            0xb9, 0x24, 0x27, 0xae, 0x41, 0xe4, 0x64, 0x9b, 0x93, 0x4c, 0xa4, 0x95, 0x99, 0x1b,
            0x78, 0x52, 0xb8, 0x55,
        ];

        let hash = sha_256(&[]);
        assert_eq!(hash, EMPTY_HASH);

        const PANGRAM: [u8; 32] = [
            0xd7, 0xa8, 0xfb, 0xb3, 0x07, 0xd7, 0x80, 0x94, 0x69, 0xca, 0x9a, 0xbc, 0xb0, 0x08,
            0x2e, 0x4f, 0x8d, 0x56, 0x51, 0xe4, 0x6d, 0x3c, 0xdb, 0x76, 0x2d, 0x02, 0xd0, 0xbf,
            0x37, 0xc9, 0xe5, 0x92,
        ];

        let hash = sha_256(b"The quick brown fox jumps over the lazy dog");
        assert_eq!(hash, PANGRAM);
>>>>>>> 814fb74c
    }
}<|MERGE_RESOLUTION|>--- conflicted
+++ resolved
@@ -490,7 +490,6 @@
     }
 
     #[test]
-<<<<<<< HEAD
     fn fail_to_unwrap_pkcs11_rsa_aep_with_undersized_wrapped_key_blob() {
         let rsa = Rsa::generate(2048).unwrap();
 
@@ -520,7 +519,9 @@
             result.unwrap_err().to_string(),
             "oversized wrapped key blob".to_string()
         );
-=======
+    }
+
+    #[test]
     fn test_pkcs11_rsa_aes_key_unwrap() {
         let target_key = Rsa::generate(2048).unwrap();
         let pkcs8_target_key = openssl::pkey::PKey::from_rsa(target_key.clone())
@@ -595,6 +596,5 @@
 
         let hash = sha_256(b"The quick brown fox jumps over the lazy dog");
         assert_eq!(hash, PANGRAM);
->>>>>>> 814fb74c
     }
 }