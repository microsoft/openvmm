// Copyright (c) Microsoft Corporation.
// Licensed under the MIT License.

//! Logging support for the bootshim.
//!
//! The bootshim performs no filtering of its logging messages when running in
//! a confidential VM. This is because it runs before any keys can be accessed
//! or any guest code is executed, and therefore it can not leak anything
//! sensitive.

#[cfg(target_arch = "x86_64")]
use crate::arch::tdx::TdxIoAccess;
use crate::host_params::shim_params::IsolationType;
use crate::single_threaded::SingleThreaded;
use core::cell::RefCell;
use core::fmt;
use core::fmt::Write;
use memory_range::MemoryRange;
#[cfg(target_arch = "x86_64")]
use minimal_rt::arch::InstrIoAccess;
use minimal_rt::arch::Serial;
use string_page_buf::StringBuffer;

enum Logger {
    #[cfg(target_arch = "x86_64")]
    Serial(Serial<InstrIoAccess>),
    #[cfg(target_arch = "aarch64")]
    Serial(Serial),
    #[cfg(target_arch = "x86_64")]
    TdxSerial(Serial<TdxIoAccess>),
    None,
}

impl Logger {
    fn write_str(&mut self, s: &str) -> fmt::Result {
        match self {
            Logger::Serial(serial) => serial.write_str(s),
            #[cfg(target_arch = "x86_64")]
            Logger::TdxSerial(serial) => serial.write_str(s),
            Logger::None => Ok(()),
        }
    }
}

pub struct BootLogger {
    logger: SingleThreaded<RefCell<Logger>>,
    in_memory_logger: SingleThreaded<RefCell<Option<StringBuffer<'static>>>>,
}

pub static BOOT_LOGGER: BootLogger = BootLogger {
    logger: SingleThreaded(RefCell::new(Logger::None)),
    in_memory_logger: SingleThreaded(RefCell::new(None)),
};

/// Initialize the in-memory log buffer. This range must be identity mapped, and
/// unused by anything else.
pub fn boot_logger_memory_init(buffer: MemoryRange) {
    if buffer.is_empty() {
        return;
    }

    let log_buffer_ptr = buffer.start() as *mut u8;
    // SAFETY: At file build time, this range is enforced to be unused by
    // anything else. The rest of the bootshim will mark this range as reserved
    // and not free to be used by anything else.
    //
    // The VA is valid as we are identity mapped.
    let log_buffer_slice =
        unsafe { core::slice::from_raw_parts_mut(log_buffer_ptr, buffer.len() as usize) };

    *BOOT_LOGGER.in_memory_logger.borrow_mut() = Some(
        StringBuffer::new(log_buffer_slice)
            .expect("log buffer should be valid from fixed at build config"),
    );
}

/// Initialize the runtime boot logger, for logging to serial or other outputs.
pub fn boot_logger_runtime_init(isolation_type: IsolationType, com3_serial_available: bool) {
    let mut logger = BOOT_LOGGER.logger.borrow_mut();

    *logger = match (isolation_type, com3_serial_available) {
        #[cfg(target_arch = "x86_64")]
        (IsolationType::None, true) => Logger::Serial(Serial::init(InstrIoAccess)),
        #[cfg(target_arch = "aarch64")]
        (IsolationType::None, true) => Logger::Serial(Serial::init()),
        #[cfg(target_arch = "x86_64")]
        (IsolationType::Tdx, true) => Logger::TdxSerial(Serial::init(TdxIoAccess)),
        _ => Logger::None,
    };
}

impl Write for &BootLogger {
    fn write_str(&mut self, s: &str) -> fmt::Result {
        if let Some(buf) = self.in_memory_logger.borrow_mut().as_mut() {
            // Ignore the errors from the in memory logger.
            let _ = buf.append(s);
        }
        self.logger.borrow_mut().write_str(s)
    }
}

/// Log a message. These messages are always emitted regardless of debug or
/// release, if a corresponding logger was configured.
///
/// If you want to log something just for local debugging, use [`debug_log!`]
/// instead.
macro_rules! log {
    () => {};
    ($($arg:tt)*) => {
        {
            use core::fmt::Write;
            let _ = writeln!(&$crate::boot_logger::BOOT_LOGGER, $($arg)*);
        }
    };
}

pub(crate) use log;

/// This emits the same as [`log!`], but is intended for local debugging and is
/// linted against to not pass CI. Use for local development when you just need
/// debug prints.
//
// Expect unused macros for the same reason as unused_imports below, as there
// should be no usage of this macro normally.
#[expect(unused_macros)]
macro_rules! debug_log {
    ($($arg:tt)*) => {
        $crate::boot_logger::log!($($arg)*)
    };
}

// Expect unused imports because there should be no normal usage in code due to
// lints against it in CI.
#[expect(unused_imports)]
pub(crate) use debug_log;

/// Write the current in-memory boot log to serial output, if any.
/// Useful to capture the in-memory log before switching to a different
/// environment where the in-memory log may be lost.
pub fn boot_logger_write_memory_log_to_runtime() {
    if let Some(buf) = BOOT_LOGGER.in_memory_logger.borrow().as_ref() {
        let mut logger = BOOT_LOGGER.logger.borrow_mut();
<<<<<<< HEAD
        let _ = logger.write_str("---- Boot Memory Log Start ----\n");
        let _ = logger.write_str(buf.contents());
        let _ = logger.write_str("---- Boot Memory Log End ----\n");
=======
        let _ = logger.write_str(buf.contents());
>>>>>>> 7a1b0f5c
    }
}<|MERGE_RESOLUTION|>--- conflicted
+++ resolved
@@ -140,12 +140,6 @@
 pub fn boot_logger_write_memory_log_to_runtime() {
     if let Some(buf) = BOOT_LOGGER.in_memory_logger.borrow().as_ref() {
         let mut logger = BOOT_LOGGER.logger.borrow_mut();
-<<<<<<< HEAD
-        let _ = logger.write_str("---- Boot Memory Log Start ----\n");
         let _ = logger.write_str(buf.contents());
-        let _ = logger.write_str("---- Boot Memory Log End ----\n");
-=======
-        let _ = logger.write_str(buf.contents());
->>>>>>> 7a1b0f5c
     }
 }