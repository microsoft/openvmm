--- conflicted
+++ resolved
@@ -64,7 +64,7 @@
 use virt_support_apic::OffloadNotSupported;
 use virt_support_x86emu::emulate::emulate_io;
 use virt_support_x86emu::emulate::emulate_translate_gva;
-use virt_support_x86emu::emulate::EmulatorSupport as X86EmulatorSupport;
+use virt_support_x86emu::emulate::EmulatorSupport;
 use virt_support_x86emu::emulate::TranslateMode;
 use virt_support_x86emu::translate::TranslationRegisters;
 use vmcore::vmtime::VmTimeAccess;
@@ -112,8 +112,6 @@
 use x86defs::X64_EFER_NXE;
 use x86defs::X64_EFER_SVME;
 use x86defs::X86X_MSR_EFER;
-use x86emu::Gp;
-use x86emu::Segment;
 
 #[derive(Debug)]
 struct TdxExit<'a>(&'a tdx_tdg_vp_enter_exit_info);
@@ -436,12 +434,6 @@
 
     enter_stats: EnterStats,
     exit_stats: ExitStats,
-}
-
-#[derive(Default)]
-pub struct TdxEmulationCache {
-    pub segs: [Option<SegmentRegister>; 6],
-    pub cr0: Option<u64>,
 }
 
 #[derive(Inspect, Default)]
@@ -509,15 +501,9 @@
         this: &UhProcessor<'_, Self>,
         vtl: GuestVtl,
     ) -> TranslationRegisters {
-<<<<<<< HEAD
-        let cr0 = this.backing.cr0.read(&this.runner);
-        let cr4 = this.backing.cr4.read(&this.runner);
-        let efer = this.backing.efer;
-=======
         let cr0 = this.backing.vtls[vtl].cr0.read(&this.runner);
         let cr4 = this.backing.vtls[vtl].cr4.read(&this.runner);
         let efer = this.backing.vtls[vtl].efer;
->>>>>>> e300a41f
         let cr3 = this.runner.read_vmcs64(vtl, VmcsField::VMX_VMCS_GUEST_CR3);
         let ss = this.read_segment(vtl, TdxSegmentReg::Ss).into();
         let rflags = this.runner.tdx_enter_guest_state().rflags;
@@ -556,7 +542,7 @@
 impl BackingPrivate for TdxBacked {
     type HclBacking = Tdx;
     type Shared = TdxBackedShared;
-    type EmulationCache = TdxEmulationCache;
+    type EmulationCache = ();
 
     fn shared(shared: &BackingShared) -> &Self::Shared {
         let BackingShared::Tdx(shared) = shared else {
@@ -569,6 +555,9 @@
         params: super::private::BackingParams<'_, '_, Self>,
         _shared: &TdxBackedShared,
     ) -> Result<Self, crate::Error> {
+        // TODO TDX: TDX shares the vp context page for xmm registers only. It
+        // should probably move to its own page.
+        //
         // FX regs and XMM registers are zero-initialized by the kernel. Set
         // them to the arch default.
         *params.runner.fx_state_mut() =
@@ -593,8 +582,6 @@
         *rflags = regs.rflags;
         *rip = regs.rip;
 
-<<<<<<< HEAD
-=======
         // TODO TDX: ssp is for shadow stack
 
         // TODO TDX: direct overlay like snp?
@@ -606,11 +593,11 @@
         // TODO TDX GUEST VSM: Presumably we need to duplicate much of this work
         // when VTL 1 is enabled.
 
->>>>>>> e300a41f
         // Configure L2 controls to permit shared memory.
-
-        let mut controls =
-            TdxL2Ctls::new().with_enable_shared_ept(!params.partition.hide_isolation);
+        //
+        // Ideally we would disable this when `hide_isolation` is set, but
+        // currently this is failing with `METADATA_FIELD_NOT_WRITABLE`.
+        let mut controls = TdxL2Ctls::new().with_enable_shared_ept(true);
 
         // If the synic is to be managed by the hypervisor, then enable TDVMCALLs.
         controls.set_enable_tdvmcall(
@@ -654,6 +641,8 @@
 
         // Allowed cr4 bits depend on the values allowed by the SEAM.
         //
+        // TODO TDX: Consider just using MSR kernel module instead of explicit
+        // ioctl.
         let read_cr4 = hcl.read_vmx_cr4_fixed1();
         let allowed_cr4_bits = (ShadowedRegister::Cr4.guest_owned_mask() | X64_CR4_MCE) & read_cr4;
 
@@ -693,25 +682,7 @@
         let pfns = pfns_handle.base_pfn()..pfns_handle.base_pfn() + pfns_handle.size_pages();
         let overlays: Vec<_> = pfns.collect();
 
-<<<<<<< HEAD
-        // Cache the processor controls.
-        let processor_controls = params
-            .runner
-            .read_vmcs32(GuestVtl::Vtl0, VmcsField::VMX_VMCS_PROCESSOR_CONTROLS)
-            .into();
-
-        // Cache the secondary processor controls.
-        let secondary_processor_controls = params
-            .runner
-            .read_vmcs32(
-                GuestVtl::Vtl0,
-                VmcsField::VMX_VMCS_SECONDARY_PROCESSOR_CONTROLS,
-            )
-            .into();
-
-=======
         // TODO TDX: This needs to come from a private pool
->>>>>>> e300a41f
         let flush_page = params
             .partition
             .shared_vis_pages_pool
@@ -884,6 +855,7 @@
         this: &mut UhProcessor<'_, Self>,
         _dev: &impl CpuIo,
     ) -> Result<bool, UhRunVpError> {
+        // TODO TDX GUEST VSM
         this.hcvm_handle_cross_vtl_interrupts(|_this, _vtl, _check_rflags| false)
     }
 
@@ -907,27 +879,6 @@
 impl UhProcessor<'_, TdxBacked> {
     /// Returns `Ok(false)` if the APIC offload needs to be disabled and the
     /// poll retried.
-<<<<<<< HEAD
-    fn try_poll_apic(&mut self, scan_irr: bool) -> Result<bool, UhRunVpError> {
-        // Check for interrupt requests from the host.
-        let mut update_rvi = false;
-        if let Some(irr) = self.runner.proxy_irr() {
-            if self.backing.cvm.lapics[GuestVtl::Vtl0]
-                .lapic
-                .can_offload_irr()
-            {
-                // Put the proxied IRR directly on the APIC page to avoid going
-                // through the local APIC.
-
-                // OR in and update RVI.
-                let page: &mut ApicPage = zerocopy::transmute_mut!(self.runner.tdx_apic_page_mut());
-                for (page_irr, irr) in page.irr.iter_mut().zip(irr) {
-                    page_irr.value |= irr;
-                }
-                update_rvi = true;
-            } else {
-                self.backing.cvm.lapics[GuestVtl::Vtl0]
-=======
     fn try_poll_apic(&mut self, vtl: GuestVtl, scan_irr: bool) -> Result<bool, UhRunVpError> {
         // Check for interrupt requests from the host and kernel IPI offload.
         // TODO TDX GUEST VSM supporting VTL 1 proxy irrs requires kernel changes
@@ -938,7 +889,6 @@
                 // to clear the tmr state. This can happen if a vector was previously used for a level
                 // triggered interrupt, and is now being used for an edge-triggered interrupt.
                 self.backing.cvm.lapics[vtl]
->>>>>>> e300a41f
                     .lapic
                     .request_fixed_interrupts(irr);
             }
@@ -1503,6 +1453,11 @@
             // otherwise the interrupt will be lost and the guest left in a bad
             // state.
             //
+            // TODO TDX: Unclear what kind of exits these would be, but they
+            // should be spurious EPT exits. Can we validate or assert that
+            // somehow? If we were to somehow call some other path which would
+            // set interruption_information before we inject this one, we would
+            // lose this interrupt.
             if next_interruption.valid() {
                 tracing::debug!(
                     ?next_interruption,
@@ -1549,7 +1504,6 @@
                             .interruption_information
                             .valid(),
                         intercepted_vtl,
-                        TdxEmulationCache::default(),
                     )
                     .await?;
                 } else {
@@ -1672,11 +1626,7 @@
                 let subleaf = enter_state.rcx() as u32;
                 let xfem = self
                     .runner
-<<<<<<< HEAD
-                    .get_vp_register(GuestVtl::Vtl0, HvX64RegisterName::Xfem)
-=======
                     .get_vp_register(intercepted_vtl, HvX64RegisterName::Xfem)
->>>>>>> e300a41f
                     .map_err(|err| VpHaltReason::Hypervisor(UhRunVpError::EmulationState(err)))?
                     .as_u64();
                 let guest_state = crate::cvm_cpuid::CpuidGuestState {
@@ -1788,11 +1738,7 @@
                     })
                 {
                     self.runner
-<<<<<<< HEAD
-                        .set_vp_register(GuestVtl::Vtl0, HvX64RegisterName::Xfem, value.into())
-=======
                         .set_vp_register(intercepted_vtl, HvX64RegisterName::Xfem, value.into())
->>>>>>> e300a41f
                         .map_err(|err| {
                             VpHaltReason::Hypervisor(UhRunVpError::EmulationState(err))
                         })?;
@@ -1815,6 +1761,21 @@
                 &mut self.backing.vtls[intercepted_vtl].exit_stats.wbinvd
             }
             VmxExit::EPT_VIOLATION => {
+                // TODO TDX: If this is an access to a shared gpa, we need to
+                // check the intercept page to see if this is a real exit or
+                // spurious. This exit is only real if the hypervisor has
+                // delivered an intercept message for this GPA.
+                //
+                
+                // However, at this point the kernel has cleared that
+                // information so some kind of redesign is required to figure
+                // this out.
+                //
+                // For now, we instead treat EPTs on readable RAM as spurious
+                // and log appropriately. This check is also not entirely
+                // sufficient, as it may be a write access where the page is
+                // protected, but we don't yet support MNF/guest VSM so this is
+                // okay enough.
                 let is_readable_ram =
                     self.partition.gm[intercepted_vtl].check_gpa_readable(exit_info.gpa());
                 if is_readable_ram {
@@ -1850,7 +1811,6 @@
                             .interruption_information
                             .valid(),
                         intercepted_vtl,
-                        TdxEmulationCache::default(),
                     )
                     .await?;
                 }
@@ -2056,11 +2016,7 @@
                 // so that the hypervisor can directly inject events.
                 if matches!(msr, hvdef::HV_X64_MSR_SINT0..=hvdef::HV_X64_MSR_SINT15) {
                     if let Err(err) = self.runner.set_vp_register(
-<<<<<<< HEAD
-                        GuestVtl::Vtl0,
-=======
                         intercepted_vtl,
->>>>>>> e300a41f
                         HvX64RegisterName(
                             HvX64RegisterName::Sint0.0 + (msr - hvdef::HV_X64_MSR_SINT0),
                         ),
@@ -2079,7 +2035,14 @@
     }
 
     fn read_msr_cvm(&self, msr: u32, vtl: GuestVtl) -> Result<u64, MsrError> {
+        // TODO TDX: port remaining tdx and common values
+        //
+        // TODO TDX: consider if this can be shared with SnpBacked's
+        // implementation. For the most part other than Intel/TDX specific
+        // registers, MSR handling should be the same.
+
         match msr {
+            // TODO TDX: LIFTED FROM WHP
             x86defs::X86X_IA32_MSR_PLATFORM_ID => {
                 // Windows requires accessing this to boot. WHP
                 // used to pass this through to the hardware,
@@ -2236,6 +2199,8 @@
         self.runner
             .write_vmcs32(vtl, seg.attributes(), !0, attributes.into());
 
+        // TODO TDX: cache CS into last exit because last exit contains CS optionally?
+
         Ok(())
     }
 
@@ -2254,118 +2219,65 @@
     }
 }
 
-impl<T: CpuIo> X86EmulatorSupport for UhEmulationState<'_, '_, T, TdxBacked> {
+impl<T: CpuIo> EmulatorSupport for UhEmulationState<'_, '_, T, TdxBacked> {
     type Error = UhRunVpError;
 
     fn vp_index(&self) -> VpIndex {
         self.vp.vp_index()
     }
 
-    fn flush(&mut self) -> Result<(), Self::Error> {
-        // no cached registers are modifiable by the emulator for TDX
-        Ok(())
-    }
-
     fn vendor(&self) -> x86defs::cpuid::Vendor {
         self.vp.partition.caps.vendor
     }
 
-    fn gp(&mut self, reg: Gp) -> u64 {
+    fn state(&mut self) -> Result<x86emu::CpuState, Self::Error> {
+        let cr0 = self.vp.backing.vtls[self.vtl].cr0.read(&self.vp.runner);
+        let efer = self.vp.backing.vtls[self.vtl].efer;
+        let cs = TdxExit(self.vp.runner.tdx_vp_enter_exit_info()).cs();
         let enter_state = self.vp.runner.tdx_enter_guest_state();
-<<<<<<< HEAD
 
         Ok(x86emu::CpuState {
             gps: enter_state.gps,
             segs: [
-                self.vp
-                    .read_segment(GuestVtl::Vtl0, TdxSegmentReg::Es)
-                    .into(),
+                self.vp.read_segment(self.vtl, TdxSegmentReg::Es).into(),
                 cs.into(),
-                self.vp
-                    .read_segment(GuestVtl::Vtl0, TdxSegmentReg::Ss)
-                    .into(),
-                self.vp
-                    .read_segment(GuestVtl::Vtl0, TdxSegmentReg::Ds)
-                    .into(),
-                self.vp
-                    .read_segment(GuestVtl::Vtl0, TdxSegmentReg::Fs)
-                    .into(),
-                self.vp
-                    .read_segment(GuestVtl::Vtl0, TdxSegmentReg::Gs)
-                    .into(),
+                self.vp.read_segment(self.vtl, TdxSegmentReg::Ss).into(),
+                self.vp.read_segment(self.vtl, TdxSegmentReg::Ds).into(),
+                self.vp.read_segment(self.vtl, TdxSegmentReg::Fs).into(),
+                self.vp.read_segment(self.vtl, TdxSegmentReg::Gs).into(),
             ],
             rip: enter_state.rip,
             rflags: enter_state.rflags.into(),
             cr0,
             efer,
         })
-=======
-        enter_state.gps[reg as usize]
->>>>>>> e300a41f
-    }
-
-    fn set_gp(&mut self, reg: Gp, v: u64) {
+    }
+
+    fn set_state(&mut self, state: x86emu::CpuState) -> Result<(), Self::Error> {
+        // TODO: immutable true? copied from snp
+        let x86emu::CpuState {
+            gps,
+            segs: _, // immutable
+            rip,
+            rflags,
+            cr0: _,  // immutable
+            efer: _, // immutable
+        } = state;
         let enter_state = self.vp.runner.tdx_enter_guest_state_mut();
-        enter_state.gps[reg as usize] = v;
-    }
-
-    fn xmm(&mut self, index: usize) -> u128 {
-        u128::from_ne_bytes(self.vp.runner.fx_state().xmm[index])
-    }
-
-    fn set_xmm(&mut self, index: usize, v: u128) -> Result<(), Self::Error> {
-        self.vp.runner.fx_state_mut().xmm[index] = v.to_ne_bytes();
+
+        enter_state.gps = gps;
+        enter_state.rip = rip;
+        enter_state.rflags = rflags.into(); // TODO: rflags means interrupt state changed??
         Ok(())
     }
 
-    fn rip(&mut self) -> u64 {
-        let enter_state = self.vp.runner.tdx_enter_guest_state();
-        enter_state.rip
-    }
-
-    fn set_rip(&mut self, v: u64) {
-        let enter_state = self.vp.runner.tdx_enter_guest_state_mut();
-        enter_state.rip = v;
-    }
-
-    fn segment(&mut self, index: Segment) -> x86defs::SegmentRegister {
-        let tdx_segment_index = match index {
-            Segment::CS => TdxSegmentReg::Cs,
-            Segment::ES => TdxSegmentReg::Es,
-            Segment::SS => TdxSegmentReg::Ss,
-            Segment::DS => TdxSegmentReg::Ds,
-            Segment::FS => TdxSegmentReg::Fs,
-            Segment::GS => TdxSegmentReg::Gs,
-        };
-        let reg = match tdx_segment_index {
-            TdxSegmentReg::Cs => self.cache.segs[index as usize]
-                .get_or_insert_with(|| TdxExit(self.vp.runner.tdx_vp_enter_exit_info()).cs()),
-            _ => self.cache.segs[index as usize]
-                .get_or_insert_with(|| self.vp.read_segment(self.vtl, tdx_segment_index)),
-        };
-        (*reg).into()
-    }
-
-    fn efer(&mut self) -> u64 {
-        self.vp.backing.vtls[self.vtl].efer
-    }
-
-    fn cr0(&mut self) -> u64 {
-        let reg = self
-            .cache
-            .cr0
-            .get_or_insert_with(|| self.vp.backing.vtls[self.vtl].cr0.read(&self.vp.runner));
-        *reg
-    }
-
-    fn rflags(&mut self) -> RFlags {
-        let enter_state = self.vp.runner.tdx_enter_guest_state();
-        enter_state.rflags.into()
-    }
-
-    fn set_rflags(&mut self, v: RFlags) {
-        let enter_state = self.vp.runner.tdx_enter_guest_state_mut();
-        enter_state.rflags = v.into();
+    fn get_xmm(&mut self, reg: usize) -> Result<u128, Self::Error> {
+        Ok(u128::from_ne_bytes(self.vp.runner.fx_state().xmm[reg]))
+    }
+
+    fn set_xmm(&mut self, reg: usize, value: u128) -> Result<(), Self::Error> {
+        self.vp.runner.fx_state_mut().xmm[reg] = value.to_ne_bytes();
+        Ok(())
     }
 
     fn instruction_bytes(&self) -> &[u8] {
@@ -2417,8 +2329,8 @@
         _gpa: u64,
         _mode: TranslateMode,
     ) -> Result<(), virt_support_x86emu::emulate::EmuCheckVtlAccessError<Self::Error>> {
+        // TODO TDX GUEST VSM: VTL1 not supported
         // Lock Vtl TLB
-        // TODO TDX GUEST VSM: VTL1 not yet supported
         Ok(())
     }
 
@@ -2801,6 +2713,9 @@
             hv1_hypercall::HvPostMessage,
             hv1_hypercall::HvSignalEvent,
             hv1_hypercall::HvExtQueryCapabilities,
+            // TODO TDX: copied from SNP, enable individually as needed.
+            // hv1_hypercall::HvGetVpRegisters,
+            // hv1_hypercall::HvEnablePartitionVtl,
         ]
     );
 
@@ -3003,8 +2918,8 @@
             nmi_masked: interruptibility.blocked_by_nmi(),
             interrupt_shadow: interruptibility.blocked_by_sti()
                 || interruptibility.blocked_by_movss(),
-            pending_event: None,
-            pending_interruption: None,
+            pending_event: None,        // TODO TDX
+            pending_interruption: None, // TODO TDX
         })
     }
 
@@ -3014,8 +2929,8 @@
             nmi_pending,
             nmi_masked,
             interrupt_shadow,
-            pending_event: _,
-            pending_interruption: _,
+            pending_event: _,        // TODO TDX
+            pending_interruption: _, // TODO TDX
         } = value;
         self.vp.backing.cvm.lapics[self.vtl].activity = mp_state;
         self.vp.backing.cvm.lapics[self.vtl].nmi_pending = nmi_pending;
@@ -3085,13 +3000,14 @@
 
     fn mtrrs(&mut self) -> Result<vp::Mtrrs, Self::Error> {
         Ok(vp::Mtrrs {
-            msr_mtrr_def_type: 0,
-            fixed: [0; 11],
-            variable: [0; 16],
+            msr_mtrr_def_type: 0, // TODO TDX: MTRRs
+            fixed: [0; 11],       // TODO TDX: MTRRs
+            variable: [0; 16],    // TODO TDX: MTRRs
         })
     }
 
     fn set_mtrrs(&mut self, _value: &vp::Mtrrs) -> Result<(), Self::Error> {
+        // TODO TDX: MTRRs
         Ok(())
     }
 
