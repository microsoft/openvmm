// Copyright (c) Microsoft Corporation.
// Licensed under the MIT License.

//! Sidecar code that runs on the APs, after initialization. This code all runs
//! with per-AP page tables, concurrently with the main kernel.

use super::addr_space;
use super::get_hv_vp_register;
use super::hypercall;
use super::log;
use super::set_hv_vp_register;
use super::CommandErrorWriter;
use super::VpGlobals;
use super::VSM_CAPABILITIES;
use super::VTL_RETURN_OFFSET;
use core::fmt::Write;
use core::mem::size_of;
use core::ptr::addr_of;
use core::sync::atomic::AtomicU8;
use core::sync::atomic::Ordering::Acquire;
use core::sync::atomic::Ordering::Relaxed;
use core::sync::atomic::Ordering::Release;
use hvdef::hypercall::HvInputVtl;
use hvdef::hypercall::HvRegisterAssoc;
use hvdef::hypercall::TranslateVirtualAddressX64;
use hvdef::HvStatus;
use hvdef::HvVtlEntryReason;
use hvdef::HvX64RegisterName;
use hvdef::HypercallCode;
use hvdef::HV_PAGE_SHIFT;
use hvdef::HV_PARTITION_ID_SELF;
use hvdef::HV_VP_INDEX_SELF;
use minimal_rt::arch::hypercall::HYPERCALL_PAGE;
use minimal_rt::arch::msr::read_msr;
use minimal_rt::arch::msr::write_msr;
use sidecar_defs::CommandPage;
use sidecar_defs::ControlPage;
use sidecar_defs::CpuContextX64;
use sidecar_defs::CpuStatus;
use sidecar_defs::GetSetVpRegisterRequest;
use sidecar_defs::RunVpResponse;
use sidecar_defs::SidecarCommand;
use sidecar_defs::TranslateGvaRequest;
use sidecar_defs::TranslateGvaResponse;
use x86defs::apic::ApicBase;
use zerocopy::FromBytes;
use zerocopy::FromZeros;
use zerocopy::IntoBytes;

/// Entry point for an AP. Called with per-VP state (page tables, stack,
/// globals) already initialized, and IDT and GDT set appropriately.
///
/// # Safety
/// Must be called as an AP entry point.
pub unsafe fn ap_entry() -> ! {
    // SAFETY: the globals are only accessed by this CPU, and so there are no
    // concurrent accesses.
    let globals = unsafe { &mut *addr_space::globals() };

    // Set fs base to point to the CPU context, for use in `run_vp`.
    //
    // SAFETY: just getting the address.
    let fs_base = unsafe { addr_of!((*addr_space::command_page()).cpu_context) as u64 };
    // SAFETY: no safety requirements.
    unsafe { write_msr(x86defs::X64_MSR_FS_BASE, fs_base) };

    // Enable the X2APIC.
    //
    // SAFETY: no safety requirements.
    let apic_base = ApicBase::from(unsafe { read_msr(x86defs::X86X_MSR_APIC_BASE) });
    // SAFETY: no safety requirements.
    unsafe {
        write_msr(
            x86defs::X86X_MSR_APIC_BASE,
            apic_base.with_enable(true).with_x2apic(true).into(),
        )
    }

    // Software enable the APIC.
    //
    // SAFETY: the IDT is initialized appropriately.
    unsafe {
        write_msr(
            x86defs::apic::ApicRegister::SVR.x2apic_msr(),
            u32::from(x86defs::apic::Svr::new().with_enable(true).with_vector(!0)).into(),
        )
    }

    // Notify the BSP that we are ready.
    let old_state = globals.cpu_status().swap(CpuStatus::IDLE.0, Release);
    assert_eq!(old_state, CpuStatus::RUN.0);

    // Run the AP command dispatch loop until we receive a remove request.
    ap_run(globals);

    log!("removing");

    // Disable the VP assist page.
    //
    // SAFETY: no safety requirements.
    unsafe { write_msr(hvdef::HV_X64_MSR_VP_ASSIST_PAGE, 0) };

    // Disable the register page.
    if globals.register_page_mapped {
        set_hv_vp_register(
            HvInputVtl::CURRENT_VTL,
            HvX64RegisterName::RegisterPage.into(),
            0u64.into(),
        )
        .unwrap();
    }

    // Software disable the APIC. Leave the hardware enabled so that we can send
    // the response IPI.
    log!("disabling apic");
    // SAFETY: no safety requirements.
    unsafe {
        write_msr(
            x86defs::apic::ApicRegister::SVR.x2apic_msr(),
            u32::from(x86defs::apic::Svr::new().with_enable(false).with_vector(!0)).into(),
        );
    }
    globals.cpu_status().store(CpuStatus::REMOVED.0, Release);
    raise_attention();
    park_until(|| None)
}

fn map_overlays(globals: &mut VpGlobals) {
    // Enable the VP assist page.
    //
    // SAFETY: the VP assist page is reserved for this use and will not alias
    // with other Rust memory.
    unsafe {
        write_msr(
            hvdef::HV_X64_MSR_VP_ASSIST_PAGE,
            hvdef::HvRegisterVpAssistPage::new()
                .with_enabled(true)
                .with_gpa_page_number(addr_space::assist_page_pa() >> HV_PAGE_SHIFT)
                .into(),
        );
    }

    // Map the register page. We don't currently use it directly, but it is
    // provided to the VMM.
    match set_hv_vp_register(
        HvInputVtl::CURRENT_VTL,
        HvX64RegisterName::RegisterPage.into(),
        u64::from(
            hvdef::HvSynicSimpSiefp::new()
                .with_base_gpn(globals.reg_page_pa >> HV_PAGE_SHIFT)
                .with_enabled(true),
        )
        .into(),
    ) {
        Ok(()) => globals.register_page_mapped = true,
        Err(err) => {
            // This may be an expected condition if the hypervisor does not support
            // the register page for VTL2.
            log!("failed to map register page: {err}");
        }
    }
}

/// Runs the command dispatch loop for an AP until a remove request is received.
fn ap_run(globals: &mut VpGlobals) {
    let cpu_status = globals.cpu_status();

    loop {
        // Wait for a run request.
        let status = park_until(|| {
            let status = CpuStatus(cpu_status.load(Acquire));
            (status != CpuStatus::IDLE).then_some(status)
        });
        match status {
            CpuStatus::RUN | CpuStatus::STOP => {
                // Still run the request if a stop is requested, since there
                // is no generic way to report that the request was
                // cancelled before it ran.
            }
            CpuStatus::REMOVE => return,
            status => panic!("unexpected cpu request {status:?}"),
        }

        // Dispatch on the command page.
        {
            // SAFETY: we now have exclusive access to the state.
            let command_page = unsafe { &mut *addr_space::command_page() };
            command_page.has_error = 0;
            let command = core::mem::replace(&mut command_page.command, SidecarCommand::NONE);
            log!("request {command:?}");
            match command {
                SidecarCommand::NONE => {}
                SidecarCommand::RUN_VP => run_vp(globals, command_page, cpu_status),
                SidecarCommand::GET_VP_REGISTERS => get_vp_registers(command_page),
                SidecarCommand::SET_VP_REGISTERS => set_vp_registers(command_page),
                SidecarCommand::TRANSLATE_GVA => translate_gva(command_page),
                command => set_error(command_page, format_args!("unknown command {command:?}")),
            }
        };

        log!("request done");
        cpu_status.store(CpuStatus::IDLE.0, Release);
        raise_attention();
    }
}

fn control() -> &'static ControlPage {
    // SAFETY: all mutable fields of the control page have interior mutability,
    // so this is a valid dereference.
    unsafe { &*addr_space::control_page() }
}

impl VpGlobals {
    fn cpu_status(&self) -> &'static AtomicU8 {
        &control().cpu_status[self.node_cpu_index as usize]
    }
}

fn set_error(command_page: &mut CommandPage, err: impl core::fmt::Display) {
    command_page.has_error = 1;
    command_page.error.len = 0;
    let mut writer = CommandErrorWriter(&mut command_page.error);
    let _ = write!(writer, "{err}");
}

fn run_vp(globals: &mut VpGlobals, command_page: &mut CommandPage, cpu_status: &AtomicU8) {
    // Map the register page and VP assist page now.
    //
    // The hypervisor has a concurrency bug if the pages are mapped while other
    // VPs are starting up, so work around this by delaying it until now.
    //
    // The VP assist page is only needed in this path. The register page is
    // technically used by the user-mode VMM earlier, but the hypervisor doesn't
    // mark it valid until the first time the VP is run anyway.
    if !globals.overlays_mapped {
        map_overlays(globals);
        globals.overlays_mapped = true;
    }

    let mut intercept = false;
    while cpu_status.load(Relaxed) != CpuStatus::STOP.0 {
        match run_vp_once(command_page) {
            Ok(true) => {
                intercept = true;
                break;
            }
            Ok(false) => {}
            Err(()) => return,
        }
    }

    RunVpResponse {
        intercept: intercept as u8,
    }
    .write_to_prefix(command_page.request_data.as_mut_bytes())
    .unwrap(); // PANIC: will not panic, since sizeof(RunVpResponse) is 1, whereas the buffer is statically declared as 16 bytes long.
}

fn run_vp_once(command_page: &mut CommandPage) -> Result<bool, ()> {
    let cpu_context = &mut command_page.cpu_context;
    // Write rax and rcx to the VP assist page.
    //
    // SAFETY: the assist page is not concurrently modified.
    unsafe {
        (*addr_space::assist_page()).vtl_control.registers = [
            cpu_context.gps[CpuContextX64::RAX],
            cpu_context.gps[CpuContextX64::RCX],
        ];
    }
    // Dispatch the VP.
    //
    // SAFETY: no safety requirements for this hypercall.
    unsafe {
        core::arch::asm! {
            "push rbp",
            "push rbx",
            "mov rbp, fs:[0x28]",
            "mov rbx, fs:[0x18]",
            "call rax",
            "mov fs:[0x18], rbx",
            "mov fs:[0x28], rbp",
            "mov rbx, cr2",
            "mov fs:[0x20], rbx",
            "pop rbx",
            "pop rbp",
            "fxsave fs:[0x80]",
            in("rax") addr_of!(HYPERCALL_PAGE) as usize + *addr_of!(VTL_RETURN_OFFSET) as usize,
            lateout("rax") cpu_context.gps[CpuContextX64::RAX],
            inout("rcx") 0u64 => cpu_context.gps[CpuContextX64::RCX], // normal return
            inout("rdx") cpu_context.gps[CpuContextX64::RDX],
            inout("rsi") cpu_context.gps[CpuContextX64::RSI],
            inout("rdi") cpu_context.gps[CpuContextX64::RDI],
            inout("r8") cpu_context.gps[CpuContextX64::R8],
            inout("r9") cpu_context.gps[CpuContextX64::R9],
            inout("r10") cpu_context.gps[CpuContextX64::R10],
            inout("r11") cpu_context.gps[CpuContextX64::R11],
            inout("r12") cpu_context.gps[CpuContextX64::R12],
            inout("r13") cpu_context.gps[CpuContextX64::R13],
            inout("r14") cpu_context.gps[CpuContextX64::R14],
            inout("r15") cpu_context.gps[CpuContextX64::R15],
        }
    }
    // SAFETY: the assist page is not concurrently modified.
    let entry_reason = unsafe { (*addr_space::assist_page()).vtl_control.entry_reason };
    match entry_reason {
        HvVtlEntryReason::INTERRUPT => Ok(false),
        HvVtlEntryReason::INTERCEPT => {
            // SAFETY: the assist page is not concurrently modified.
            let intercept_message =
                unsafe { &*addr_of!((*addr_space::assist_page()).intercept_message) };
            command_page.intercept_message = *intercept_message;
            Ok(true)
        }
        entry_reason => {
            set_error(
                command_page,
                format_args!("unexpected entry reason {entry_reason:?}"),
            );
            Err(())
        }
    }
}

fn shared_msr(name: HvX64RegisterName) -> Option<u32> {
    let msr = match name {
        HvX64RegisterName::MsrMtrrDefType => x86defs::X86X_MSR_MTRR_DEF_TYPE,
        HvX64RegisterName::MsrMtrrFix64k00000 => x86defs::X86X_MSR_MTRR_FIX64K_00000,
        HvX64RegisterName::MsrMtrrFix16k80000 => x86defs::X86X_MSR_MTRR_FIX16K_80000,
        HvX64RegisterName::MsrMtrrFix16kA0000 => x86defs::X86X_MSR_MTRR_FIX16K_A0000,
        HvX64RegisterName::MsrMtrrFix4kC0000 => x86defs::X86X_MSR_MTRR_FIX4K_C0000,
        HvX64RegisterName::MsrMtrrFix4kC8000 => x86defs::X86X_MSR_MTRR_FIX4K_C8000,
        HvX64RegisterName::MsrMtrrFix4kD0000 => x86defs::X86X_MSR_MTRR_FIX4K_D0000,
        HvX64RegisterName::MsrMtrrFix4kD8000 => x86defs::X86X_MSR_MTRR_FIX4K_D8000,
        HvX64RegisterName::MsrMtrrFix4kE0000 => x86defs::X86X_MSR_MTRR_FIX4K_E0000,
        HvX64RegisterName::MsrMtrrFix4kE8000 => x86defs::X86X_MSR_MTRR_FIX4K_E8000,
        HvX64RegisterName::MsrMtrrFix4kF0000 => x86defs::X86X_MSR_MTRR_FIX4K_F0000,
        HvX64RegisterName::MsrMtrrFix4kF8000 => x86defs::X86X_MSR_MTRR_FIX4K_F8000,
        HvX64RegisterName::MsrMtrrPhysBase0 => x86defs::X86X_MSR_MTRR_PHYSBASE0,
        HvX64RegisterName::MsrMtrrPhysMask0 => x86defs::X86X_MSR_MTRR_PHYSBASE0 + 1,
        HvX64RegisterName::MsrMtrrPhysBase1 => x86defs::X86X_MSR_MTRR_PHYSBASE0 + 2,
        HvX64RegisterName::MsrMtrrPhysMask1 => x86defs::X86X_MSR_MTRR_PHYSBASE0 + 3,
        HvX64RegisterName::MsrMtrrPhysBase2 => x86defs::X86X_MSR_MTRR_PHYSBASE0 + 4,
        HvX64RegisterName::MsrMtrrPhysMask2 => x86defs::X86X_MSR_MTRR_PHYSBASE0 + 5,
        HvX64RegisterName::MsrMtrrPhysBase3 => x86defs::X86X_MSR_MTRR_PHYSBASE0 + 6,
        HvX64RegisterName::MsrMtrrPhysMask3 => x86defs::X86X_MSR_MTRR_PHYSBASE0 + 7,
        HvX64RegisterName::MsrMtrrPhysBase4 => x86defs::X86X_MSR_MTRR_PHYSBASE0 + 8,
        HvX64RegisterName::MsrMtrrPhysMask4 => x86defs::X86X_MSR_MTRR_PHYSBASE0 + 9,
        HvX64RegisterName::MsrMtrrPhysBase5 => x86defs::X86X_MSR_MTRR_PHYSBASE0 + 10,
        HvX64RegisterName::MsrMtrrPhysMask5 => x86defs::X86X_MSR_MTRR_PHYSBASE0 + 11,
        HvX64RegisterName::MsrMtrrPhysBase6 => x86defs::X86X_MSR_MTRR_PHYSBASE0 + 12,
        HvX64RegisterName::MsrMtrrPhysMask6 => x86defs::X86X_MSR_MTRR_PHYSBASE0 + 13,
        HvX64RegisterName::MsrMtrrPhysBase7 => x86defs::X86X_MSR_MTRR_PHYSBASE0 + 14,
        HvX64RegisterName::MsrMtrrPhysMask7 => x86defs::X86X_MSR_MTRR_PHYSBASE0 + 15,
        _ => return None,
    };
    Some(msr)
}

fn set_debug_register(name: HvX64RegisterName, value: u64) -> bool {
    // SAFETY: debug registers are unused by sidecar.
    unsafe {
        match name {
            HvX64RegisterName::Dr0 => core::arch::asm!("mov dr0, {}", in(reg) value),
            HvX64RegisterName::Dr1 => core::arch::asm!("mov dr1, {}", in(reg) value),
            HvX64RegisterName::Dr2 => core::arch::asm!("mov dr2, {}", in(reg) value),
            HvX64RegisterName::Dr3 => core::arch::asm!("mov dr3, {}", in(reg) value),
            HvX64RegisterName::Dr6 if (&raw const VSM_CAPABILITIES).read().dr6_shared() => {
                core::arch::asm!("mov dr6, {}", in(reg) value)
            }
            _ => return false,
        }
    }

    true
}

fn get_debug_register(name: HvX64RegisterName) -> Option<u64> {
    let v: u64;
    // SAFETY: debug registers are unused by sidecar.
    unsafe {
        match name {
            HvX64RegisterName::Dr0 => core::arch::asm!("mov {}, dr0", lateout(reg) v),
            HvX64RegisterName::Dr1 => core::arch::asm!("mov {}, dr1", lateout(reg) v),
            HvX64RegisterName::Dr2 => core::arch::asm!("mov {}, dr2", lateout(reg) v),
            HvX64RegisterName::Dr3 => core::arch::asm!("mov {}, dr3", lateout(reg) v),
            HvX64RegisterName::Dr6 if (&raw const VSM_CAPABILITIES).read().dr6_shared() => {
                core::arch::asm!("mov {}, dr6", lateout(reg) v)
            }
            _ => return None,
        }
    }
    Some(v)
}

fn get_vp_registers(command_page: &mut CommandPage) {
    let (request, regs) = command_page
        .request_data
        .as_mut_bytes()
        .split_at_mut(size_of::<GetSetVpRegisterRequest>());
    let &mut GetSetVpRegisterRequest {
        count,
        target_vtl,
        rsvd: _,
        ref mut status,
        rsvd2: _,
        regs: [],
    } = FromBytes::mut_from_bytes(request).unwrap();

    let Ok((regs, _)) = <[HvRegisterAssoc]>::mut_from_prefix_with_elems(regs, count.into()) else {
        // TODO: zerocopy: err (https://github.com/microsoft/openvmm/issues/759)
        set_error(
            command_page,
            format_args!("invalid register name count: {count}"),
        );
        return;
    };

    *status = HvStatus::SUCCESS;
    for &mut HvRegisterAssoc {
        name,
        pad: _,
        ref mut value,
    } in regs
    {
        let r = if let Some(msr) = shared_msr(name.into()) {
            // SAFETY: the shared MSRs are not used by this kernel, so they cannot
            // affect this kernel's functioning.
            Ok(unsafe { read_msr(msr).into() })
        } else if let Some(value) = get_debug_register(name.into()) {
            Ok(value.into())
        } else {
            // FUTURE: consider batching these hypercalls if this becomes a bottleneck.
            get_hv_vp_register(target_vtl, name)
        };

        match r {
            Ok(v) => *value = v,
            Err(err) => {
                *status = Err(err).into();
                break;
            }
        };
    }
}

fn set_vp_registers(command_page: &mut CommandPage) {
    let (request, regs) = command_page
        .request_data
        .as_mut_bytes()
        .split_at_mut(size_of::<GetSetVpRegisterRequest>());
    let &mut GetSetVpRegisterRequest {
        count,
        target_vtl,
        rsvd: _,
        ref mut status,
        rsvd2: _,
        regs: [],
    } = FromBytes::mut_from_bytes(request).unwrap();

    let Ok((assoc, _)) = <[HvRegisterAssoc]>::ref_from_prefix_with_elems(regs, count.into()) else {
        // TODO: zerocopy: err (https://github.com/microsoft/openvmm/issues/759)
        set_error(
            command_page,
            format_args!("invalid register count: {count}"),
        );
        return;
    };

    *status = HvStatus::SUCCESS;
    for &HvRegisterAssoc {
        name,
        value,
        pad: _,
    } in assoc
    {
        let r = if let Some(msr) = shared_msr(name.into()) {
            // SAFETY: the shared MSRs are not used by this kernel, so they cannot
            // affect this kernel's functioning.
            unsafe { write_msr(msr, value.as_u64()) }
            Ok(())
        } else if set_debug_register(name.into(), value.as_u64()) {
            Ok(())
        } else {
            // FUTURE: consider batching these hypercalls if this becomes a bottleneck.
            set_hv_vp_register(target_vtl, name, value)
        };

        if r.is_err() {
            *status = r.into();
            break;
        }
    }
}

fn translate_gva(command_page: &mut CommandPage) {
    let TranslateGvaRequest { gvn, control_flags } =
        FromBytes::read_from_prefix(command_page.request_data.as_bytes())
            .unwrap()
            .0; // TODO: zerocopy: use-rest-of-range, zerocopy: err (https://github.com/microsoft/openvmm/issues/759)
    {
        // SAFETY: the input page is not concurrently accessed.
        let input = unsafe { &mut *addr_space::hypercall_input() };

        TranslateVirtualAddressX64 {
            partition_id: HV_PARTITION_ID_SELF,
            vp_index: HV_VP_INDEX_SELF,
            reserved: 0,
            control_flags,
            gva_page: gvn,
        }
        .write_to_prefix(input)
        .unwrap();
    }

    let result = hypercall(HypercallCode::HvCallTranslateVirtualAddressEx, 0);
<<<<<<< HEAD
    let (result, output) = match result {
        Ok(()) => {
            // SAFETY: the output is not concurrently accessed
            let output = unsafe { &*addr_space::hypercall_output() };
            (HvError(0), FromBytes::read_from_prefix(output).unwrap().0) // TODO: zerocopy: use-rest-of-range (https://github.com/microsoft/openvmm/issues/759)
        }
        Err(err) => (err, FromZeros::new_zeroed()),
=======
    let output = if result.is_ok() {
        // SAFETY: the output is not concurrently accessed
        let output = unsafe { &*addr_space::hypercall_output() };
        FromBytes::read_from_prefix(output).unwrap()
    } else {
        FromZeroes::new_zeroed()
>>>>>>> b812e339
    };

    TranslateGvaResponse {
        status: result.into(),
        rsvd: [0; 7],
        output,
    }
    .write_to_prefix(command_page.request_data.as_mut_bytes())
    .unwrap();
}

fn raise_attention() {
    let control = control();
    control.needs_attention.store(1, Release);
    let vector = control.response_vector.load(Relaxed);
    if vector != 0 {
        log!("ipi vector {vector}");
        // SAFETY: no safety requirements.
        unsafe {
            write_msr(
                x86defs::apic::ApicRegister::ICR0.x2apic_msr(),
                x86defs::apic::Icr::new()
                    .with_x2apic_mda(control.response_cpu.load(Relaxed))
                    .with_vector(vector as u8)
                    .into(),
            );
        }
    }
}

fn park_until<F: FnMut() -> Option<R>, R>(mut f: F) -> R {
    loop {
        if let Some(r) = f() {
            break r;
        } else {
            // Enable interrupts and halt the processor. Disable interrupts
            // after waking up.
            //
            // SAFETY: no safety requirements.
            unsafe {
                core::arch::asm!("sti; hlt; cli");
            }
        }
    }
}<|MERGE_RESOLUTION|>--- conflicted
+++ resolved
@@ -513,22 +513,12 @@
     }
 
     let result = hypercall(HypercallCode::HvCallTranslateVirtualAddressEx, 0);
-<<<<<<< HEAD
-    let (result, output) = match result {
-        Ok(()) => {
-            // SAFETY: the output is not concurrently accessed
-            let output = unsafe { &*addr_space::hypercall_output() };
-            (HvError(0), FromBytes::read_from_prefix(output).unwrap().0) // TODO: zerocopy: use-rest-of-range (https://github.com/microsoft/openvmm/issues/759)
-        }
-        Err(err) => (err, FromZeros::new_zeroed()),
-=======
     let output = if result.is_ok() {
         // SAFETY: the output is not concurrently accessed
         let output = unsafe { &*addr_space::hypercall_output() };
-        FromBytes::read_from_prefix(output).unwrap()
+        FromBytes::read_from_prefix(output).unwrap().0 // TODO: zerocopy: use-rest-of-range (https://github.com/microsoft/openvmm/issues/759)
     } else {
         FromZeroes::new_zeroed()
->>>>>>> b812e339
     };
 
     TranslateGvaResponse {
