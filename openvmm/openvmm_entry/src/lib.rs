--- conflicted
+++ resolved
@@ -1422,12 +1422,8 @@
         load_mode,
         floppy_disks,
         pcie_root_complexes,
-<<<<<<< HEAD
         pcie_devices,
-=======
-        pcie_devices: Vec::new(),
         pcie_switches,
->>>>>>> f21f99bb
         vpci_devices,
         ide_disks: Vec::new(),
         memory: MemoryConfig {
