--- conflicted
+++ resolved
@@ -1990,19 +1990,14 @@
         /// configured path.
         #[clap(long, conflicts_with("user_mode_only"))]
         igvm: Option<PathBuf>,
-<<<<<<< HEAD
-        #[clap(long)]
-        /// Enable NVMe keepalive
-        nvme_keepalive: bool,
-        /// Enable MANA keepalive
-        #[clap(long)]
-        mana_keepalive: bool,
-=======
         /// Enable keepalive when servicing VTL2 devices.
         /// Default is `true`.
         #[clap(long, short = 'n', default_missing_value = "true")]
         nvme_keepalive: bool,
->>>>>>> c24ff902
+        /// Enable keepalive when servicing VTL2 devices.
+        /// Default is `false`.
+        #[clap(long)]
+        mana_keepalive: bool,
     },
 
     /// Read guest memory
@@ -2856,10 +2851,7 @@
             InteractiveCommand::ServiceVtl2 {
                 user_mode_only,
                 igvm,
-<<<<<<< HEAD
                 mana_keepalive,
-=======
->>>>>>> c24ff902
                 nvme_keepalive,
             } => {
                 let paravisor_diag = paravisor_diag.clone();
@@ -2878,14 +2870,10 @@
                         hvlite_helpers::underhill::save_underhill(
                             &vm_rpc,
                             ged_rpc.as_ref().context("no GED")?,
-<<<<<<< HEAD
                             GuestServicingFlags {
                                 nvme_keepalive,
                                 mana_keepalive,
                             },
-=======
-                            GuestServicingFlags { nvme_keepalive },
->>>>>>> c24ff902
                             file.into(),
                         )
                         .await?;
