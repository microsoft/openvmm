// Copyright (c) Microsoft Corporation.
// Licensed under the MIT License.

//! Core types and traits used to create and work with flowey pipelines.

use self::internal::*;
use crate::node::steps::ado::AdoResourcesRepositoryId;
use crate::node::user_facing::AdoRuntimeVar;
use crate::node::user_facing::GhContextVar;
use crate::node::user_facing::GhPermission;
use crate::node::user_facing::GhPermissionValue;
use crate::node::FlowArch;
use crate::node::FlowNodeBase;
use crate::node::FlowPlatform;
use crate::node::FlowPlatformLinuxDistro;
use crate::node::IntoRequest;
use crate::node::NodeHandle;
use crate::node::ReadVar;
use crate::node::WriteVar;
use crate::patch::PatchResolver;
use crate::patch::ResolvedPatches;
use serde::de::DeserializeOwned;
use serde::Serialize;
use std::collections::BTreeMap;
use std::collections::BTreeSet;
use std::path::PathBuf;

/// Pipeline types which are considered "user facing", and included in the
/// `flowey` prelude.
pub mod user_facing {
    pub use super::AdoCiTriggers;
    pub use super::AdoPrTriggers;
    pub use super::AdoResourcesRepository;
    pub use super::AdoResourcesRepositoryRef;
    pub use super::AdoResourcesRepositoryType;
    pub use super::AdoScheduleTriggers;
    pub use super::GhCiTriggers;
    pub use super::GhPrTriggers;
    pub use super::GhRunner;
    pub use super::GhRunnerOsLabel;
    pub use super::GhScheduleTriggers;
    pub use super::HostExt;
    pub use super::IntoPipeline;
    pub use super::ParameterKind;
    pub use super::Pipeline;
    pub use super::PipelineBackendHint;
    pub use super::PipelineJob;
    pub use super::PipelineJobCtx;
    pub use super::PipelineJobHandle;
    pub use super::PublishArtifact;
    pub use super::UseArtifact;
    pub use super::UseParameter;
    pub use crate::node::FlowArch;
    pub use crate::node::FlowPlatform;
}

fn linux_distro() -> FlowPlatformLinuxDistro {
    if let Ok(etc_os_release) = fs_err::read_to_string("/etc/os-release") {
        if etc_os_release.contains("ID=ubuntu") {
            FlowPlatformLinuxDistro::Ubuntu
        } else if etc_os_release.contains("ID=fedora") {
            FlowPlatformLinuxDistro::Fedora
        } else {
            FlowPlatformLinuxDistro::Unknown
        }
    } else {
        FlowPlatformLinuxDistro::Unknown
    }
}

pub trait HostExt: Sized {
    /// Return the value for the current host machine.
    ///
    /// Will panic on non-local backends.
    fn host(backend_hint: PipelineBackendHint) -> Self;
}

impl HostExt for FlowPlatform {
    /// Return the platform of the current host machine.
    ///
    /// Will panic on non-local backends.
    fn host(backend_hint: PipelineBackendHint) -> Self {
        if !matches!(backend_hint, PipelineBackendHint::Local) {
            panic!("can only use `FlowPlatform::host` when defining a local-only pipeline");
        }

        if cfg!(target_os = "windows") {
            Self::Windows
        } else if cfg!(target_os = "linux") {
            Self::Linux(linux_distro())
        } else if cfg!(target_os = "macos") {
            Self::MacOs
        } else {
            panic!("no valid host-os")
        }
    }
}

impl HostExt for FlowArch {
    /// Return the arch of the current host machine.
    ///
    /// Will panic on non-local backends.
    fn host(backend_hint: PipelineBackendHint) -> Self {
        if !matches!(backend_hint, PipelineBackendHint::Local) {
            panic!("can only use `FlowArch::host` when defining a local-only pipeline");
        }

        // xtask-fmt allow-target-arch oneoff-flowey
        if cfg!(target_arch = "x86_64") {
            Self::X86_64
        // xtask-fmt allow-target-arch oneoff-flowey
        } else if cfg!(target_arch = "aarch64") {
            Self::Aarch64
        } else {
            panic!("no valid host-arch")
        }
    }
}

/// Trigger ADO pipelines via Continuous Integration
#[derive(Default, Debug)]
pub struct AdoScheduleTriggers {
    /// Friendly name for the scheduled run
    pub display_name: String,
    /// Run the pipeline whenever there is a commit on these specified branches
    /// (supports glob syntax)
    pub branches: Vec<String>,
    /// Specify any branches which should be filtered out from the list of
    /// `branches` (supports glob syntax)
    pub exclude_branches: Vec<String>,
    /// Run the pipeline in a schedule, as specified by a cron string
    pub cron: String,
}

/// Trigger ADO pipelines per PR
#[derive(Debug)]
pub struct AdoPrTriggers {
    /// Run the pipeline whenever there is a PR to these specified branches
    /// (supports glob syntax)
    pub branches: Vec<String>,
    /// Specify any branches which should be filtered out from the list of
    /// `branches` (supports glob syntax)
    pub exclude_branches: Vec<String>,
    /// Run the pipeline even if the PR is a draft PR. Defaults to `false`.
    pub run_on_draft: bool,
    /// Automatically cancel the pipeline run if a new commit lands in the
    /// branch. Defaults to `true`.
    pub auto_cancel: bool,
}

/// Trigger ADO pipelines per PR
#[derive(Debug, Default)]
pub struct AdoCiTriggers {
    /// Run the pipeline whenever there is a PR to these specified branches
    /// (supports glob syntax)
    pub branches: Vec<String>,
    /// Specify any branches which should be filtered out from the list of
    /// `branches` (supports glob syntax)
    pub exclude_branches: Vec<String>,
    /// Whether to batch changes per branch.
    pub batch: bool,
}

impl Default for AdoPrTriggers {
    fn default() -> Self {
        Self {
            branches: Vec::new(),
            exclude_branches: Vec::new(),
            run_on_draft: false,
            auto_cancel: true,
        }
    }
}

/// ADO repository resource.
#[derive(Debug)]
pub struct AdoResourcesRepository {
    /// Type of repo that is being connected to.
    pub repo_type: AdoResourcesRepositoryType,
    /// Repository name. Format depends on `repo_type`.
    pub name: String,
    /// git ref to checkout.
    pub git_ref: AdoResourcesRepositoryRef,
    /// (optional) ID of the service endpoint connecting to this repository.
    pub endpoint: Option<String>,
}

/// ADO repository resource type
#[derive(Debug)]
pub enum AdoResourcesRepositoryType {
    /// Azure Repos Git repository
    AzureReposGit,
    /// Github repository
    GitHub,
}

/// ADO repository ref
#[derive(Debug)]
pub enum AdoResourcesRepositoryRef<P = UseParameter<String>> {
    /// Hard-coded ref (e.g: refs/heads/main)
    Fixed(String),
    /// Connected to pipeline-level parameter
    Parameter(P),
}

/// Trigger Github Actions pipelines via Continuous Integration
///
/// NOTE: Github Actions doesn't support specifying the branch when triggered by `schedule`.
/// To run on a specific branch, modify the branch checked out in the pipeline.
#[derive(Default, Debug)]
pub struct GhScheduleTriggers {
    /// Run the pipeline in a schedule, as specified by a cron string
    pub cron: String,
}

/// Trigger Github Actions pipelines per PR
#[derive(Debug)]
pub struct GhPrTriggers {
    /// Run the pipeline whenever there is a PR to these specified branches
    /// (supports glob syntax)
    pub branches: Vec<String>,
    /// Specify any branches which should be filtered out from the list of
    /// `branches` (supports glob syntax)
    pub exclude_branches: Vec<String>,
    /// Automatically cancel the pipeline run if a new commit lands in the
    /// branch. Defaults to `true`.
    pub auto_cancel: bool,
    /// Run the pipeline whenever the PR trigger matches the specified types
    pub types: Vec<String>,
}

/// Trigger Github Actions pipelines per PR
#[derive(Debug, Default)]
pub struct GhCiTriggers {
    /// Run the pipeline whenever there is a PR to these specified branches
    /// (supports glob syntax)
    pub branches: Vec<String>,
    /// Specify any branches which should be filtered out from the list of
    /// `branches` (supports glob syntax)
    pub exclude_branches: Vec<String>,
    /// Run the pipeline whenever there is a PR to these specified tags
    /// (supports glob syntax)
    pub tags: Vec<String>,
    /// Specify any tags which should be filtered out from the list of `tags`
    /// (supports glob syntax)
    pub exclude_tags: Vec<String>,
}

impl GhPrTriggers {
    /// Triggers the pipeline on the default PR events plus when a draft is marked as ready for review.
    pub fn new_draftable() -> Self {
        Self {
            branches: Vec::new(),
            exclude_branches: Vec::new(),
            types: vec![
                "opened".into(),
                "synchronize".into(),
                "reopened".into(),
                "ready_for_review".into(),
            ],
            auto_cancel: true,
        }
    }
}

#[derive(Debug, Clone, PartialEq)]
pub enum GhRunnerOsLabel {
    UbuntuLatest,
    Ubuntu2204,
    Ubuntu2004,
    WindowsLatest,
    Windows2022,
    Windows2019,
    MacOsLatest,
    MacOs14,
    MacOs13,
    MacOs12,
    MacOs11,
    Custom(String),
}

/// GitHub runner type
#[derive(Debug, Clone, PartialEq)]
pub enum GhRunner {
    // See <https://docs.github.com/en/actions/using-workflows/workflow-syntax-for-github-actions#choosing-github-hosted-runners>
    // for more details.
    GhHosted(GhRunnerOsLabel),
    // Self hosted runners are selected by matching runner labels to <labels>.
    // 'self-hosted' is a common label for self hosted runners, but is not required.
    // Labels are case-insensitive and can take the form of arbitrary strings.
    // See <https://docs.github.com/en/actions/hosting-your-own-runners> for more details.
    SelfHosted(Vec<String>),
    // This uses a runner belonging to <group> that matches all labels in <labels>.
    // See <https://docs.github.com/en/actions/using-workflows/workflow-syntax-for-github-actions#choosing-github-hosted-runners>
    // for more details.
    RunnerGroup { group: String, labels: Vec<String> },
}

/// Parameter type (unstable / stable).
#[derive(Debug, Clone)]
pub enum ParameterKind {
    // The parameter is considered an unstable API, and should not be
    // taken as a dependency.
    Unstable,
    // The parameter is considered a stable API, and can be used by
    // external pipelines to control behavior of the pipeline.
    Stable,
}

#[derive(Clone, Debug)]
#[must_use]
pub struct UseParameter<T> {
    idx: usize,
    _kind: std::marker::PhantomData<T>,
}

/// Opaque handle to an artifact which must be published by a single job.
#[must_use]
pub struct PublishArtifact {
    idx: usize,
}

/// Opaque handle to an artifact which can be used by one or more jobs.
#[derive(Clone)]
#[must_use]
pub struct UseArtifact {
    idx: usize,
}

#[derive(Default)]
pub struct Pipeline {
    jobs: Vec<PipelineJobMetadata>,
    artifacts: Vec<ArtifactMeta>,
    parameters: Vec<ParameterMeta>,
    extra_deps: BTreeSet<(usize, usize)>,
    // builder internal
    artifact_names: BTreeSet<String>,
    dummy_done_idx: usize,
    global_patchfns: Vec<crate::patch::PatchFn>,
    inject_all_jobs_with: Option<Box<dyn for<'a> Fn(PipelineJob<'a>) -> PipelineJob<'a>>>,
    // backend specific
    ado_name: Option<String>,
    ado_job_id_overrides: BTreeMap<usize, String>,
    ado_schedule_triggers: Vec<AdoScheduleTriggers>,
    ado_ci_triggers: Option<AdoCiTriggers>,
    ado_pr_triggers: Option<AdoPrTriggers>,
    ado_resources_repository: Vec<InternalAdoResourcesRepository>,
    ado_bootstrap_template: String,
    ado_variables: BTreeMap<String, String>,
    ado_post_process_yaml_cb: Option<Box<dyn FnOnce(serde_yaml::Value) -> serde_yaml::Value>>,
    gh_name: Option<String>,
    gh_schedule_triggers: Vec<GhScheduleTriggers>,
    gh_ci_triggers: Option<GhCiTriggers>,
    gh_pr_triggers: Option<GhPrTriggers>,
    gh_bootstrap_template: String,
}

impl Pipeline {
    pub fn new() -> Pipeline {
        Pipeline::default()
    }

    /// Inject all pipeline jobs with some common logic. (e.g: to resolve common
    /// configuration requirements shared by all jobs).
    ///
    /// Can only be invoked once per pipeline.
    #[track_caller]
    pub fn inject_all_jobs_with(
        &mut self,
        cb: impl for<'a> Fn(PipelineJob<'a>) -> PipelineJob<'a> + 'static,
    ) -> &mut Self {
        if self.inject_all_jobs_with.is_some() {
            panic!("can only call inject_all_jobs_with once!")
        }
        self.inject_all_jobs_with = Some(Box::new(cb));
        self
    }

    /// (ADO only) Provide a YAML template used to bootstrap flowey at the start
    /// of an ADO pipeline.
    ///
    /// The template has access to the following vars, which will be statically
    /// interpolated into the template's text:
    ///
    /// - `{{FLOWEY_OUTDIR}}`
    ///     - Directory to copy artifacts into.
    ///     - NOTE: this var will include `\` on Windows, and `/` on linux!
    /// - `{{FLOWEY_BIN_EXTENSION}}`
    ///     - Extension of the expected flowey bin (either "", or ".exe")
    /// - `{{FLOWEY_CRATE}}`
    ///     - Name of the project-specific flowey crate to be built
    /// - `{{FLOWEY_TARGET}}`
    ///     - The target-triple flowey is being built for
    /// - `{{FLOWEY_PIPELINE_PATH}}`
    ///     - Repo-root relative path to the pipeline (as provided when
    ///       generating the pipeline via the flowey CLI)
    ///
    /// The template's sole responsibility is to copy 3 files into the
    /// `{{FLOWEY_OUTDIR}}`:
    ///
    /// 1. The bootstrapped flowey binary, with the file name
    ///    `flowey{{FLOWEY_BIN_EXTENSION}}`
    /// 2. Two files called `pipeline.yaml` and `pipeline.json`, which are
    ///    copied of the pipeline YAML and pipeline JSON currently being run.
    ///    `{{FLOWEY_PIPELINE_PATH}}` is provided as a way to disambiguate in
    ///    cases where the same template is being for multiple pipelines (e.g: a
    ///    debug vs. release pipeline).
    pub fn ado_set_flowey_bootstrap_template(&mut self, template: String) -> &mut Self {
        self.ado_bootstrap_template = template;
        self
    }

    /// (ADO only) Provide a callback function which will be used to
    /// post-process any YAML flowey generates for the pipeline.
    ///
    /// Until flowey defines a stable API for maintaining out-of-tree backends,
    /// this method can be used to integrate the output from the generic ADO
    /// backend with any organization-specific templates that one may be
    /// required to use (e.g: for compliance reasons).
    pub fn ado_post_process_yaml(
        &mut self,
        cb: impl FnOnce(serde_yaml::Value) -> serde_yaml::Value + 'static,
    ) -> &mut Self {
        self.ado_post_process_yaml_cb = Some(Box::new(cb));
        self
    }

    /// (ADO only) Add a new scheduled CI trigger. Can be called multiple times
    /// to set up multiple schedules runs.
    pub fn ado_add_schedule_trigger(&mut self, triggers: AdoScheduleTriggers) -> &mut Self {
        self.ado_schedule_triggers.push(triggers);
        self
    }

    /// (ADO only) Set a PR trigger. Calling this method multiple times will
    /// overwrite any previously set triggers.
    pub fn ado_set_pr_triggers(&mut self, triggers: AdoPrTriggers) -> &mut Self {
        self.ado_pr_triggers = Some(triggers);
        self
    }

    /// (ADO only) Set a CI trigger. Calling this method multiple times will
    /// overwrite any previously set triggers.
    pub fn ado_set_ci_triggers(&mut self, triggers: AdoCiTriggers) -> &mut Self {
        self.ado_ci_triggers = Some(triggers);
        self
    }

    /// (ADO only) Declare a new repository resource, returning a type-safe
    /// handle which downstream ADO steps are able to consume via
    /// [`AdoStepServices::resolve_repository_id`](crate::node::user_facing::AdoStepServices::resolve_repository_id).
    pub fn ado_add_resources_repository(
        &mut self,
        repo: AdoResourcesRepository,
    ) -> AdoResourcesRepositoryId {
        let AdoResourcesRepository {
            repo_type,
            name,
            git_ref,
            endpoint,
        } = repo;

        let repo_id = format!("repo{}", self.ado_resources_repository.len());

        self.ado_resources_repository
            .push(InternalAdoResourcesRepository {
                repo_id: repo_id.clone(),
                repo_type,
                name,
                git_ref: match git_ref {
                    AdoResourcesRepositoryRef::Fixed(s) => AdoResourcesRepositoryRef::Fixed(s),
                    AdoResourcesRepositoryRef::Parameter(p) => {
                        AdoResourcesRepositoryRef::Parameter(p.idx)
                    }
                },
                endpoint,
            });
        AdoResourcesRepositoryId { repo_id }
    }

    /// (GitHub Actions only) Set the pipeline-level name.
    ///
    /// <https://docs.github.com/en/actions/writing-workflows/workflow-syntax-for-github-actions#name>
    pub fn gh_set_name(&mut self, name: impl AsRef<str>) -> &mut Self {
        self.gh_name = Some(name.as_ref().into());
        self
    }

    /// Provide a YAML template used to bootstrap flowey at the start of an GitHub
    /// pipeline.
    ///
    /// The template has access to the following vars, which will be statically
    /// interpolated into the template's text:
    ///
    /// - `{{FLOWEY_OUTDIR}}`
    ///     - Directory to copy artifacts into.
    ///     - NOTE: this var will include `\` on Windows, and `/` on linux!
    /// - `{{FLOWEY_BIN_EXTENSION}}`
    ///     - Extension of the expected flowey bin (either "", or ".exe")
    /// - `{{FLOWEY_CRATE}}`
    ///     - Name of the project-specific flowey crate to be built
    /// - `{{FLOWEY_TARGET}}`
    ///     - The target-triple flowey is being built for
    /// - `{{FLOWEY_PIPELINE_PATH}}`
    ///     - Repo-root relative path to the pipeline (as provided when
    ///       generating the pipeline via the flowey CLI)
    ///
    /// The template's sole responsibility is to copy 3 files into the
    /// `{{FLOWEY_OUTDIR}}`:
    ///
    /// 1. The bootstrapped flowey binary, with the file name
    ///    `flowey{{FLOWEY_BIN_EXTENSION}}`
    /// 2. Two files called `pipeline.yaml` and `pipeline.json`, which are
    ///    copied of the pipeline YAML and pipeline JSON currently being run.
    ///    `{{FLOWEY_PIPELINE_PATH}}` is provided as a way to disambiguate in
    ///    cases where the same template is being for multiple pipelines (e.g: a
    ///    debug vs. release pipeline).
    pub fn gh_set_flowey_bootstrap_template(&mut self, template: String) -> &mut Self {
        self.gh_bootstrap_template = template;
        self
    }

    /// (GitHub Actions only) Add a new scheduled CI trigger. Can be called multiple times
    /// to set up multiple schedules runs.
    pub fn gh_add_schedule_trigger(&mut self, triggers: GhScheduleTriggers) -> &mut Self {
        self.gh_schedule_triggers.push(triggers);
        self
    }

    /// (GitHub Actions only) Set a PR trigger. Calling this method multiple times will
    /// overwrite any previously set triggers.
    pub fn gh_set_pr_triggers(&mut self, triggers: GhPrTriggers) -> &mut Self {
        self.gh_pr_triggers = Some(triggers);
        self
    }

    /// (GitHub Actions only) Set a CI trigger. Calling this method multiple times will
    /// overwrite any previously set triggers.
    pub fn gh_set_ci_triggers(&mut self, triggers: GhCiTriggers) -> &mut Self {
        self.gh_ci_triggers = Some(triggers);
        self
    }

    /// (GitHub Actions only) Use a pre-defined GitHub Actions secret variable.
    ///
    /// For more information on defining secrets for use in GitHub Actions, see
    /// <https://docs.github.com/en/actions/security-guides/using-secrets-in-github-actions>
    pub fn gh_use_secret(&mut self, secret_name: impl AsRef<str>) -> GhContextVar {
        GhContextVar::from_secrets(secret_name)
    }

    pub fn new_job(
        &mut self,
        platform: FlowPlatform,
        arch: FlowArch,
        label: impl AsRef<str>,
    ) -> PipelineJob<'_> {
        let idx = self.jobs.len();
        self.jobs.push(PipelineJobMetadata {
            root_nodes: BTreeMap::new(),
            patches: ResolvedPatches::build(),
            label: label.as_ref().into(),
            platform,
            arch,
            cond_param_idx: None,
            ado_pool: None,
            ado_variables: BTreeMap::new(),
            gh_override_if: None,
            gh_global_env: BTreeMap::new(),
            gh_pool: None,
            gh_permissions: BTreeMap::new(),
        });

        PipelineJob {
            pipeline: self,
            job_idx: idx,
        }
    }

    /// Declare a dependency between two jobs that does is not a result of an
    /// artifact.
    pub fn non_artifact_dep(
        &mut self,
        job: &PipelineJobHandle,
        depends_on_job: &PipelineJobHandle,
    ) -> &mut Self {
        self.extra_deps
            .insert((depends_on_job.job_idx, job.job_idx));
        self
    }

    #[track_caller]
    pub fn new_artifact(&mut self, name: impl AsRef<str>) -> (PublishArtifact, UseArtifact) {
        let name = name.as_ref();
        let owned_name = name.to_string();

        let not_exists = self.artifact_names.insert(owned_name.clone());
        if !not_exists {
            panic!("duplicate artifact name: {}", name)
        }

        let idx = self.artifacts.len();
        self.artifacts.push(ArtifactMeta {
            name: owned_name,
            published_by_job: None,
            used_by_jobs: BTreeSet::new(),
        });

        (PublishArtifact { idx }, UseArtifact { idx })
    }

    /// (ADO only) Set the pipeline-level name.
    ///
    /// <https://learn.microsoft.com/en-us/azure/devops/pipelines/process/run-number?view=azure-devops&tabs=yaml>
    pub fn ado_add_name(&mut self, name: String) -> &mut Self {
        self.ado_name = Some(name);
        self
    }

    /// (ADO only) Declare a pipeline-level, named, read-only ADO variable.
    ///
    /// `name` and `value` are both arbitrary strings.
    ///
    /// Returns an instance of [`AdoRuntimeVar`], which, if need be, can be
    /// converted into a [`ReadVar<String>`] using
    /// [`NodeCtx::get_ado_variable`].
    ///
    /// NOTE: Unless required by some particular third-party task, it's strongly
    /// recommended to _avoid_ using this method, and to simply use
    /// [`ReadVar::from_static`] to get a obtain a static variable.
    ///
    /// [`NodeCtx::get_ado_variable`]: crate::node::NodeCtx::get_ado_variable
    pub fn ado_new_named_variable(
        &mut self,
        name: impl AsRef<str>,
        value: impl AsRef<str>,
    ) -> AdoRuntimeVar {
        let name = name.as_ref();
        let value = value.as_ref();

        self.ado_variables.insert(name.into(), value.into());

        // safe, since we'll ensure that the global exists in the ADO backend
        AdoRuntimeVar::dangerous_from_global(name, false)
    }

    /// (ADO only) Declare multiple pipeline-level, named, read-only ADO
    /// variables at once.
    ///
    /// This is a convenience method to streamline invoking
    /// [`Self::ado_new_named_variable`] multiple times.
    ///
    /// NOTE: Unless required by some particular third-party task, it's strongly
    /// recommended to _avoid_ using this method, and to simply use
    /// [`ReadVar::from_static`] to get a obtain a static variable.
    ///
    /// DEVNOTE: In the future, this API may be updated to return a handle that
    /// will allow resolving the resulting `AdoRuntimeVar`, but for
    /// implementation expediency, this API does not currently do this. If you
    /// need to read the value of this variable at runtime, you may need to
    /// invoke [`AdoRuntimeVar::dangerous_from_global`] manually.
    ///
    /// [`NodeCtx::get_ado_variable`]: crate::node::NodeCtx::get_ado_variable
    pub fn ado_new_named_variables<K, V>(
        &mut self,
        vars: impl IntoIterator<Item = (K, V)>,
    ) -> &mut Self
    where
        K: AsRef<str>,
        V: AsRef<str>,
    {
        self.ado_variables.extend(
            vars.into_iter()
                .map(|(k, v)| (k.as_ref().into(), v.as_ref().into())),
        );
        self
    }

    /// Declare a pipeline-level runtime parameter with type `bool`.
    ///
    /// To obtain a [`ReadVar<bool>`] that can be used within a node, use the
    /// [`PipelineJobCtx::use_parameter`] method.
    ///
    /// `name` is the name of the parameter.
    ///
    /// `description` is an arbitrary string, which will be be shown to users.
    ///
    /// `kind` is the type of parameter and if it should be treated as a stable
    /// external API to callers of the pipeline.
    ///
    /// `default` is the default value for the parameter. If none is provided,
    /// the parameter _must_ be specified in order for the pipeline to run.
    ///
    /// `possible_values` can be used to limit the set of valid values the
    /// parameter accepts.
    pub fn new_parameter_bool(
        &mut self,
        name: impl AsRef<str>,
        description: impl AsRef<str>,
        kind: ParameterKind,
        default: Option<bool>,
    ) -> UseParameter<bool> {
        let idx = self.parameters.len();
        let name = new_parameter_name(name, kind.clone());
        self.parameters.push(ParameterMeta {
            parameter: Parameter::Bool {
                name,
                description: description.as_ref().into(),
                kind,
                default,
            },
            used_by_jobs: BTreeSet::new(),
        });

        UseParameter {
            idx,
            _kind: std::marker::PhantomData,
        }
    }

    /// Declare a pipeline-level runtime parameter with type `i64`.
    ///
    /// To obtain a [`ReadVar<i64>`] that can be used within a node, use the
    /// [`PipelineJobCtx::use_parameter`] method.
    ///
    /// `name` is the name of the parameter.
    ///
    /// `description` is an arbitrary string, which will be be shown to users.
    ///
    /// `kind` is the type of parameter and if it should be treated as a stable
    /// external API to callers of the pipeline.
    ///
    /// `default` is the default value for the parameter. If none is provided,
    /// the parameter _must_ be specified in order for the pipeline to run.
    ///
    /// `possible_values` can be used to limit the set of valid values the
    /// parameter accepts.
    pub fn new_parameter_num(
        &mut self,
        name: impl AsRef<str>,
        description: impl AsRef<str>,
        kind: ParameterKind,
        default: Option<i64>,
        possible_values: Option<Vec<i64>>,
    ) -> UseParameter<i64> {
        let idx = self.parameters.len();
        let name = new_parameter_name(name, kind.clone());
        self.parameters.push(ParameterMeta {
            parameter: Parameter::Num {
                name,
                description: description.as_ref().into(),
                kind,
                default,
                possible_values,
            },
            used_by_jobs: BTreeSet::new(),
        });

        UseParameter {
            idx,
            _kind: std::marker::PhantomData,
        }
    }

    /// Declare a pipeline-level runtime parameter with type `String`.
    ///
    /// To obtain a [`ReadVar<String>`] that can be used within a node, use the
    /// [`PipelineJobCtx::use_parameter`] method.
    ///
    /// `name` is the name of the parameter.
    ///
    /// `description` is an arbitrary string, which will be be shown to users.
    ///
    /// `kind` is the type of parameter and if it should be treated as a stable
    /// external API to callers of the pipeline.
    ///
    /// `default` is the default value for the parameter. If none is provided,
    /// the parameter _must_ be specified in order for the pipeline to run.
    ///
    /// `possible_values` allows restricting inputs to a set of possible values.
    /// Depending on the backend, these options may be presented as a set of
    /// radio buttons, a dropdown menu, or something in that vein. If `None`,
    /// then any string is allowed.
    pub fn new_parameter_string(
        &mut self,
        name: impl AsRef<str>,
        description: impl AsRef<str>,
        kind: ParameterKind,
        default: Option<impl AsRef<str>>,
        possible_values: Option<Vec<String>>,
    ) -> UseParameter<String> {
        let idx = self.parameters.len();
        let name = new_parameter_name(name, kind.clone());
        self.parameters.push(ParameterMeta {
            parameter: Parameter::String {
                name,
                description: description.as_ref().into(),
                kind,
                default: default.map(|x| x.as_ref().into()),
                possible_values,
            },
            used_by_jobs: BTreeSet::new(),
        });

        UseParameter {
            idx,
            _kind: std::marker::PhantomData,
        }
    }
}

pub struct PipelineJobCtx<'a> {
    pipeline: &'a mut Pipeline,
    job_idx: usize,
}

impl PipelineJobCtx<'_> {
    /// Create a new `WriteVar<SideEffect>` anchored to the pipeline job.
    pub fn new_done_handle(&mut self) -> WriteVar<crate::node::SideEffect> {
        self.pipeline.dummy_done_idx += 1;
        crate::node::thin_air_write_runtime_var(
            format!("start{}", self.pipeline.dummy_done_idx),
            false,
            false,
        )
    }

    /// Claim that this job will use this artifact, obtaining a path to a folder
    /// with the artifact's contents.
    pub fn use_artifact(&mut self, artifact: &UseArtifact) -> ReadVar<PathBuf> {
        self.pipeline.artifacts[artifact.idx]
            .used_by_jobs
            .insert(self.job_idx);

        crate::node::thin_air_read_runtime_var(
            consistent_artifact_runtime_var_name(&self.pipeline.artifacts[artifact.idx].name, true),
            false,
            false,
        )
    }

    /// Claim that this job will publish this artifact, obtaining a path to a
    /// fresh, empty folder which will be published as the specific artifact at
    /// the end of the job.
    pub fn publish_artifact(&mut self, artifact: PublishArtifact) -> ReadVar<PathBuf> {
        let existing = self.pipeline.artifacts[artifact.idx]
            .published_by_job
            .replace(self.job_idx);
        assert!(existing.is_none()); // PublishArtifact isn't cloneable

        crate::node::thin_air_read_runtime_var(
            consistent_artifact_runtime_var_name(
                &self.pipeline.artifacts[artifact.idx].name,
                false,
            ),
            false,
            false,
        )
    }

    /// Obtain a `ReadVar<T>` corresponding to a pipeline parameter which is
    /// specified at runtime.
    pub fn use_parameter<T>(&mut self, param: UseParameter<T>) -> ReadVar<T>
    where
        T: Serialize + DeserializeOwned,
    {
        self.pipeline.parameters[param.idx]
            .used_by_jobs
            .insert(self.job_idx);

<<<<<<< HEAD
        crate::node::thin_air_read_runtime_var(format!("param{}", param.idx), false, false)
=======
        crate::node::thin_air_read_runtime_var(
            self.pipeline.parameters[param.idx]
                .parameter
                .name()
                .to_string(),
            false,
        )
>>>>>>> 1bd36785
    }

    /// Shortcut which allows defining a bool pipeline parameter within a Job.
    ///
    /// To share a single parameter between multiple jobs, don't use this method
    /// - use [`Pipeline::new_parameter_bool`] + [`Self::use_parameter`] instead.
    pub fn new_parameter_bool(
        &mut self,
        name: impl AsRef<str>,
        description: impl AsRef<str>,
        kind: ParameterKind,
        default: Option<bool>,
    ) -> ReadVar<bool> {
        let param = self
            .pipeline
            .new_parameter_bool(name, description, kind, default);
        self.use_parameter(param)
    }

    /// Shortcut which allows defining a number pipeline parameter within a Job.
    ///
    /// To share a single parameter between multiple jobs, don't use this method
    /// - use [`Pipeline::new_parameter_num`] + [`Self::use_parameter`] instead.
    pub fn new_parameter_num(
        &mut self,
        name: impl AsRef<str>,
        description: impl AsRef<str>,
        kind: ParameterKind,
        default: Option<i64>,
        possible_values: Option<Vec<i64>>,
    ) -> ReadVar<i64> {
        let param =
            self.pipeline
                .new_parameter_num(name, description, kind, default, possible_values);
        self.use_parameter(param)
    }

    /// Shortcut which allows defining a string pipeline parameter within a Job.
    ///
    /// To share a single parameter between multiple jobs, don't use this method
    /// - use [`Pipeline::new_parameter_string`] + [`Self::use_parameter`] instead.
    pub fn new_parameter_string(
        &mut self,
        name: impl AsRef<str>,
        description: impl AsRef<str>,
        kind: ParameterKind,
        default: Option<String>,
        possible_values: Option<Vec<String>>,
    ) -> ReadVar<String> {
        let param =
            self.pipeline
                .new_parameter_string(name, description, kind, default, possible_values);
        self.use_parameter(param)
    }
}

#[must_use]
pub struct PipelineJob<'a> {
    pipeline: &'a mut Pipeline,
    job_idx: usize,
}

impl PipelineJob<'_> {
    /// (ADO only) specify which agent pool this job will be run on.
    pub fn ado_set_pool(self, pool: impl AsRef<str>) -> Self {
        self.ado_set_pool_with_demands(pool, Vec::new())
    }

    /// (ADO only) specify which agent pool this job will be run on, with
    /// additional special runner demands.
    pub fn ado_set_pool_with_demands(self, pool: impl AsRef<str>, demands: Vec<String>) -> Self {
        self.pipeline.jobs[self.job_idx].ado_pool = Some(AdoPool {
            name: pool.as_ref().into(),
            demands,
        });
        self
    }

    /// (ADO only) Declare a job-level, named, read-only ADO variable.
    ///
    /// `name` and `value` are both arbitrary strings, which may include ADO
    /// template expressions.
    ///
    /// NOTE: Unless required by some particular third-party task, it's strongly
    /// recommended to _avoid_ using this method, and to simply use
    /// [`ReadVar::from_static`] to get a obtain a static variable.
    ///
    /// DEVNOTE: In the future, this API may be updated to return a handle that
    /// will allow resolving the resulting `AdoRuntimeVar`, but for
    /// implementation expediency, this API does not currently do this. If you
    /// need to read the value of this variable at runtime, you may need to
    /// invoke [`AdoRuntimeVar::dangerous_from_global`] manually.
    ///
    /// [`NodeCtx::get_ado_variable`]: crate::node::NodeCtx::get_ado_variable
    pub fn ado_new_named_variable(self, name: impl AsRef<str>, value: impl AsRef<str>) -> Self {
        let name = name.as_ref();
        let value = value.as_ref();
        self.pipeline.jobs[self.job_idx]
            .ado_variables
            .insert(name.into(), value.into());
        self
    }

    /// (ADO only) Declare multiple job-level, named, read-only ADO variables at
    /// once.
    ///
    /// This is a convenience method to streamline invoking
    /// [`Self::ado_new_named_variable`] multiple times.
    ///
    /// NOTE: Unless required by some particular third-party task, it's strongly
    /// recommended to _avoid_ using this method, and to simply use
    /// [`ReadVar::from_static`] to get a obtain a static variable.
    ///
    /// DEVNOTE: In the future, this API may be updated to return a handle that
    /// will allow resolving the resulting `AdoRuntimeVar`, but for
    /// implementation expediency, this API does not currently do this. If you
    /// need to read the value of this variable at runtime, you may need to
    /// invoke [`AdoRuntimeVar::dangerous_from_global`] manually.
    ///
    /// [`NodeCtx::get_ado_variable`]: crate::node::NodeCtx::get_ado_variable
    pub fn ado_new_named_variables<K, V>(self, vars: impl IntoIterator<Item = (K, V)>) -> Self
    where
        K: AsRef<str>,
        V: AsRef<str>,
    {
        self.pipeline.jobs[self.job_idx].ado_variables.extend(
            vars.into_iter()
                .map(|(k, v)| (k.as_ref().into(), v.as_ref().into())),
        );
        self
    }

    /// Overrides the id of the job.
    ///
    /// Flowey typically generates a reasonable job ID but some use cases that depend
    /// on the ID may find it useful to override it to something custom.
    pub fn ado_override_job_id(self, name: impl AsRef<str>) -> Self {
        self.pipeline
            .ado_job_id_overrides
            .insert(self.job_idx, name.as_ref().into());
        self
    }

    /// (GitHub Actions only) specify which Github runner this job will be run on.
    pub fn gh_set_pool(self, pool: GhRunner) -> Self {
        self.pipeline.jobs[self.job_idx].gh_pool = Some(pool);
        self
    }

    /// (GitHub Actions only) Manually override the `if:` condition for this
    /// particular job.
    ///
    /// **This is dangerous**, as an improperly set `if` condition may break
    /// downstream flowey jobs which assume flowey is in control of the job's
    /// scheduling logic.
    ///
    /// See
    /// <https://docs.github.com/en/actions/writing-workflows/workflow-syntax-for-github-actions#jobsjob_idif>
    /// for more info.
    pub fn gh_dangerous_override_if(self, condition: impl AsRef<str>) -> Self {
        self.pipeline.jobs[self.job_idx].gh_override_if = Some(condition.as_ref().into());
        self
    }

    /// (GitHub Actions only) Declare a global job-level environment variable,
    /// visible to all downstream steps.
    ///
    /// `name` and `value` are both arbitrary strings, which may include GitHub
    /// Actions template expressions.
    ///
    /// **This is dangerous**, as it is easy to misuse this API in order to
    /// write a node which takes an implicit dependency on there being a global
    /// variable set on its behalf by the top-level pipeline code, making it
    /// difficult to "locally reason" about the behavior of a node simply by
    /// reading its code.
    ///
    /// Whenever possible, nodes should "late bind" environment variables:
    /// accepting a compile-time / runtime flowey parameter, and then setting it
    /// prior to executing a child command that requires it.
    ///
    /// Only use this API in exceptional cases, such as obtaining an environment
    /// variable whose value is determined by a job-level GitHub Actions
    /// expression evaluation.
    pub fn gh_dangerous_global_env_var(
        self,
        name: impl AsRef<str>,
        value: impl AsRef<str>,
    ) -> Self {
        let name = name.as_ref();
        let value = value.as_ref();
        self.pipeline.jobs[self.job_idx]
            .gh_global_env
            .insert(name.into(), value.into());
        self
    }

    /// (GitHub Actions only) Grant permissions required by nodes in the job.
    ///
    /// For a given node handle, grant the specified permissions.
    /// The list provided must match the permissions specified within the node
    /// using `requires_permission`.
    ///
    /// NOTE: While this method is called at a node-level for auditability, the emitted
    /// yaml grants permissions at the job-level.
    ///
    /// This can lead to weird situations where node 1 might not specify a permission
    /// required according to Github Actions, but due to job-level granting of the permission
    /// by another node 2, the pipeline executes even though it wouldn't if node 2 was removed.
    ///
    /// For available permission scopes and their descriptions, see
    /// <https://docs.github.com/en/actions/using-workflows/workflow-syntax-for-github-actions#permissions>.
    pub fn gh_grant_permissions<N: FlowNodeBase + 'static>(
        self,
        permissions: impl IntoIterator<Item = (GhPermission, GhPermissionValue)>,
    ) -> Self {
        let node_handle = NodeHandle::from_type::<N>();
        for (permission, value) in permissions {
            self.pipeline.jobs[self.job_idx]
                .gh_permissions
                .entry(node_handle)
                .or_default()
                .insert(permission, value);
        }
        self
    }

    pub fn apply_patchfn(self, patchfn: crate::patch::PatchFn) -> Self {
        self.pipeline.jobs[self.job_idx]
            .patches
            .apply_patchfn(patchfn);
        self
    }

    /// Only run the job if the specified condition is true.
    ///
    /// When running locally, the `cond`'s default value will be used to
    /// determine if the job will be run.
    pub fn with_condition(self, cond: UseParameter<bool>) -> Self {
        self.pipeline.jobs[self.job_idx].cond_param_idx = Some(cond.idx);
        self
    }

    /// Add a flow node which will be run as part of the job.
    pub fn dep_on<R: IntoRequest + 'static>(
        self,
        f: impl FnOnce(&mut PipelineJobCtx<'_>) -> R,
    ) -> Self {
        // JobToNodeCtx will ensure artifact deps are taken care of
        let req = f(&mut PipelineJobCtx {
            pipeline: self.pipeline,
            job_idx: self.job_idx,
        });

        self.pipeline.jobs[self.job_idx]
            .root_nodes
            .entry(NodeHandle::from_type::<R::Node>())
            .or_default()
            .push(serde_json::to_vec(&req.into_request()).unwrap().into());

        self
    }

    /// Finish describing the pipeline job.
    pub fn finish(self) -> PipelineJobHandle {
        PipelineJobHandle {
            job_idx: self.job_idx,
        }
    }
}

#[derive(Clone)]
pub struct PipelineJobHandle {
    job_idx: usize,
}

impl PipelineJobHandle {
    pub fn is_handle_for(&self, job: &PipelineJob<'_>) -> bool {
        self.job_idx == job.job_idx
    }
}

#[derive(Clone, Copy)]
pub enum PipelineBackendHint {
    /// Pipeline is being run on the user's dev machine (via bash / direct run)
    Local,
    /// Pipeline is run on ADO
    Ado,
    /// Pipeline is run on GitHub Actions
    Github,
}

pub trait IntoPipeline {
    fn into_pipeline(self, backend_hint: PipelineBackendHint) -> anyhow::Result<Pipeline>;
}

fn new_parameter_name(name: impl AsRef<str>, kind: ParameterKind) -> String {
    match kind {
        ParameterKind::Unstable => format!("__unstable_{}", name.as_ref()),
        ParameterKind::Stable => name.as_ref().into(),
    }
}

/// Structs which should only be used by top-level flowey emitters. If you're a
/// pipeline author, these are not types you need to care about!
pub mod internal {
    use super::*;
    use std::collections::BTreeMap;

    pub fn consistent_artifact_runtime_var_name(artifact: impl AsRef<str>, is_use: bool) -> String {
        format!(
            "artifact_{}_{}",
            if is_use { "use_from" } else { "publish_from" },
            artifact.as_ref()
        )
    }

    #[derive(Debug)]
    pub struct InternalAdoResourcesRepository {
        /// flowey-generated unique repo identifier
        pub repo_id: String,
        /// Type of repo that is being connected to.
        pub repo_type: AdoResourcesRepositoryType,
        /// Repository name. Format depends on `repo_type`.
        pub name: String,
        /// git ref to checkout.
        pub git_ref: AdoResourcesRepositoryRef<usize>,
        /// (optional) ID of the service endpoint connecting to this repository.
        pub endpoint: Option<String>,
    }

    pub struct PipelineJobMetadata {
        pub root_nodes: BTreeMap<NodeHandle, Vec<Box<[u8]>>>,
        pub patches: PatchResolver,
        pub label: String,
        pub platform: FlowPlatform,
        pub arch: FlowArch,
        pub cond_param_idx: Option<usize>,
        // backend specific
        pub ado_pool: Option<AdoPool>,
        pub ado_variables: BTreeMap<String, String>,
        pub gh_override_if: Option<String>,
        pub gh_pool: Option<GhRunner>,
        pub gh_global_env: BTreeMap<String, String>,
        pub gh_permissions: BTreeMap<NodeHandle, BTreeMap<GhPermission, GhPermissionValue>>,
    }

    // TODO: support a more structured format for demands
    // See https://learn.microsoft.com/en-us/azure/devops/pipelines/yaml-schema/pool-demands
    #[derive(Debug, Clone)]
    pub struct AdoPool {
        pub name: String,
        pub demands: Vec<String>,
    }

    #[derive(Debug)]
    pub struct ArtifactMeta {
        pub name: String,
        pub published_by_job: Option<usize>,
        pub used_by_jobs: BTreeSet<usize>,
    }

    #[derive(Debug)]
    pub struct ParameterMeta {
        pub parameter: Parameter,
        pub used_by_jobs: BTreeSet<usize>,
    }

    /// Mirror of [`Pipeline`], except with all field marked as `pub`.
    pub struct PipelineFinalized {
        pub jobs: Vec<PipelineJobMetadata>,
        pub artifacts: Vec<ArtifactMeta>,
        pub parameters: Vec<ParameterMeta>,
        pub extra_deps: BTreeSet<(usize, usize)>,
        // backend specific
        pub ado_name: Option<String>,
        pub ado_schedule_triggers: Vec<AdoScheduleTriggers>,
        pub ado_ci_triggers: Option<AdoCiTriggers>,
        pub ado_pr_triggers: Option<AdoPrTriggers>,
        pub ado_bootstrap_template: String,
        pub ado_resources_repository: Vec<InternalAdoResourcesRepository>,
        pub ado_post_process_yaml_cb:
            Option<Box<dyn FnOnce(serde_yaml::Value) -> serde_yaml::Value>>,
        pub ado_variables: BTreeMap<String, String>,
        pub ado_job_id_overrides: BTreeMap<usize, String>,
        pub gh_name: Option<String>,
        pub gh_schedule_triggers: Vec<GhScheduleTriggers>,
        pub gh_ci_triggers: Option<GhCiTriggers>,
        pub gh_pr_triggers: Option<GhPrTriggers>,
        pub gh_bootstrap_template: String,
    }

    impl PipelineFinalized {
        pub fn from_pipeline(mut pipeline: Pipeline) -> Self {
            if let Some(cb) = pipeline.inject_all_jobs_with.take() {
                for job_idx in 0..pipeline.jobs.len() {
                    let _ = cb(PipelineJob {
                        pipeline: &mut pipeline,
                        job_idx,
                    });
                }
            }

            let Pipeline {
                mut jobs,
                artifacts,
                parameters,
                extra_deps,
                ado_name,
                ado_bootstrap_template,
                ado_schedule_triggers,
                ado_ci_triggers,
                ado_pr_triggers,
                ado_resources_repository,
                ado_post_process_yaml_cb,
                ado_variables,
                ado_job_id_overrides,
                gh_name,
                gh_schedule_triggers,
                gh_ci_triggers,
                gh_pr_triggers,
                gh_bootstrap_template,
                // not relevant to consumer code
                dummy_done_idx: _,
                artifact_names: _,
                global_patchfns,
                inject_all_jobs_with: _, // processed above
            } = pipeline;

            for patchfn in global_patchfns {
                for job in &mut jobs {
                    job.patches.apply_patchfn(patchfn)
                }
            }

            Self {
                jobs,
                artifacts,
                parameters,
                extra_deps,
                ado_name,
                ado_schedule_triggers,
                ado_ci_triggers,
                ado_pr_triggers,
                ado_bootstrap_template,
                ado_resources_repository,
                ado_post_process_yaml_cb,
                ado_variables,
                ado_job_id_overrides,
                gh_name,
                gh_schedule_triggers,
                gh_ci_triggers,
                gh_pr_triggers,
                gh_bootstrap_template,
            }
        }
    }

    #[derive(Debug, Clone)]
    pub enum Parameter {
        Bool {
            name: String,
            description: String,
            kind: ParameterKind,
            default: Option<bool>,
        },
        String {
            name: String,
            description: String,
            default: Option<String>,
            kind: ParameterKind,
            possible_values: Option<Vec<String>>,
        },
        Num {
            name: String,
            description: String,
            default: Option<i64>,
            kind: ParameterKind,
            possible_values: Option<Vec<i64>>,
        },
    }

    impl Parameter {
        pub fn name(&self) -> &str {
            match self {
                Parameter::Bool { name, .. } => name,
                Parameter::String { name, .. } => name,
                Parameter::Num { name, .. } => name,
            }
        }
    }
}<|MERGE_RESOLUTION|>--- conflicted
+++ resolved
@@ -868,17 +868,14 @@
             .used_by_jobs
             .insert(self.job_idx);
 
-<<<<<<< HEAD
-        crate::node::thin_air_read_runtime_var(format!("param{}", param.idx), false, false)
-=======
         crate::node::thin_air_read_runtime_var(
             self.pipeline.parameters[param.idx]
                 .parameter
                 .name()
                 .to_string(),
             false,
+            false,
         )
->>>>>>> 1bd36785
     }
 
     /// Shortcut which allows defining a bool pipeline parameter within a Job.
