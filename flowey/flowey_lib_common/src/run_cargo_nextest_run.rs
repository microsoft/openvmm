// Copyright (c) Microsoft Corporation.
// Licensed under the MIT License.

//! Run cargo-nextest tests.

use crate::gen_cargo_nextest_run_cmd::RunKindDeps;
use flowey::node::prelude::*;
use std::collections::BTreeMap;
use std::process::ExitStatus;
use std::process::Stdio;

#[derive(Serialize, Deserialize)]
pub struct TestResults {
    pub all_tests_passed: bool,
    /// Path to JUnit XML output (if enabled by the nextest profile)
    pub junit_xml: Option<PathBuf>,
}

/// Parameters related to building nextest tests
pub mod build_params {
    use crate::run_cargo_build::CargoBuildProfile;
    use crate::run_cargo_build::CargoFeatureSet;
    use flowey::node::prelude::*;
    use std::collections::BTreeMap;

    #[derive(Serialize, Deserialize, PartialEq, Eq, PartialOrd, Ord, Debug)]
    pub enum PanicAbortTests {
        /// Assume the current rust toolchain is nightly
        // FUTURE: current flowey infrastructure doesn't actually have a path for
        // multi-toolchain drifting
        UsingNightly,
        /// Build with `RUSTC_BOOTSTRAP=1` set
        UsingRustcBootstrap,
    }

    /// Types of things that can be documented
    #[derive(Serialize, Deserialize)]
    pub enum TestPackages {
        /// Document an entire workspace workspace (with exclusions)
        Workspace {
            /// Exclude certain crates
            exclude: Vec<String>,
        },
        /// Document a specific set of crates.
        Crates {
            /// Crates to document
            crates: Vec<String>,
        },
    }

    #[derive(Serialize, Deserialize)]
    pub struct NextestBuildParams<C = VarNotClaimed> {
        /// Packages to test for
        pub packages: ReadVar<TestPackages, C>,
        /// Cargo features to enable when building
        pub features: CargoFeatureSet,
        /// Whether to disable default features
        pub no_default_features: bool,
        /// Whether to build tests with unstable `-Zpanic-abort-tests` flag
        pub unstable_panic_abort_tests: Option<PanicAbortTests>,
        /// Build tests for the specified target
        pub target: target_lexicon::Triple,
        /// Build tests with the specified cargo profile
        pub profile: CargoBuildProfile,
        /// Additional env vars set when building the tests
        pub extra_env: ReadVar<BTreeMap<String, String>, C>,
    }
}

/// Nextest run mode to use
#[derive(Serialize, Deserialize)]
pub enum NextestRunKind {
    /// Build and run tests in a single step.
    BuildAndRun(build_params::NextestBuildParams),
    /// Run tests from pre-built nextest archive file.
    RunFromArchive {
        archive_file: ReadVar<PathBuf>,
        target: Option<ReadVar<target_lexicon::Triple>>,
        nextest_bin: Option<ReadVar<PathBuf>>,
    },
}

#[derive(Serialize, Deserialize)]
pub struct Run {
    /// Friendly name for this test group that will be displayed in logs.
    pub friendly_name: String,
    /// What kind of test run this is (inline build vs. from nextest archive).
    pub run_kind: NextestRunKind,
    /// Working directory the test archive was created from.
    pub working_dir: ReadVar<PathBuf>,
    /// Path to `.config/nextest.toml`
    pub config_file: ReadVar<PathBuf>,
    /// Path to any tool-specific config files
    pub tool_config_files: Vec<(String, ReadVar<PathBuf>)>,
    /// Nextest profile to use when running the source code (as defined in the
    /// `.config.nextest.toml`).
    pub nextest_profile: String,
    /// Nextest test filter expression
    pub nextest_filter_expr: Option<String>,
    /// Whether to run ignored tests
    pub run_ignored: bool,
    /// Set rlimits to allow unlimited sized coredump file (if supported)
    pub with_rlimit_unlimited_core_size: bool,
    /// Additional env vars set when executing the tests.
    pub extra_env: Option<ReadVar<BTreeMap<String, String>>>,
    /// Wait for specified side-effects to resolve before building / running any
    /// tests. (e.g: to allow for some ambient packages / dependencies to
    /// get installed).
    pub pre_run_deps: Vec<ReadVar<SideEffect>>,
    /// Results of running the tests
    pub results: WriteVar<TestResults>,
}

flowey_request! {
    pub enum Request {
        /// Set the default nextest fast fail behavior. Defaults to not
        /// fast-failing when a single test fails.
        DefaultNextestFailFast(bool),
        /// Set the default behavior when a test failure is encountered.
        /// Defaults to not terminating the job when a single test fails.
        DefaultTerminateJobOnFail(bool),
        Run(Run),
    }
}

new_flow_node!(struct Node);

impl FlowNode for Node {
    type Request = Request;

    fn imports(ctx: &mut ImportCtx<'_>) {
        ctx.import::<crate::cfg_cargo_common_flags::Node>();
        ctx.import::<crate::download_cargo_nextest::Node>();
        ctx.import::<crate::install_cargo_nextest::Node>();
        ctx.import::<crate::install_rust::Node>();
        ctx.import::<crate::gen_cargo_nextest_list_cmd::Node>();
        ctx.import::<crate::gen_cargo_nextest_run_cmd::Node>();
    }

    fn emit(requests: Vec<Self::Request>, ctx: &mut NodeCtx<'_>) -> anyhow::Result<()> {
        let mut run = Vec::new();
        let mut fail_fast = None;
        let mut terminate_job_on_fail = None;

        for req in requests {
            match req {
                Request::DefaultNextestFailFast(v) => {
                    same_across_all_reqs("OverrideFailFast", &mut fail_fast, v)?
                }
                Request::DefaultTerminateJobOnFail(v) => {
                    same_across_all_reqs("TerminateJobOnFail", &mut terminate_job_on_fail, v)?
                }
                Request::Run(v) => run.push(v),
            }
        }

        let terminate_job_on_fail = terminate_job_on_fail.unwrap_or(false);

        for Run {
            friendly_name,
            run_kind,
            working_dir,
            config_file,
            tool_config_files,
            nextest_profile,
            extra_env,
            with_rlimit_unlimited_core_size,
            nextest_filter_expr,
            run_ignored,
            pre_run_deps,
            results,
        } in run
        {
            let run_kind_deps = match run_kind {
                NextestRunKind::BuildAndRun(params) => {
                    let cargo_flags = ctx.reqv(crate::cfg_cargo_common_flags::Request::GetFlags);

                    let nextest_installed = ctx.reqv(crate::install_cargo_nextest::Request);

                    let rust_toolchain = ctx.reqv(crate::install_rust::Request::GetRustupToolchain);

                    ctx.req(crate::install_rust::Request::InstallTargetTriple(
                        params.target.clone(),
                    ));

                    RunKindDeps::BuildAndRun {
                        params,
                        nextest_installed,
                        rust_toolchain,
                        cargo_flags,
                    }
                }
                NextestRunKind::RunFromArchive {
                    archive_file,
                    target,
                    nextest_bin,
                } => {
                    let target =
                        target.unwrap_or(ReadVar::from_static(target_lexicon::Triple::host()));

                    let nextest_bin = nextest_bin.unwrap_or_else(|| {
                        ctx.reqv(|v| crate::download_cargo_nextest::Request::Get(target.clone(), v))
                    });

                    RunKindDeps::RunFromArchive {
                        archive_file,
                        nextest_bin,
                        target,
                    }
                }
            };

            let cmd = ctx.reqv(|v| crate::gen_cargo_nextest_run_cmd::Request {
                run_kind_deps,
                working_dir: working_dir.clone(),
                config_file: config_file.clone(),
                tool_config_files,
                nextest_profile: nextest_profile.clone(),
                nextest_filter_expr,
                run_ignored,
                fail_fast,
                extra_env,
                extra_commands: None,
                portable: false,
                command: v,
            });

            let (all_tests_passed_read, all_tests_passed_write) = ctx.new_var();
            let (junit_xml_read, junit_xml_write) = ctx.new_var();

            ctx.emit_rust_step(format!("run '{friendly_name}' nextest tests"), |ctx| {
                pre_run_deps.claim(ctx);

                let working_dir = working_dir.claim(ctx);
                let config_file = config_file.claim(ctx);
                let all_tests_passed_var = all_tests_passed_write.claim(ctx);
                let junit_xml_write = junit_xml_write.claim(ctx);
                let cmd = cmd.claim(ctx);

                move |rt| {
                    let working_dir = rt.read(working_dir);
                    let config_file = rt.read(config_file);
                    let cmd = rt.read(cmd);

                    // first things first - determine if junit is supported by
                    // the profile, and if so, where the output if going to be.
                    let junit_path = {
                        let nextest_toml = fs_err::read_to_string(&config_file)?
                            .parse::<toml_edit::DocumentMut>()
                            .context("failed to parse nextest.toml")?;

                        let path = Some(&nextest_toml)
                            .and_then(|i| i.get("profile"))
                            .and_then(|i| i.get(&nextest_profile))
                            .and_then(|i| i.get("junit"))
                            .and_then(|i| i.get("path"));

                        if let Some(path) = path {
                            let path: PathBuf =
                                path.as_str().context("malformed nextest.toml")?.into();
                            Some(path)
                        } else {
                            None
                        }
                    };

                    // allow unlimited coredump sizes
                    //
                    // FUTURE: would be cool if `flowey` had the ability to pass
                    // around "callbacks" as part of a, which would subsume the
                    // need to support things like `with_env` and
                    // `with_rlimit_unlimited_core_size`.
                    //
                    // This _should_ be doable using the same sort of mechanism
                    // that regular flowey Rust-based steps get registered +
                    // invoked. i.e: the serializable "callback" object is just
                    // a unique identifier for a set of
                    // (NodeHandle,callback_idx,requests), which flowey can use
                    // to "play-through" the specified node in order to get the
                    // caller a handle to a concrete `Box<dyn Fn...>`.
                    //
                    // I suspect there'll need to be some `Any` involved to get
                    // things to line up... but honestly, this seems doable?
                    // Will need to find time to experiment with this...
                    #[cfg(unix)]
                    let old_core_rlimits = if with_rlimit_unlimited_core_size
                        && matches!(rt.platform(), FlowPlatform::Linux(_))
                    {
                        let limits = rlimit::getrlimit(rlimit::Resource::CORE)?;
                        rlimit::setrlimit(
                            rlimit::Resource::CORE,
                            rlimit::INFINITY,
                            rlimit::INFINITY,
                        )?;
                        Some(limits)
                    } else {
                        None
                    };

                    #[cfg(not(unix))]
                    let _ = with_rlimit_unlimited_core_size;

                    log::info!("{cmd}");

                    // nextest has meaningful exit codes that we want to parse.
                    // <https://github.com/nextest-rs/nextest/blob/main/nextest-metadata/src/exit_codes.rs#L12>
                    //
                    // unfortunately, xshell doesn't have a mode where it can
                    // both emit to stdout/stderr, _and_ report the specific
                    // exit code of the process.
                    //
                    // So we have to use the raw process API instead.
<<<<<<< HEAD
                    let (status, _stdout) = run_command(&cmd, &working_dir, false)?;
=======
                    assert_eq!(cmd.commands.len(), 1);
                    let mut command = std::process::Command::new(&cmd.commands[0].0);
                    command
                        .args(&cmd.commands[0].1)
                        .envs(&cmd.env)
                        .current_dir(&working_dir);

                    let mut child = command.spawn().with_context(|| {
                        format!("failed to spawn '{}'", &cmd.commands[0].0.to_string_lossy())
                    })?;

                    let status = child.wait()?;
>>>>>>> 1fa089e6

                    #[cfg(unix)]
                    if let Some((soft, hard)) = old_core_rlimits {
                        rlimit::setrlimit(rlimit::Resource::CORE, soft, hard)?;
                    }

                    let all_tests_passed = match (status.success(), status.code()) {
                        (true, _) => true,
                        // documented nextest exit code for when a test has failed
                        (false, Some(100)) => false,
                        // any other exit code means something has gone disastrously wrong
                        (false, _) => anyhow::bail!("failed to run nextest"),
                    };

                    rt.write(all_tests_passed_var, &all_tests_passed);

                    if !all_tests_passed {
                        log::warn!("encountered at least one test failure!");

                        if terminate_job_on_fail {
                            anyhow::bail!("terminating job (TerminateJobOnFail = true)")
                        } else {
                            // special string on ADO that causes step to show orange (!)
                            // FUTURE: flowey should prob have a built-in API for this
                            if matches!(rt.backend(), FlowBackend::Ado) {
                                eprintln!("##vso[task.complete result=SucceededWithIssues;]")
                            } else {
                                log::warn!("encountered at least one test failure");
                            }
                        }
                    }

                    let junit_xml = if let Some(junit_path) = junit_path {
                        let emitted_xml = working_dir
                            .join("target")
                            .join("nextest")
                            .join(&nextest_profile)
                            .join(junit_path);
                        let final_xml = std::env::current_dir()?.join("junit.xml");
                        // copy locally to avoid trashing the output between test runs
                        fs_err::rename(emitted_xml, &final_xml)?;
                        Some(final_xml.absolute()?)
                    } else {
                        None
                    };

                    rt.write(junit_xml_write, &junit_xml);

                    Ok(())
                }
            });

            ctx.emit_minor_rust_step("write results", |ctx| {
                let all_tests_passed = all_tests_passed_read.claim(ctx);
                let junit_xml = junit_xml_read.claim(ctx);
                let results = results.claim(ctx);

                move |rt| {
                    let all_tests_passed = rt.read(all_tests_passed);
                    let junit_xml = rt.read(junit_xml);

                    rt.write(
                        results,
                        &TestResults {
                            all_tests_passed,
                            junit_xml,
                        },
                    );
                }
            });
        }

        Ok(())
    }
}

// FUTURE: this seems like something a proc-macro can help with...
impl build_params::NextestBuildParams {
    pub fn claim(self, ctx: &mut StepCtx<'_>) -> build_params::NextestBuildParams<VarClaimed> {
        let build_params::NextestBuildParams {
            packages,
            features,
            no_default_features,
            unstable_panic_abort_tests,
            target,
            profile,
            extra_env,
        } = self;

        build_params::NextestBuildParams {
            packages: packages.claim(ctx),
            features,
            no_default_features,
            unstable_panic_abort_tests,
            target,
            profile,
            extra_env: extra_env.claim(ctx),
        }
    }
}

fn run_command(
    cmd: &crate::gen_cargo_nextest_run_cmd::Command,
    working_dir: &PathBuf,
    capture_stdout: bool,
) -> anyhow::Result<(ExitStatus, Option<String>)> {
    let mut command = std::process::Command::new(&cmd.argv0);
    command
        .args(&cmd.args)
        .envs(&cmd.env)
        .current_dir(working_dir);

    if capture_stdout {
        command.stdout(Stdio::piped());
    } else {
        command.stdout(Stdio::inherit());
    }

    let mut child = command
        .spawn()
        .with_context(|| format!("failed to spawn '{}'", cmd.argv0.to_string_lossy()))?;

    if capture_stdout {
        let output = child.wait_with_output()?;
        let stdout_str = String::from_utf8_lossy(&output.stdout).into_owned();
        Ok((output.status, Some(stdout_str)))
    } else {
        let status = child.wait()?;
        Ok((status, None))
    }
}<|MERGE_RESOLUTION|>--- conflicted
+++ resolved
@@ -6,8 +6,6 @@
 use crate::gen_cargo_nextest_run_cmd::RunKindDeps;
 use flowey::node::prelude::*;
 use std::collections::BTreeMap;
-use std::process::ExitStatus;
-use std::process::Stdio;
 
 #[derive(Serialize, Deserialize)]
 pub struct TestResults {
@@ -310,9 +308,6 @@
                     // exit code of the process.
                     //
                     // So we have to use the raw process API instead.
-<<<<<<< HEAD
-                    let (status, _stdout) = run_command(&cmd, &working_dir, false)?;
-=======
                     assert_eq!(cmd.commands.len(), 1);
                     let mut command = std::process::Command::new(&cmd.commands[0].0);
                     command
@@ -325,7 +320,6 @@
                     })?;
 
                     let status = child.wait()?;
->>>>>>> 1fa089e6
 
                     #[cfg(unix)]
                     if let Some((soft, hard)) = old_core_rlimits {
@@ -425,35 +419,4 @@
             extra_env: extra_env.claim(ctx),
         }
     }
-}
-
-fn run_command(
-    cmd: &crate::gen_cargo_nextest_run_cmd::Command,
-    working_dir: &PathBuf,
-    capture_stdout: bool,
-) -> anyhow::Result<(ExitStatus, Option<String>)> {
-    let mut command = std::process::Command::new(&cmd.argv0);
-    command
-        .args(&cmd.args)
-        .envs(&cmd.env)
-        .current_dir(working_dir);
-
-    if capture_stdout {
-        command.stdout(Stdio::piped());
-    } else {
-        command.stdout(Stdio::inherit());
-    }
-
-    let mut child = command
-        .spawn()
-        .with_context(|| format!("failed to spawn '{}'", cmd.argv0.to_string_lossy()))?;
-
-    if capture_stdout {
-        let output = child.wait_with_output()?;
-        let stdout_str = String::from_utf8_lossy(&output.stdout).into_owned();
-        Ok((output.status, Some(stdout_str)))
-    } else {
-        let status = child.wait()?;
-        Ok((status, None))
-    }
 }