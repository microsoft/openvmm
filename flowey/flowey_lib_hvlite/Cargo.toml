--- conflicted
+++ resolved
@@ -17,14 +17,9 @@
 anyhow.workspace = true
 fs-err.workspace = true
 log.workspace = true
-<<<<<<< HEAD
 quick-xml.workspace = true
-serde.workspace = true
-serde_json.workspace = true
-=======
 serde = { workspace = true, features = ["std"] }
 serde_json = { workspace = true, features = ["std"] }
->>>>>>> 48a2779c
 target-lexicon = { workspace = true, features = ["serde_support"] }
 which.workspace = true
 xshell.workspace = true
