--- conflicted
+++ resolved
@@ -140,12 +140,7 @@
         let openvmm_repo_path = get_openvmm_repo_path(ctx);
 
         let default_nextest_config_file =
-<<<<<<< HEAD
             default_nextest_config_file(openvmm_repo_path.clone(), ctx);
-
-        let base_env = base_env();
-=======
-            openvmm_repo_path.map(ctx, |p| p.join(".config").join("nextest.toml"));
 
         let base_env = [
             // Used by the test_with_tracing macro in test runners
@@ -154,7 +149,6 @@
         .into_iter()
         .map(|(a, b)| (a.to_owned(), b.to_owned()))
         .collect::<BTreeMap<_, _>>();
->>>>>>> 1fa089e6
 
         for Request {
             friendly_name,
