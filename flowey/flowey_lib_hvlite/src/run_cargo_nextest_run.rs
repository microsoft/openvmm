// Copyright (c) Microsoft Corporation.
// Licensed under the MIT License.

//! Run cargo-nextest tests in the context of the HvLite repo.
//!
//! Uses the generic [`flowey_lib_common::run_cargo_nextest_run::Node`]
//! under-the-hood.

use flowey::node::prelude::*;
use flowey_lib_common::run_cargo_nextest_run::NextestRunKind;
use flowey_lib_common::run_cargo_nextest_run::TestResults;
use std::collections::BTreeMap;

/// Nextest profiles defined in HvLite's `.config/nextest.toml`
#[derive(Serialize, Deserialize)]
pub enum NextestProfile {
    Default,
    Ci,
}

impl NextestProfile {
    pub fn as_str(&self) -> &'static str {
        match self {
            NextestProfile::Default => "default",
            NextestProfile::Ci => "ci",
        }
    }
}

flowey_request! {
    pub struct Request {
        /// Friendly name for this test group that will be displayed in logs.
        pub friendly_name: String,
        /// What kind of test run this is (inline build vs. from nextest archive).
        pub run_kind: NextestRunKind,
        /// Nextest profile to use when running the source code
        pub nextest_profile: NextestProfile,
        /// Nextest test filter expression
        pub nextest_filter_expr: Option<String>,
        /// Nextest working directory (defaults to repo root)
        pub nextest_working_dir: Option<ReadVar<PathBuf>>,
        /// Nextest configuration file (defaults to config in repo)
        pub nextest_config_file: Option<ReadVar<PathBuf>>,
        /// Whether to run ignored test
        pub run_ignored: bool,
        /// Additional env vars set when executing the tests.
        pub extra_env: Option<ReadVar<BTreeMap<String, String>>>,
        /// Wait for specified side-effects to resolve before building / running any
        /// tests. (e.g: to allow for some ambient packages / dependencies to
        /// get installed).
        pub pre_run_deps: Vec<ReadVar<SideEffect>>,
        /// Results of running the tests
        pub results: WriteVar<TestResults>,
    }
}

new_flow_node!(struct Node);

impl FlowNode for Node {
    type Request = Request;

    fn imports(ctx: &mut ImportCtx<'_>) {
        ctx.import::<crate::git_checkout_openvmm_repo::Node>();
        ctx.import::<flowey_lib_common::run_cargo_nextest_run::Node>();
    }

    fn emit(requests: Vec<Self::Request>, ctx: &mut NodeCtx<'_>) -> anyhow::Result<()> {
        let openvmm_repo_path = ctx.reqv(crate::git_checkout_openvmm_repo::req::GetRepoDir);

        let default_nextest_config_file =
            openvmm_repo_path.map(ctx, |p| p.join(".config").join("nextest.toml"));

        let base_env = [
            // Used by the test_with_tracing macro in test runners
<<<<<<< HEAD
            ("RUST_LOG", "trace,mesh_node=info"),
=======
            ("RUST_LOG", "trace"),
>>>>>>> b7f3f464
        ]
        .into_iter()
        .map(|(a, b)| (a.to_owned(), b.to_owned()))
        .collect::<BTreeMap<_, _>>();

        for Request {
            friendly_name,
            run_kind,
            nextest_profile,
            nextest_filter_expr,
            nextest_working_dir,
            nextest_config_file,
            run_ignored,
            mut pre_run_deps,
            results,
            extra_env,
        } in requests
        {
            let extra_env = if let Some(with_env) = extra_env {
                let base_env = base_env.clone();
                with_env.map(ctx, move |mut m| {
                    m.extend(base_env);
                    m
                })
            } else {
                ReadVar::from_static(base_env.clone())
            };

            let working_dir = if let Some(nextest_working_dir) = nextest_working_dir {
                pre_run_deps.push(openvmm_repo_path.clone().into_side_effect());
                nextest_working_dir
            } else {
                openvmm_repo_path.clone()
            };

            let config_file = if let Some(nextest_config_file) = nextest_config_file {
                pre_run_deps.push(default_nextest_config_file.clone().into_side_effect());
                nextest_config_file
            } else {
                default_nextest_config_file.clone()
            };

            ctx.req(flowey_lib_common::run_cargo_nextest_run::Request::Run(
                flowey_lib_common::run_cargo_nextest_run::Run {
                    friendly_name,
                    run_kind,
                    working_dir,
                    config_file,
                    tool_config_files: Vec::new(),
                    nextest_profile: nextest_profile.as_str().to_owned(),
                    extra_env: Some(extra_env),
                    with_rlimit_unlimited_core_size: true,
                    nextest_filter_expr,
                    run_ignored,
                    pre_run_deps,
                    results,
                },
            ));
        }

        Ok(())
    }
}<|MERGE_RESOLUTION|>--- conflicted
+++ resolved
@@ -72,11 +72,7 @@
 
         let base_env = [
             // Used by the test_with_tracing macro in test runners
-<<<<<<< HEAD
-            ("RUST_LOG", "trace,mesh_node=info"),
-=======
             ("RUST_LOG", "trace"),
->>>>>>> b7f3f464
         ]
         .into_iter()
         .map(|(a, b)| (a.to_owned(), b.to_owned()))
