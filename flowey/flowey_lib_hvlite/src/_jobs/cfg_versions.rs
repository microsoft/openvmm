// Copyright (c) Microsoft Corporation.
// Licensed under the MIT License.

//! An amalgamated configuration node that streamlines the process of resolving
//! version configuration requests required by various dependencies in OpenVMM
//! pipelines.

use crate::download_openhcl_kernel_package::OpenhclKernelPackageKind;
use flowey::node::prelude::*;

// FUTURE: instead of hard-coding these values in-code, we might want to make
// our own nuget-esque `packages.config` file, that we can read at runtime to
// resolve all Version requests.
//
// This would require nodes that currently accept a `Version(String)` to accept
// a `Version(ReadVar<String>)`, but that shouldn't be a serious blocker.
pub const AZCOPY: &str = "10.27.1-20241113";
pub const AZURE_CLI: &str = "2.56.0";
pub const FUZZ: &str = "0.12.0";
pub const GH_CLI: &str = "2.52.0";
pub const LXUTIL: &str = "10.0.26100.1-240331-1435.ge-release";
pub const MDBOOK: &str = "0.4.40";
pub const MDBOOK_ADMONISH: &str = "1.18.0";
pub const MDBOOK_MERMAID: &str = "0.14.0";
pub const RUSTUP_TOOLCHAIN: &str = "1.87.0";
<<<<<<< HEAD
pub const MU_MSVM: &str = "25.1.3";
pub const NEXTEST: &str = "0.9.74";
=======
pub const MU_MSVM: &str = "24.0.4";
pub const NEXTEST: &str = "0.9.96";
>>>>>>> fe6216ef
pub const NODEJS: &str = "18.x";
// N.B. Kernel version numbers for dev and stable branches are not directly
//      comparable. They originate from separate branches, and the fourth digit
//      increases with each release from the respective branch.
pub const OPENHCL_KERNEL_DEV_VERSION: &str = "6.12.9.5";
pub const OPENHCL_KERNEL_STABLE_VERSION: &str = "6.12.9.7";
pub const OPENVMM_DEPS: &str = "0.1.0-20250403.3";
pub const PROTOC: &str = "27.1";

flowey_request! {
    pub struct Request {}
}

new_flow_node!(struct Node);

impl FlowNode for Node {
    type Request = Request;

    fn imports(ctx: &mut ImportCtx<'_>) {
        ctx.import::<crate::download_lxutil::Node>();
        ctx.import::<crate::download_openhcl_kernel_package::Node>();
        ctx.import::<crate::download_openhcl_kernel_package::Node>();
        ctx.import::<crate::download_openvmm_deps::Node>();
        ctx.import::<crate::download_uefi_mu_msvm::Node>();
        ctx.import::<flowey_lib_common::download_azcopy::Node>();
        ctx.import::<flowey_lib_common::download_cargo_fuzz::Node>();
        ctx.import::<flowey_lib_common::download_cargo_nextest::Node>();
        ctx.import::<flowey_lib_common::download_gh_cli::Node>();
        ctx.import::<flowey_lib_common::download_mdbook_admonish::Node>();
        ctx.import::<flowey_lib_common::download_mdbook_mermaid::Node>();
        ctx.import::<flowey_lib_common::download_mdbook::Node>();
        ctx.import::<flowey_lib_common::download_protoc::Node>();
        ctx.import::<flowey_lib_common::install_azure_cli::Node>();
        ctx.import::<flowey_lib_common::install_nodejs::Node>();
        ctx.import::<flowey_lib_common::install_rust::Node>();
    }

    #[rustfmt::skip]
    fn emit(_requests: Vec<Self::Request>, ctx: &mut NodeCtx<'_>) -> anyhow::Result<()> {
        ctx.req(crate::download_lxutil::Request::Version(LXUTIL.into()));
        ctx.req(crate::download_openhcl_kernel_package::Request::Version(OpenhclKernelPackageKind::Dev, OPENHCL_KERNEL_DEV_VERSION.into()));
        ctx.req(crate::download_openhcl_kernel_package::Request::Version(OpenhclKernelPackageKind::Main, OPENHCL_KERNEL_STABLE_VERSION.into()));
        ctx.req(crate::download_openhcl_kernel_package::Request::Version(OpenhclKernelPackageKind::Cvm, OPENHCL_KERNEL_STABLE_VERSION.into()));
        ctx.req(crate::download_openhcl_kernel_package::Request::Version(OpenhclKernelPackageKind::CvmDev, OPENHCL_KERNEL_DEV_VERSION.into()));
        ctx.req(crate::download_openvmm_deps::Request::Version(OPENVMM_DEPS.into()));
        ctx.req(crate::download_uefi_mu_msvm::Request::Version(MU_MSVM.into()));
        ctx.req(flowey_lib_common::download_azcopy::Request::Version(AZCOPY.into()));
        ctx.req(flowey_lib_common::download_cargo_fuzz::Request::Version(FUZZ.into()));
        ctx.req(flowey_lib_common::download_cargo_nextest::Request::Version(NEXTEST.into()));
        ctx.req(flowey_lib_common::download_gh_cli::Request::Version(GH_CLI.into()));
        ctx.req(flowey_lib_common::download_mdbook::Request::Version(MDBOOK.into()));
        ctx.req(flowey_lib_common::download_mdbook_admonish::Request::Version(MDBOOK_ADMONISH.into()));
        ctx.req(flowey_lib_common::download_mdbook_mermaid::Request::Version(MDBOOK_MERMAID.into()));
        ctx.req(flowey_lib_common::download_protoc::Request::Version(PROTOC.into()));
        ctx.req(flowey_lib_common::install_azure_cli::Request::Version(AZURE_CLI.into()));
        ctx.req(flowey_lib_common::install_nodejs::Request::Version(NODEJS.into()));
        if !matches!(ctx.backend(), FlowBackend::Ado) {
            ctx.req(flowey_lib_common::install_rust::Request::Version(RUSTUP_TOOLCHAIN.into()));
        }
        Ok(())
    }
}<|MERGE_RESOLUTION|>--- conflicted
+++ resolved
@@ -23,13 +23,8 @@
 pub const MDBOOK_ADMONISH: &str = "1.18.0";
 pub const MDBOOK_MERMAID: &str = "0.14.0";
 pub const RUSTUP_TOOLCHAIN: &str = "1.87.0";
-<<<<<<< HEAD
 pub const MU_MSVM: &str = "25.1.3";
-pub const NEXTEST: &str = "0.9.74";
-=======
-pub const MU_MSVM: &str = "24.0.4";
 pub const NEXTEST: &str = "0.9.96";
->>>>>>> fe6216ef
 pub const NODEJS: &str = "18.x";
 // N.B. Kernel version numbers for dev and stable branches are not directly
 //      comparable. They originate from separate branches, and the fourth digit
