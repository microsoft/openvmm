// Copyright (c) Microsoft Corporation.
// Licensed under the MIT License.

//! An amalgamated configuration node that streamlines the process of resolving
//! version configuration requests required by various dependencies in OpenVMM
//! pipelines.

use crate::download_openhcl_kernel_package::OpenhclKernelPackageKind;
use flowey::node::prelude::*;

// FUTURE: instead of hard-coding these values in-code, we might want to make
// our own nuget-esque `packages.config` file, that we can read at runtime to
// resolve all Version requests.
//
// This would require nodes that currently accept a `Version(String)` to accept
// a `Version(ReadVar<String>)`, but that shouldn't be a serious blocker.
pub const AZCOPY: &str = "10.27.1-20241113";
pub const AZURE_CLI: &str = "2.56.0";
pub const FUZZ: &str = "0.12.0";
pub const GH_CLI: &str = "2.52.0";
pub const LXUTIL: &str = "10.0.26100.1-240331-1435.ge-release";
pub const MDBOOK: &str = "0.4.40";
pub const MDBOOK_ADMONISH: &str = "1.18.0";
pub const MDBOOK_MERMAID: &str = "0.14.0";
<<<<<<< HEAD
pub const RUSTUP_TOOLCHAIN: &str = "1.88.0";
pub const MU_MSVM: &str = "25.1.5";
=======
pub const RUSTUP_TOOLCHAIN: &str = "1.89.0";
pub const MU_MSVM: &str = "25.1.4";
>>>>>>> 34d53871
pub const NEXTEST: &str = "0.9.101";
pub const NODEJS: &str = "18.x";
// N.B. Kernel version numbers for dev and stable branches are not directly
//      comparable. They originate from separate branches, and the fourth digit
//      increases with each release from the respective branch.
pub const OPENHCL_KERNEL_DEV_VERSION: &str = "6.12.36.1";
pub const OPENHCL_KERNEL_STABLE_VERSION: &str = "6.12.36.1";
pub const OPENVMM_DEPS: &str = "0.1.0-20250403.3";
pub const PROTOC: &str = "27.1";

flowey_request! {
    pub struct Request {}
}

new_flow_node!(struct Node);

impl FlowNode for Node {
    type Request = Request;

    fn imports(ctx: &mut ImportCtx<'_>) {
        ctx.import::<crate::download_lxutil::Node>();
        ctx.import::<crate::download_openhcl_kernel_package::Node>();
        ctx.import::<crate::download_openhcl_kernel_package::Node>();
        ctx.import::<crate::download_openvmm_deps::Node>();
        ctx.import::<crate::download_uefi_mu_msvm::Node>();
        ctx.import::<flowey_lib_common::download_azcopy::Node>();
        ctx.import::<flowey_lib_common::download_cargo_fuzz::Node>();
        ctx.import::<flowey_lib_common::download_cargo_nextest::Node>();
        ctx.import::<flowey_lib_common::download_gh_cli::Node>();
        ctx.import::<flowey_lib_common::download_mdbook_admonish::Node>();
        ctx.import::<flowey_lib_common::download_mdbook_mermaid::Node>();
        ctx.import::<flowey_lib_common::download_mdbook::Node>();
        ctx.import::<flowey_lib_common::download_protoc::Node>();
        ctx.import::<flowey_lib_common::install_azure_cli::Node>();
        ctx.import::<flowey_lib_common::install_nodejs::Node>();
        ctx.import::<flowey_lib_common::install_rust::Node>();
    }

    #[rustfmt::skip]
    fn emit(_requests: Vec<Self::Request>, ctx: &mut NodeCtx<'_>) -> anyhow::Result<()> {
        ctx.req(crate::download_lxutil::Request::Version(LXUTIL.into()));
        ctx.req(crate::download_openhcl_kernel_package::Request::Version(OpenhclKernelPackageKind::Dev, OPENHCL_KERNEL_DEV_VERSION.into()));
        ctx.req(crate::download_openhcl_kernel_package::Request::Version(OpenhclKernelPackageKind::Main, OPENHCL_KERNEL_STABLE_VERSION.into()));
        ctx.req(crate::download_openhcl_kernel_package::Request::Version(OpenhclKernelPackageKind::Cvm, OPENHCL_KERNEL_STABLE_VERSION.into()));
        ctx.req(crate::download_openhcl_kernel_package::Request::Version(OpenhclKernelPackageKind::CvmDev, OPENHCL_KERNEL_DEV_VERSION.into()));
        ctx.req(crate::download_openvmm_deps::Request::Version(OPENVMM_DEPS.into()));
        ctx.req(crate::download_uefi_mu_msvm::Request::Version(MU_MSVM.into()));
        ctx.req(flowey_lib_common::download_azcopy::Request::Version(AZCOPY.into()));
        ctx.req(flowey_lib_common::download_cargo_fuzz::Request::Version(FUZZ.into()));
        ctx.req(flowey_lib_common::download_cargo_nextest::Request::Version(NEXTEST.into()));
        ctx.req(flowey_lib_common::download_gh_cli::Request::Version(GH_CLI.into()));
        ctx.req(flowey_lib_common::download_mdbook::Request::Version(MDBOOK.into()));
        ctx.req(flowey_lib_common::download_mdbook_admonish::Request::Version(MDBOOK_ADMONISH.into()));
        ctx.req(flowey_lib_common::download_mdbook_mermaid::Request::Version(MDBOOK_MERMAID.into()));
        ctx.req(flowey_lib_common::download_protoc::Request::Version(PROTOC.into()));
        ctx.req(flowey_lib_common::install_azure_cli::Request::Version(AZURE_CLI.into()));
        ctx.req(flowey_lib_common::install_nodejs::Request::Version(NODEJS.into()));
        if !matches!(ctx.backend(), FlowBackend::Ado) {
            ctx.req(flowey_lib_common::install_rust::Request::Version(RUSTUP_TOOLCHAIN.into()));
        }
        Ok(())
    }
}<|MERGE_RESOLUTION|>--- conflicted
+++ resolved
@@ -22,13 +22,8 @@
 pub const MDBOOK: &str = "0.4.40";
 pub const MDBOOK_ADMONISH: &str = "1.18.0";
 pub const MDBOOK_MERMAID: &str = "0.14.0";
-<<<<<<< HEAD
-pub const RUSTUP_TOOLCHAIN: &str = "1.88.0";
+pub const RUSTUP_TOOLCHAIN: &str = "1.89.0";
 pub const MU_MSVM: &str = "25.1.5";
-=======
-pub const RUSTUP_TOOLCHAIN: &str = "1.89.0";
-pub const MU_MSVM: &str = "25.1.4";
->>>>>>> 34d53871
 pub const NEXTEST: &str = "0.9.101";
 pub const NODEJS: &str = "18.x";
 // N.B. Kernel version numbers for dev and stable branches are not directly
