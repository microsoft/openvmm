// Copyright (c) Microsoft Corporation.
// Licensed under the MIT License.

//! Run a pre-built cargo-nextest based VMM tests archive.

use crate::build_guest_test_uefi::GuestTestUefiOutput;
use crate::build_nextest_vmm_tests::NextestVmmTestsArchive;
use crate::build_openvmm::OpenvmmOutput;
use crate::build_pipette::PipetteOutput;
use crate::build_tmk_vmm::TmkVmmOutput;
use crate::build_tmks::TmksOutput;
use crate::run_cargo_nextest_run::NextestProfile;
use flowey::node::prelude::*;
use std::collections::BTreeMap;
use vmm_test_images::KnownTestArtifacts;

#[derive(Serialize, Deserialize)]
pub struct VmmTestsDepArtifacts {
    pub openvmm: Option<ReadVar<OpenvmmOutput>>,
    pub pipette_windows: Option<ReadVar<PipetteOutput>>,
    pub pipette_linux_musl: Option<ReadVar<PipetteOutput>>,
    pub guest_test_uefi: Option<ReadVar<GuestTestUefiOutput>>,
    pub artifact_dir_openhcl_igvm_files: Option<ReadVar<PathBuf>>,
    pub tmks: Option<ReadVar<TmksOutput>>,
    pub tmk_vmm: Option<ReadVar<TmkVmmOutput>>,
    pub tmk_vmm_linux_musl: Option<ReadVar<TmkVmmOutput>>,
}

flowey_request! {
    pub struct Params {
        /// Friendly label for report JUnit test results
        pub junit_test_label: String,
        /// Existing VMM tests archive
        pub nextest_vmm_tests_archive: ReadVar<NextestVmmTestsArchive>,
        /// What target VMM tests were compiled for (determines required deps).
        pub target: target_lexicon::Triple,
        /// Nextest profile to use when running the source code
        pub nextest_profile: NextestProfile,
        /// Nextest test filter expression.
        pub nextest_filter_expr: Option<String>,
        /// Artifacts corresponding to required test dependencies
        pub dep_artifact_dirs: VmmTestsDepArtifacts,
        /// Test artifacts to download
        pub test_artifacts: Vec<KnownTestArtifacts>,

        /// Whether the job should fail if any test has failed
        pub fail_job_on_test_fail: bool,
        /// If provided, also publish junit.xml test results as an artifact.
        pub artifact_dir: Option<ReadVar<PathBuf>>,
        pub done: WriteVar<SideEffect>,
    }
}

new_simple_flow_node!(struct Node);

impl SimpleFlowNode for Node {
    type Request = Params;

    fn imports(ctx: &mut ImportCtx<'_>) {
        ctx.import::<crate::artifact_openhcl_igvm_from_recipe_extras::resolve::Node>();
        ctx.import::<crate::artifact_openhcl_igvm_from_recipe::resolve::Node>();
<<<<<<< HEAD
        ctx.import::<crate::artifact_openvmm::resolve::Node>();
        ctx.import::<crate::artifact_pipette::resolve::Node>();
        ctx.import::<crate::download_openvmm_vmm_tests_vhds::Node>();
        ctx.import::<crate::download_release_igvm_files::resolve::Node>();
=======
        ctx.import::<crate::download_openvmm_vmm_tests_artifacts::Node>();
>>>>>>> ecd2742a
        ctx.import::<crate::init_openvmm_magicpath_uefi_mu_msvm::Node>();
        ctx.import::<crate::init_hyperv_tests::Node>();
        ctx.import::<crate::init_vmm_tests_env::Node>();
        ctx.import::<crate::test_nextest_vmm_tests_archive::Node>();
        ctx.import::<flowey_lib_common::publish_test_results::Node>();
    }

    fn process_request(request: Self::Request, ctx: &mut NodeCtx<'_>) -> anyhow::Result<()> {
        let Params {
            junit_test_label,
            nextest_vmm_tests_archive,
            target,
            nextest_profile,
            nextest_filter_expr,
            dep_artifact_dirs,
            test_artifacts,
            fail_job_on_test_fail,
            artifact_dir,
            done,
        } = request;

        // use an ad-hoc, step-local dir as a staging ground for test content
        let test_content_dir = ctx.emit_rust_stepv("creating new test content dir", |_| {
            |_| Ok(std::env::current_dir()?.absolute()?)
        });

        let VmmTestsDepArtifacts {
            openvmm: register_openvmm,
            pipette_windows: register_pipette_windows,
            pipette_linux_musl: register_pipette_linux_musl,
            guest_test_uefi: register_guest_test_uefi,
            artifact_dir_openhcl_igvm_files,
            tmks: register_tmks,
            tmk_vmm: register_tmk_vmm,
            tmk_vmm_linux_musl: register_tmk_vmm_linux_musl,
        } = dep_artifact_dirs;

        let register_openhcl_igvm_files = artifact_dir_openhcl_igvm_files.map(|artifact_dir| {
            ctx.reqv(
                |v| crate::artifact_openhcl_igvm_from_recipe::resolve::Request {
                    artifact_dir,
                    igvm_files: v,
                },
            )
        });

<<<<<<< HEAD
        let release_2411_igvm_files =
            ctx.reqv(crate::download_release_igvm_files::resolve::Request::Release2411);

        // FIXME: share this with build_and_run_nextest_vmm_tests
        let disk_images_dir = Some({
            match target.architecture {
                target_lexicon::Architecture::X86_64 => {
                    ctx.requests::<crate::download_openvmm_vmm_tests_vhds::Node>([
                        crate::download_openvmm_vmm_tests_vhds::Request::DownloadVhds(vec![
                            vmm_test_images::KnownVhd::FreeBsd13_2,
                            vmm_test_images::KnownVhd::Gen1WindowsDataCenterCore2022,
                            vmm_test_images::KnownVhd::Gen2WindowsDataCenterCore2022,
                            vmm_test_images::KnownVhd::Ubuntu2204Server,
                        ]),
                    ]);

                    ctx.requests::<crate::download_openvmm_vmm_tests_vhds::Node>([
                        crate::download_openvmm_vmm_tests_vhds::Request::DownloadIsos(vec![
                            vmm_test_images::KnownIso::FreeBsd13_2,
                        ]),
                    ]);
                }
                target_lexicon::Architecture::Aarch64(_) => {
                    ctx.requests::<crate::download_openvmm_vmm_tests_vhds::Node>([
                        crate::download_openvmm_vmm_tests_vhds::Request::DownloadVhds(vec![
                            vmm_test_images::KnownVhd::Ubuntu2404ServerAarch64,
                        ]),
                    ]);
                }
                arch => anyhow::bail!("unsupported arch {arch}"),
            }
=======
        ctx.req(crate::download_openvmm_vmm_tests_artifacts::Request::Download(test_artifacts));
>>>>>>> ecd2742a

        let disk_images_dir =
            ctx.reqv(crate::download_openvmm_vmm_tests_artifacts::Request::GetDownloadFolder);

        // FUTURE: once we move away from the known_paths resolver, this will no
        // longer be an ambient pre-run dependency.
        let mu_msvm_arch = match target.architecture {
            target_lexicon::Architecture::X86_64 => {
                crate::download_uefi_mu_msvm::MuMsvmArch::X86_64
            }
            target_lexicon::Architecture::Aarch64(_) => {
                crate::download_uefi_mu_msvm::MuMsvmArch::Aarch64
            }
            arch => anyhow::bail!("unsupported arch {arch}"),
        };
        let pre_run_deps = vec![
            ctx.reqv(|v| crate::init_openvmm_magicpath_uefi_mu_msvm::Request {
                arch: mu_msvm_arch,
                done: v,
            }),
            ctx.reqv(crate::init_hyperv_tests::Request),
        ];

        let (test_log_path, get_test_log_path) = ctx.new_var();

        let extra_env = ctx.reqv(|v| crate::init_vmm_tests_env::Request {
            test_content_dir,
            vmm_tests_target: target.clone(),
            register_openvmm,
            register_pipette_windows,
            register_pipette_linux_musl,
            register_guest_test_uefi,
            register_tmks,
            register_tmk_vmm,
            register_tmk_vmm_linux_musl,
            disk_images_dir: Some(disk_images_dir),
            register_openhcl_igvm_files,
            get_test_log_path: Some(get_test_log_path),
            release_2411_igvm_files,
            get_env: v,
        });

        let results = ctx.reqv(|v| crate::test_nextest_vmm_tests_archive::Request {
            nextest_archive_file: nextest_vmm_tests_archive,
            nextest_profile,
            nextest_filter_expr,
            extra_env,
            pre_run_deps,
            results: v,
        });

        // Bind the externally generated output paths together with the results
        // to create a dependency on the VMM tests having actually run.
        let test_log_path = test_log_path.depending_on(ctx, &results);

        let junit_xml = results.map(ctx, |r| r.junit_xml);
        let reported_results = ctx.reqv(|v| flowey_lib_common::publish_test_results::Request {
            junit_xml,
            test_label: junit_test_label,
            attachments: BTreeMap::from([("logs".to_string(), (test_log_path, false))]),
            output_dir: artifact_dir,
            done: v,
        });

        ctx.emit_rust_step("report test results to overall pipeline status", |ctx| {
            reported_results.claim(ctx);
            done.claim(ctx);

            let results = results.clone().claim(ctx);
            move |rt| {
                let results = rt.read(results);
                if results.all_tests_passed {
                    log::info!("all tests passed!");
                } else {
                    if fail_job_on_test_fail {
                        anyhow::bail!("encountered test failures.")
                    } else {
                        log::error!("encountered test failures.")
                    }
                }

                Ok(())
            }
        });

        Ok(())
    }
}<|MERGE_RESOLUTION|>--- conflicted
+++ resolved
@@ -59,14 +59,8 @@
     fn imports(ctx: &mut ImportCtx<'_>) {
         ctx.import::<crate::artifact_openhcl_igvm_from_recipe_extras::resolve::Node>();
         ctx.import::<crate::artifact_openhcl_igvm_from_recipe::resolve::Node>();
-<<<<<<< HEAD
-        ctx.import::<crate::artifact_openvmm::resolve::Node>();
-        ctx.import::<crate::artifact_pipette::resolve::Node>();
-        ctx.import::<crate::download_openvmm_vmm_tests_vhds::Node>();
-        ctx.import::<crate::download_release_igvm_files::resolve::Node>();
-=======
         ctx.import::<crate::download_openvmm_vmm_tests_artifacts::Node>();
->>>>>>> ecd2742a
+        ctx.import::<crate::download_release_igvm_files::Node>();
         ctx.import::<crate::init_openvmm_magicpath_uefi_mu_msvm::Node>();
         ctx.import::<crate::init_hyperv_tests::Node>();
         ctx.import::<crate::init_vmm_tests_env::Node>();
@@ -113,41 +107,10 @@
             )
         });
 
-<<<<<<< HEAD
         let release_2411_igvm_files =
             ctx.reqv(crate::download_release_igvm_files::resolve::Request::Release2411);
 
-        // FIXME: share this with build_and_run_nextest_vmm_tests
-        let disk_images_dir = Some({
-            match target.architecture {
-                target_lexicon::Architecture::X86_64 => {
-                    ctx.requests::<crate::download_openvmm_vmm_tests_vhds::Node>([
-                        crate::download_openvmm_vmm_tests_vhds::Request::DownloadVhds(vec![
-                            vmm_test_images::KnownVhd::FreeBsd13_2,
-                            vmm_test_images::KnownVhd::Gen1WindowsDataCenterCore2022,
-                            vmm_test_images::KnownVhd::Gen2WindowsDataCenterCore2022,
-                            vmm_test_images::KnownVhd::Ubuntu2204Server,
-                        ]),
-                    ]);
-
-                    ctx.requests::<crate::download_openvmm_vmm_tests_vhds::Node>([
-                        crate::download_openvmm_vmm_tests_vhds::Request::DownloadIsos(vec![
-                            vmm_test_images::KnownIso::FreeBsd13_2,
-                        ]),
-                    ]);
-                }
-                target_lexicon::Architecture::Aarch64(_) => {
-                    ctx.requests::<crate::download_openvmm_vmm_tests_vhds::Node>([
-                        crate::download_openvmm_vmm_tests_vhds::Request::DownloadVhds(vec![
-                            vmm_test_images::KnownVhd::Ubuntu2404ServerAarch64,
-                        ]),
-                    ]);
-                }
-                arch => anyhow::bail!("unsupported arch {arch}"),
-            }
-=======
         ctx.req(crate::download_openvmm_vmm_tests_artifacts::Request::Download(test_artifacts));
->>>>>>> ecd2742a
 
         let disk_images_dir =
             ctx.reqv(crate::download_openvmm_vmm_tests_artifacts::Request::GetDownloadFolder);
