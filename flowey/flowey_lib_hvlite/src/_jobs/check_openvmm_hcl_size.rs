// Copyright (c) Microsoft Corporation.
// Licensed under the MIT License.

//! Compares the size of the OpenHCL binary in the current PR with the size of the binary from the last successful merge to main.

use crate::artifact_openhcl_igvm_from_recipe_extras;
use crate::build_openhcl_igvm_from_recipe;
use crate::build_openhcl_igvm_from_recipe::OpenhclIgvmRecipe;
use crate::build_openvmm_hcl;
use crate::build_openvmm_hcl::OpenvmmHclBuildParams;
use crate::build_openvmm_hcl::OpenvmmHclBuildProfile::OpenvmmHclShip;
use crate::download_openhcl_kernel_package::OpenhclKernelPackageArch;
use crate::download_openhcl_kernel_package::OpenhclKernelPackageKind;
use crate::run_cargo_build::common::CommonArch;
use crate::run_cargo_build::common::CommonTriple;
use flowey::node::prelude::*;
use flowey_lib_common::download_gh_artifact;
use flowey_lib_common::gh_workflow_id;
use flowey_lib_common::git_merge_commit;

flowey_request! {
    pub struct Request {
        pub target: CommonTriple,
        pub done: WriteVar<SideEffect>,
        pub pipeline_name: String,
    }
}

new_simple_flow_node!(struct Node);

impl SimpleFlowNode for Node {
    type Request = Request;

    fn imports(ctx: &mut ImportCtx<'_>) {
        ctx.import::<crate::build_xtask::Node>();
        ctx.import::<crate::git_checkout_openvmm_repo::Node>();
        ctx.import::<download_gh_artifact::Node>();
        ctx.import::<git_merge_commit::Node>();
        ctx.import::<gh_workflow_id::Node>();
        ctx.import::<build_openhcl_igvm_from_recipe::Node>();
        ctx.import::<build_openvmm_hcl::Node>();
        ctx.import::<artifact_openhcl_igvm_from_recipe_extras::publish::Node>();
        ctx.import::<crate::download_openhcl_kernel_package::Node>();
    }

    fn process_request(request: Self::Request, ctx: &mut NodeCtx<'_>) -> anyhow::Result<()> {
        let Request {
            target,
            done,
            pipeline_name,
        } = request;

        let xtask = ctx.reqv(|v| crate::build_xtask::Request {
            target: target.clone(),
            xtask: v,
        });
        let openvmm_repo_path = ctx.reqv(crate::git_checkout_openvmm_repo::req::GetRepoDir);

        let gh_token = ctx.get_gh_context_var().global().token();

        let built_openvmm_hcl = ctx.reqv(|v| build_openvmm_hcl::Request {
            build_params: OpenvmmHclBuildParams {
                target: target.clone(),
                profile: OpenvmmHclShip,
                features: (OpenhclIgvmRecipe::X64)
                    .recipe_details(OpenvmmHclShip)
                    .openvmm_hcl_features,
                no_split_dbg_info: false,
            },
            openvmm_hcl_output: v,
        });

        let file_name = match target.common_arch().unwrap() {
            CommonArch::X86_64 => "x64-openhcl-baseline",
            CommonArch::Aarch64 => "aarch64-openhcl-baseline",
        };

        let merge_commit = ctx.reqv(|v| git_merge_commit::Request {
            repo_path: openvmm_repo_path.clone(),
            merge_commit: v,
            base_branch: "main".into(),
        });

        let merge_run = ctx.reqv(|v| gh_workflow_id::Request {
            repo_path: openvmm_repo_path.clone(),
            github_commit_hash: merge_commit,
            gh_workflow: v,
            pipeline_name,
            gh_token: gh_token.clone(),
        });

        let run_id = merge_run.map(ctx, |r| r.id);
        let merge_head_artifact = ctx.reqv(|old_openhcl| download_gh_artifact::Request {
            repo_owner: "microsoft".into(),
            repo_name: "openvmm".into(),
            file_name: file_name.into(),
            path: old_openhcl,
            run_id: run_id.clone(),
            gh_token: gh_token.clone(),
        });

<<<<<<< HEAD
        let comparison = ctx.emit_rust_step("usermode binary size comparison", |ctx| {
            let xtask = xtask.clone().claim(ctx);
            let openvmm_repo_path = openvmm_repo_path.clone().claim(ctx);
=======
        // Publish the built binary as an artifact for offline analysis.
        //
        // FUTURE: Flowey should have a general mechanism for this. We cannot
        // use the existing artifact support because all artifacts are only
        // published at the end of the job, if everything else succeeds.
        let publish_artifact = if ctx.backend() == FlowBackend::Github {
            let dir = ctx.emit_rust_stepv("collect openvmm_hcl files for analysis", |ctx| {
                let built_openvmm_hcl = built_openvmm_hcl.clone().claim(ctx);
                move |rt| {
                    let built_openvmm_hcl = rt.read(built_openvmm_hcl);
                    let path = Path::new("artifact");
                    fs_err::create_dir_all(path)?;
                    fs_err::copy(built_openvmm_hcl.bin, path.join("openvmm_hcl"))?;
                    if let Some(dbg) = built_openvmm_hcl.dbg {
                        fs_err::copy(dbg, path.join("openvmm_hcl.dbg"))?;
                    }
                    Ok(path
                        .absolute()?
                        .into_os_string()
                        .into_string()
                        .ok()
                        .unwrap())
                }
            });
            let name = format!(
                "{}_openvmm_hcl_for_size_analysis",
                target.common_arch().unwrap().as_arch()
            );
            Some(
                ctx.emit_gh_step(
                    "publish openvmm_hcl for analysis",
                    "actions/upload-artifact@v4",
                )
                .with("name", name)
                .with("path", dir)
                .finish(ctx),
            )
        } else {
            None
        };

        let comparison = ctx.emit_rust_step("binary size comparison", |ctx| {
            // Ensure the artifact is published before the analysis since this step may fail.
            let _publish_artifact = publish_artifact.claim(ctx);
            let xtask = xtask.claim(ctx);
            let openvmm_repo_path = openvmm_repo_path.claim(ctx);
>>>>>>> ecd2742a
            let old_openhcl = merge_head_artifact.claim(ctx);
            let new_openhcl = built_openvmm_hcl.claim(ctx);
            let merge_run = merge_run.claim(ctx);

            move |rt| {
                let xtask = match rt.read(xtask) {
                    crate::build_xtask::XtaskOutput::LinuxBin { bin, .. } => bin,
                    crate::build_xtask::XtaskOutput::WindowsBin { exe, .. } => exe,
                };

                let old_openhcl = rt.read(old_openhcl);
                let new_openhcl = rt.read(new_openhcl);
                let merge_run = rt.read(merge_run);

                let old_path = old_openhcl.join(file_name).join("openhcl");
                let new_path = new_openhcl.bin;

                println!(
                    "comparing HEAD to merge commit {} and workflow {}",
                    merge_run.commit, merge_run.id
                );

                let sh = xshell::Shell::new()?;
                sh.change_dir(rt.read(openvmm_repo_path));
                xshell::cmd!(
                    sh,
                    "{xtask} verify-size --original {old_path} --new {new_path}"
                )
                .run()?;

                Ok(())
            }
        });

        let old_openhcl_kernel = ctx.reqv(|old_openhcl_kernel| download_gh_artifact::Request {
            repo_owner: "microsoft".into(),
            repo_name: "openvmm".into(),
            file_name: "x64-kernel-baseline".into(),
            path: old_openhcl_kernel,
            run_id,
            gh_token,
        });

        let current_openhcl_kernel =
            ctx.reqv(
                |v| crate::download_openhcl_kernel_package::Request::GetPackage {
                    kind: OpenhclKernelPackageKind::Main,
                    arch: OpenhclKernelPackageArch::X86_64,
                    pkg: v,
                },
            );

        let kernel_size_comparison = ctx.emit_rust_step("kernel size comparison", |ctx| {
            let old_openhcl_kernel = old_openhcl_kernel.claim(ctx);
            let current_openhcl_kernel = current_openhcl_kernel.claim(ctx);
            let openvmm_repo_path = openvmm_repo_path.claim(ctx);
            let xtask = xtask.claim(ctx);
            |rt| {
                let old_openhcl_kernel = rt.read(old_openhcl_kernel).join("build/native/bin/x64/vmlinux.dbg");
                let current_openhcl_kernel = rt.read(current_openhcl_kernel).join("build/native/bin/x64/vmlinux.dbg");
                let openvmm_repo_path = rt.read(openvmm_repo_path);
                let xtask = match rt.read(xtask) {
                    crate::build_xtask::XtaskOutput::LinuxBin { bin, .. } => bin,
                    crate::build_xtask::XtaskOutput::WindowsBin { exe, .. } => exe,
                };

                let sh = xshell::Shell::new()?;
                sh.change_dir(openvmm_repo_path);
                xshell::cmd!(
                    sh,
                    "{xtask} verify-size --original {old_openhcl_kernel} --new {current_openhcl_kernel}"
                )
                .run()?;

            Ok(())
            }
        });

        ctx.emit_side_effect_step(vec![comparison, kernel_size_comparison], [done]);

        Ok(())
    }
}<|MERGE_RESOLUTION|>--- conflicted
+++ resolved
@@ -99,11 +99,6 @@
             gh_token: gh_token.clone(),
         });
 
-<<<<<<< HEAD
-        let comparison = ctx.emit_rust_step("usermode binary size comparison", |ctx| {
-            let xtask = xtask.clone().claim(ctx);
-            let openvmm_repo_path = openvmm_repo_path.clone().claim(ctx);
-=======
         // Publish the built binary as an artifact for offline analysis.
         //
         // FUTURE: Flowey should have a general mechanism for this. We cannot
@@ -148,9 +143,8 @@
         let comparison = ctx.emit_rust_step("binary size comparison", |ctx| {
             // Ensure the artifact is published before the analysis since this step may fail.
             let _publish_artifact = publish_artifact.claim(ctx);
-            let xtask = xtask.claim(ctx);
-            let openvmm_repo_path = openvmm_repo_path.claim(ctx);
->>>>>>> ecd2742a
+            let xtask = xtask.clone().claim(ctx);
+            let openvmm_repo_path = openvmm_repo_path.clone().claim(ctx);
             let old_openhcl = merge_head_artifact.claim(ctx);
             let new_openhcl = built_openvmm_hcl.claim(ctx);
             let merge_run = merge_run.claim(ctx);
