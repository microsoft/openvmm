--- conflicted
+++ resolved
@@ -239,17 +239,10 @@
     config: PetriVmBuilder<OpenVmmPetriBackend>,
     (igvm_file,): (ResolvedArtifact<impl petri_artifacts_common::tags::IsOpenhclIgvm>,),
 ) -> Result<(), anyhow::Error> {
-<<<<<<< HEAD
-    if !host_supports_servicing() {
-        tracing::info!("skipping OpenHCL servicing test on unsupported host");
-        return Ok(());
-    }
-=======
     const NVME_INSTANCE: Guid = guid::guid!("dce4ebad-182f-46c0-8d30-8446c1c62ab3");
     let vtl0_nvme_lun = 1;
     let vtl2_nsid = 37; // Pick any namespace ID as long as it doesn't conflict with other namespaces in the controller
     let scsi_instance = Guid::new_random();
->>>>>>> e11b9a21
 
     let mut fault_start_updater = CellUpdater::new(false);
 
@@ -291,16 +284,6 @@
 /// TODO: For now this test will succeed because the driver currently requeries the namespace size and only checks that the size is non-zero.
 /// Once AER support is added to the driver the checks will be more stringent and this test will need updating
 #[openvmm_test(openhcl_linux_direct_x64 [LATEST_LINUX_DIRECT_TEST_X64])]
-<<<<<<< HEAD
-async fn keepalive_with_nvme_identify_namespace_fault(
-    config: PetriVmBuilder<OpenVmmPetriBackend>,
-    (igvm_file,): (ResolvedArtifact<impl petri_artifacts_common::tags::IsOpenhclIgvm>,),
-) -> Result<(), anyhow::Error> {
-    if !host_supports_servicing() {
-        tracing::info!("skipping OpenHCL servicing test on unsupported host");
-        return Ok(());
-    }
-=======
 async fn servicing_keepalive_with_nvme_identify_fault(
     config: PetriVmBuilder<OpenVmmPetriBackend>,
     (igvm_file,): (ResolvedArtifact<impl petri_artifacts_common::tags::IsOpenhclIgvm>,),
@@ -309,8 +292,6 @@
     let vtl0_nvme_lun = 1;
     let vtl2_nsid = 37; // Pick any namespace ID as long as it doesn't conflict with other namespaces in the controller
     let scsi_instance = Guid::new_random();
-
->>>>>>> e11b9a21
 
     let mut fault_start_updater = CellUpdater::new(false);
 
