--- conflicted
+++ resolved
@@ -197,15 +197,11 @@
     }
 
     /// Compares current statistics against baseline
-<<<<<<< HEAD
     /// For all 2VP tests general usage and underhill_vm process memory usage are given a 1MiB threshold
     /// For all large (32VP or 64VP) tests general usage and underhill_vm process memory usage are given a 3MiB threshold
     /// All other processes have a usage threshold ~1.5x the variance observed in tests
     /// Kernel reservation has a threshold of 0 since there is no run-to-run variance with that statistic
-    pub fn compare_to_baseline(self, arch: &str, vps: &str) -> anyhow::Result<()> {
-=======
     fn compare_to_baseline(self, arch: &str, vps: &str) -> anyhow::Result<()> {
->>>>>>> 848d9c2b
         let baseline_usage = Self::get_upper_limit_value(&self.baseline_json[arch][vps]["usage"]);
         let cur_usage = self.meminfo["MemTotal"] - self.total_free_memory_per_zone;
         assert!(
