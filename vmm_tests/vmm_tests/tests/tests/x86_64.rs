--- conflicted
+++ resolved
@@ -40,11 +40,7 @@
     Ok(())
 }
 
-<<<<<<< HEAD
 /// Basic boot tests with TPM enabled.
-=======
-/// Basic boot test with TPM enabled.
->>>>>>> 302c1fca
 #[vmm_test(
     openhcl_uefi_x64(vhd(windows_datacenter_core_2022_x64)),
     openhcl_uefi_x64(vhd(ubuntu_2204_server_x64))
@@ -52,10 +48,11 @@
 async fn boot_with_tpm(config: PetriVmConfig) -> anyhow::Result<()> {
     let os_flavor = config.os_flavor();
     let config = config
-<<<<<<< HEAD
-        // OPENHCL_ENABLE_SHARED_VISIBILITY_POOL=1 is currently required to make test pass
-        // TODO: remove this
-        .with_openhcl_command_line("OPENHCL_ENABLE_SHARED_VISIBILITY_POOL=1")
+        // "OPENHCL_ENABLE_VTL2_GPA_POOL=1" is currently required to make test
+        // pass as the page pool is not enabled by default.
+        //
+        // TODO: Remove this once the page pool is always on.
+        .with_openhcl_command_line("OPENHCL_ENABLE_VTL2_GPA_POOL=1")
         .with_tpm();
 
     let (vm, agent) = match os_flavor {
@@ -65,17 +62,6 @@
             // or custom tool.
             config.run().await?
         }
-=======
-        // "OPENHCL_ENABLE_VTL2_GPA_POOL=1" is currently required to make test
-        // pass as the page pool is not enabled by default.
-        //
-        // TODO: Remove this once the page pool is always on.
-        .with_openhcl_command_line("OPENHCL_ENABLE_VTL2_GPA_POOL=1")
-        .with_tpm();
-
-    let (vm, agent) = match os_flavor {
-        OsFlavor::Windows => config.run().await?,
->>>>>>> 302c1fca
         OsFlavor::Linux => {
             let mut vm = config.run_with_lazy_pipette().await?;
             // Workaround to https://github.com/microsoft/openvmm/issues/379
