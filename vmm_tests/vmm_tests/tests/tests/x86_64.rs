// Copyright (c) Microsoft Corporation.
// Licensed under the MIT License.

//! Integration tests for x86_64 guests.

mod openhcl_linux_direct;
mod openhcl_uefi;
mod storage;
mod tpm;

use anyhow::Context;
use hvlite_defs::config::DeviceVtl;
use hvlite_defs::config::VpciDeviceConfig;
use net_backend_resources::mac_address::MacAddress;
use net_backend_resources::null::NullHandle;
use nvme_resources::NvmeControllerHandle;
use petri::ApicMode;
use petri::PetriVmBuilder;
use petri::PetriVmmBackend;
use petri::ProcessorTopology;
use petri::openvmm::OpenVmmPetriBackend;
use petri::pipette::cmd;
use petri_artifacts_common::tags::OsFlavor;
use petri::ResolvedArtifact;
use petri_artifacts_vmm_test::artifacts::guest_tools::TPM_GUEST_TESTS_WINDOWS_X64;
use virtio_resources::VirtioPciDeviceHandle;
use virtio_resources::net::VirtioNetHandle;
use vm_resource::IntoResource;
use vmm_test_macros::openvmm_test;
use vmm_test_macros::vmm_test;
use vmm_test_macros::vmm_test_no_agent;

/// Basic boot test with the VTL 0 alias map.
// TODO: Remove once #73 is fixed.
#[openvmm_test(
    openhcl_linux_direct_x64,
    openhcl_uefi_x64(vhd(windows_datacenter_core_2022_x64)),
    openhcl_uefi_x64(vhd(ubuntu_2404_server_x64))
)]
async fn boot_alias_map(config: PetriVmBuilder<OpenVmmPetriBackend>) -> anyhow::Result<()> {
    let (vm, agent) = config
        .modify_backend(|b| b.with_vtl0_alias_map())
        .run()
        .await?;
    agent.power_off().await?;
    vm.wait_for_clean_teardown().await?;
    Ok(())
}

<<<<<<< HEAD
/// Basic boot tests with TPM enabled.
#[openvmm_test(
    openhcl_uefi_x64(vhd(windows_datacenter_core_2022_x64)),
    openhcl_uefi_x64(vhd(ubuntu_2204_server_x64))
)]
async fn boot_with_tpm(config: PetriVmBuilder<OpenVmmPetriBackend>) -> anyhow::Result<()> {
    let os_flavor = config.os_flavor();
    let config = config.modify_backend(|b| b.with_tpm());

    let (vm, agent) = match os_flavor {
        OsFlavor::Windows => config.run().await?,
        OsFlavor::Linux => {
            config
                .with_guest_state_lifetime(PetriGuestStateLifetime::Disk)
                // TODO: this shouldn't be needed once with_tpm() is
                // backend-agnostic.
                .with_expect_reset()
                .run()
                .await?
        }
        _ => unreachable!(),
    };

    agent.power_off().await?;
    vm.wait_for_clean_teardown().await?;
    Ok(())
}

/// Test AK cert is persistent across boots on Linux.
// TODO: Add in-guest TPM tests for Windows as we currently
// do not have an easy way to interact with TPM without a private
// or custom tool.
#[openvmm_test(openhcl_uefi_x64(vhd(ubuntu_2204_server_x64)))]
async fn tpm_ak_cert_persisted(config: PetriVmBuilder<OpenVmmPetriBackend>) -> anyhow::Result<()> {
    let config = config
        // See `get_protocol::dps_json::ManagementVtlFeatures`
        // Enables attempt ak cert callback
        .with_openhcl_command_line("HCL_ATTEMPT_AK_CERT_CALLBACK=1")
        .with_guest_state_lifetime(PetriGuestStateLifetime::Disk)
        .modify_backend(|b| {
            b.with_tpm()
                .with_tpm_state_persistence()
                .with_igvm_attest_test_config(
                    get_resources::ged::IgvmAttestTestConfig::AkCertPersistentAcrossBoot,
                )
        });

    // First boot - AK cert request will be served by GED
    // Second boot - Ak cert request will be bypassed by GED
    // TODO: with_expect_reset shouldn't be needed once with_tpm() is
    // backend-agnostic.
    let (vm, agent) = config.with_expect_reset().run().await?;

    // Use the python script to read AK cert from TPM nv index
    // and verify that the AK cert preserves across boot.
    // TODO: Replace the script with tpm2-tools
    const TEST_FILE: &str = "tpm.py";
    const TEST_CONTENT: &str = include_str!("../../test_data/tpm.py");

    agent.write_file(TEST_FILE, TEST_CONTENT.as_bytes()).await?;
    assert_eq!(agent.read_file(TEST_FILE).await?, TEST_CONTENT.as_bytes());

    let sh = agent.unix_shell();
    let output = cmd!(sh, "python3 tpm.py").read().await?;

    // Check if the content preserves as expected
    assert!(output.contains("succeeded"));

    agent.power_off().await?;
    vm.wait_for_clean_teardown().await?;
    Ok(())
}

/// Test AK cert retry logic on Linux.
// TODO: Add in-guest TPM tests for Windows as we currently
// do not have an easy way to interact with TPM without a private
// or custom tool.
#[openvmm_test(openhcl_uefi_x64(vhd(ubuntu_2204_server_x64)))]
async fn tpm_ak_cert_retry(config: PetriVmBuilder<OpenVmmPetriBackend>) -> anyhow::Result<()> {
    let config = config
        // See `get_protocol::dps_json::ManagementVtlFeatures`
        // Enables attempt ak cert callback
        .with_openhcl_command_line("HCL_ATTEMPT_AK_CERT_CALLBACK=1")
        .with_guest_state_lifetime(PetriGuestStateLifetime::Disk)
        .modify_backend(|b| {
            b.with_tpm()
                .with_tpm_state_persistence()
                .with_igvm_attest_test_config(
                    get_resources::ged::IgvmAttestTestConfig::AkCertRequestFailureAndRetry,
                )
        });

    // First boot - expect no AK cert from GED
    // Second boot - except get AK cert from GED on the second attempts
    // TODO: with_expect_reset shouldn't be needed once with_tpm() is
    // backend-agnostic.
    let (vm, agent) = config.with_expect_reset().run().await?;

    // Use the python script to read AK cert from TPM nv index
    // and verify that the AK cert preserves across boot.
    // TODO: Replace the script with tpm2-tools
    const TEST_FILE: &str = "tpm.py";
    const TEST_CONTENT: &str = include_str!("../../test_data/tpm.py");

    agent.write_file(TEST_FILE, TEST_CONTENT.as_bytes()).await?;
    assert_eq!(agent.read_file(TEST_FILE).await?, TEST_CONTENT.as_bytes());

    // The first AK cert request made during boot is expected to
    // get invalid response from GED such that no data is set
    // to nv index. The script should return failure. Also, the nv
    // read made by the script is expected to trigger another AK cert
    // request.
    let sh = agent.unix_shell();
    let output = cmd!(sh, "python3 tpm.py").read().await?;

    // Check if there is no content yet
    assert!(!output.contains("succeeded"));

    // Run the script again to test if the AK cert triggered by nv read
    // succeeds and the data is written into the nv index.
    let sh = agent.unix_shell();
    let output = cmd!(sh, "python3 tpm.py").read().await?;

    // Check if the content is now available
    assert!(output.contains("succeeded"));

    agent.power_off().await?;
    vm.wait_for_clean_teardown().await?;
    Ok(())
}

/// Basic VBS boot test with TPM enabled.
#[openvmm_test_no_agent(
    openhcl_uefi_x64[vbs](vhd(windows_datacenter_core_2022_x64)),
    openhcl_uefi_x64[vbs](vhd(ubuntu_2204_server_x64))
)]
async fn vbs_boot_with_tpm(config: PetriVmBuilder<OpenVmmPetriBackend>) -> anyhow::Result<()> {
    let os_flavor = config.os_flavor();
    let config = config.modify_backend(|b| b.with_tpm());

    let mut vm = match os_flavor {
        OsFlavor::Windows => config.run_without_agent().await?,
        OsFlavor::Linux => {
            config
                .with_guest_state_lifetime(PetriGuestStateLifetime::Disk)
                // TODO: this shouldn't be needed once with_tpm() is
                // backend-agnostic.
                .with_expect_reset()
                .run_without_agent()
                .await?
        }
        _ => unreachable!(),
    };

    vm.send_enlightened_shutdown(ShutdownKind::Shutdown).await?;
    vm.wait_for_clean_teardown().await?;
    Ok(())
}

/// Basic VBS boot test with TPM enabled.
#[openvmm_test(
    openhcl_uefi_x64[vbs](vhd(windows_datacenter_core_2025_x64_prepped)),
    // openhcl_uefi_x64[vbs](vhd(ubuntu_2204_server_x64))
)]
async fn vbs_boot_with_agent(config: PetriVmBuilder<OpenVmmPetriBackend>) -> anyhow::Result<()> {
    let os_flavor = config.os_flavor();
    let config = config.modify_backend(|b| b.with_tpm());

    let (vm, agent) = match os_flavor {
        OsFlavor::Windows => config.run().await?,
        OsFlavor::Linux => {
            config
                .with_guest_state_lifetime(PetriGuestStateLifetime::Disk)
                // TODO: this shouldn't be needed once with_tpm() is
                // backend-agnostic.
                .with_expect_reset()
                .run()
                .await?
        }
        _ => unreachable!(),
    };

    // vm.send_enlightened_shutdown(ShutdownKind::Shutdown).await?;
    agent.power_off().await?;
    vm.wait_for_clean_teardown().await?;
    Ok(())
}

/// VBS boot test with attestation enabled
// TODO: Add in-guest tests to retrieve and verify the report.
#[openvmm_test(
    openhcl_uefi_x64[vbs](vhd(windows_datacenter_core_2025_x64_prepped))[TPM_GUEST_TESTS_WINDOWS_X64],
    // openhcl_uefi_x64[vbs](vhd(ubuntu_2204_server_x64))
)]
async fn vbs_boot_with_attestation(
    config: PetriVmBuilder<OpenVmmPetriBackend>,
    extra_deps: (ResolvedArtifact<TPM_GUEST_TESTS_WINDOWS_X64>,),
) -> anyhow::Result<()> {
    let os_flavor = config.os_flavor();
    let (tpm_guest_tests_artifact,) = extra_deps;
    let tpm_guest_tests_host_path = tpm_guest_tests_artifact.get();
    let config = config
        .with_guest_state_lifetime(PetriGuestStateLifetime::Disk)
        .modify_backend(|b| b.with_tpm().with_tpm_state_persistence());

    let (vm, agent) = match os_flavor {
        OsFlavor::Windows => {
            let (vm, agent) = config.run().await?;

            let tpm_guest_tests_bytes =
                std::fs::read(tpm_guest_tests_host_path).with_context(|| {
                    format!("failed to read {}", tpm_guest_tests_host_path.display())
                })?;

            agent
                .write_file("C:\\tpm_guest_tests.exe", tpm_guest_tests_bytes.as_slice())
                .await
                .context("failed to copy tpm_guest_tests.exe into the guest")?;

            let sh = agent.windows_shell();
            let output = cmd!(sh, "C:\\tpm_guest_tests.exe")
                .args(["--ak-cert"])
                .read()
                .await
                .context("failed to execute tpm_guest_tests.exe inside the guest")?;

            assert!(
                output.contains("AK certificate data"),
                "tpm_guest_tests.exe --ak-cert did not report AK certificate data: {output}",
            );

            (vm, agent)
        }
        OsFlavor::Linux => {
            // config.with_expect_reset().run().await?
            unreachable!()
        }
        _ => unreachable!(),
    };

    agent.power_off().await?;
    vm.wait_for_clean_teardown().await?;
    Ok(())
}

/// Basic VTL 2 pipette functionality test.
#[openvmm_test(openhcl_linux_direct_x64)]
async fn vtl2_pipette(config: PetriVmBuilder<OpenVmmPetriBackend>) -> anyhow::Result<()> {
    let (mut vm, agent) = config.run().await?;

    let vtl2_agent = vm.wait_for_vtl2_agent().await?;
    let sh = vtl2_agent.unix_shell();
    let output = cmd!(sh, "ps").read().await?;
    assert!(output.contains("openvmm_hcl vm"));

    agent.power_off().await?;
    vm.wait_for_clean_teardown().await?;
    Ok(())
}

/// Boot Linux and have it dump MTRR related output.
#[openvmm_test(linux_direct_x64, openhcl_linux_direct_x64)]
async fn mtrrs(config: PetriVmBuilder<OpenVmmPetriBackend>) -> Result<(), anyhow::Error> {
    let (vm, agent) = config.run().await?;

    let sh = agent.unix_shell();
    // Read /proc before dmesg, as reading it can trigger more messages.
    let mtrr_output = sh.read_file("/proc/mtrr").await?;
    let dmesg_output = cmd!(sh, "dmesg").read().await?;

    agent.power_off().await?;
    vm.wait_for_clean_teardown().await?;

    // Validate that output does not contain any MTRR-related errors.
    // If all MTRR registers are zero we get this message.
    assert!(!dmesg_output.contains("CPU MTRRs all blank - virtualized system"));
    // If the BSP and APs have different MTRR values we get "your CPUs had inconsistent (fixed MTRR/variable MTRR/MTRRdefType) settings" messages.
    assert!(!dmesg_output.contains("your CPUs had inconsistent"));
    // If we misread the physical address size we can end up computing incorrect MTRR masks
    assert!(!dmesg_output.contains("your BIOS has configured an incorrect mask"));
    // The Linux kernel may also output general 'something is not right' messages, check for those too.
    assert!(!dmesg_output.contains("probably your BIOS does not setup all CPUs"));
    assert!(!dmesg_output.contains("corrected configuration"));
    assert!(!dmesg_output.contains("BIOS bug"));

    // Validate that the output contains MTRR enablement messages.
    //
    // TODO: these are only output if DEBUG is enabled for Linux's mtrr.c, which
    // it no longer is by default in newer kernel versions.
    // assert!(mtrr_output.contains("default type: uncachable"));
    // assert!(mtrr_output.contains("fixed ranges enabled"));
    // assert!(mtrr_output.contains("variable ranges enabled"));
    assert!(
        mtrr_output
            .contains("reg00: base=0x000000000 (    0MB), size=  128MB, count=1: write-back")
    );
    assert!(
        mtrr_output
            .contains("reg01: base=0x008000000 (  128MB), size= 4096MB, count=1: write-back")
    );

    Ok(())
}

/// Boot with vmbus redirection and shut down.
#[openvmm_test(
    openhcl_linux_direct_x64,
    openhcl_uefi_x64(vhd(ubuntu_2204_server_x64))
)]
async fn vmbus_redirect(config: PetriVmBuilder<OpenVmmPetriBackend>) -> Result<(), anyhow::Error> {
    let (vm, agent) = config.with_vmbus_redirect(true).run().await?;
    agent.power_off().await?;
    vm.wait_for_clean_teardown().await?;
    Ok(())
}

=======
>>>>>>> 0b65537a
/// Boot with a battery and check the OS-reported capacity.
#[openvmm_test(
    openhcl_uefi_x64(vhd(ubuntu_2404_server_x64)),
    openhcl_uefi_x64(vhd(windows_datacenter_core_2022_x64)),
    uefi_x64(vhd(ubuntu_2404_server_x64)),
    uefi_x64(vhd(windows_datacenter_core_2022_x64))
)]
async fn battery_capacity(
    config: PetriVmBuilder<OpenVmmPetriBackend>,
) -> Result<(), anyhow::Error> {
    let os_flavor = config.os_flavor();
    let (vm, agent) = config.modify_backend(|b| b.with_battery()).run().await?;

    let output = match os_flavor {
        OsFlavor::Linux => {
            let sh = agent.unix_shell();
            cmd!(
                sh,
                "grep POWER_SUPPLY_CAPACITY= /sys/class/power_supply/BAT1/uevent"
            )
            .read()
            .await?
            .replace("POWER_SUPPLY_CAPACITY=", "")
        }
        OsFlavor::Windows => {
            let sh = agent.windows_shell();
            cmd!(
                sh,
                "powershell.exe -NoExit -Command (Get-WmiObject Win32_Battery).EstimatedChargeRemaining"
            )
            .read()
            .await?
            .replace("\r\nPS C:\\>", "")
            .trim()
            .to_string()
        }
        _ => unreachable!(),
    };

    let guest_capacity: i32 = output.parse().expect("Failed to parse battery capacity");
    assert_eq!(guest_capacity, 95, "Output did not match expected capacity");

    agent.power_off().await?;
    vm.wait_for_clean_teardown().await?;
    Ok(())
}

fn configure_for_sidecar<T: PetriVmmBackend>(
    config: PetriVmBuilder<T>,
    proc_count: u32,
    node_count: u32,
) -> PetriVmBuilder<T> {
    config.with_processor_topology({
        ProcessorTopology {
            vp_count: proc_count,
            vps_per_socket: Some(proc_count / node_count),
            enable_smt: Some(false),
            // Sidecar currently requires x2APIC.
            apic_mode: Some(ApicMode::X2apicSupported),
        }
    })
}

// Use UEFI so that the guest doesn't access the other APs, causing hot adds
// into VTL2 Linux.
//
// Sidecar isn't supported on aarch64 yet.
#[vmm_test_no_agent(openvmm_openhcl_uefi_x64(none), hyperv_openhcl_uefi_x64(none))]
async fn sidecar_aps_unused<T: PetriVmmBackend>(
    config: PetriVmBuilder<T>,
) -> Result<(), anyhow::Error> {
    let proc_count = 4;
    let mut vm = configure_for_sidecar(config, proc_count, 1)
        .with_uefi_frontpage(true)
        .run_without_agent()
        .await?;

    let agent = vm.wait_for_vtl2_agent().await?;
    let sh = agent.unix_shell();

    // Ensure the APs haven't been started into Linux.
    //
    // CPU 0 doesn't usually have an online file on x86_64.
    for cpu in 1..proc_count {
        let online = sh
            .read_file(format!("/sys/bus/cpu/devices/cpu{cpu}/online"))
            .await?
            .trim()
            .parse::<u8>()
            .context("failed to parse online file")?
            != 0;
        assert!(!online, "cpu {cpu} is online");
    }

    // No way to shut down cleanly, currently.
    tracing::info!("dropping VM");
    Ok(())
}

#[vmm_test(
    openvmm_openhcl_uefi_x64(vhd(ubuntu_2404_server_x64)),
    hyperv_openhcl_uefi_x64(vhd(ubuntu_2404_server_x64))
)]
async fn sidecar_boot<T: PetriVmmBackend>(config: PetriVmBuilder<T>) -> Result<(), anyhow::Error> {
    let (vm, agent) = configure_for_sidecar(config, 8, 2).run().await?;
    agent.power_off().await?;
    vm.wait_for_clean_teardown().await?;
    Ok(())
}

#[openvmm_test(openhcl_linux_direct_x64)]
async fn vpci_filter(config: PetriVmBuilder<OpenVmmPetriBackend>) -> anyhow::Result<()> {
    let nvme_guid = guid::guid!("78fc4861-29bf-408d-88b7-24199de560d1");
    let virtio_guid = guid::guid!("382a9da7-a7d8-44a5-9644-be3785bceda6");

    // Add an NVMe controller and a Virtio network controller. Only the NVMe
    // controller should be allowed by OpenHCL.
    let (vm, agent) = config
        .with_openhcl_command_line("OPENHCL_ENABLE_VPCI_RELAY=1")
        .with_vmbus_redirect(true)
        .modify_backend(move |b| {
            b.with_custom_config(|c| {
                c.vpci_devices.extend([
                    VpciDeviceConfig {
                        vtl: DeviceVtl::Vtl0,
                        instance_id: nvme_guid,
                        resource: NvmeControllerHandle {
                            subsystem_id: nvme_guid,
                            msix_count: 1,
                            max_io_queues: 1,
                            namespaces: Vec::new(),
                        }
                        .into_resource(),
                    },
                    VpciDeviceConfig {
                        vtl: DeviceVtl::Vtl0,
                        instance_id: virtio_guid,
                        resource: VirtioPciDeviceHandle(
                            VirtioNetHandle {
                                max_queues: None,
                                mac_address: MacAddress::new([0x00, 0x15, 0x5D, 0x12, 0x12, 0x12]),
                                endpoint: NullHandle.into_resource(),
                            }
                            .into_resource(),
                        )
                        .into_resource(),
                    },
                ])
            })
        })
        .run()
        .await?;

    let sh = agent.unix_shell();
    let lspci_output = cmd!(sh, "lspci").read().await?;
    let devices = lspci_output
        .lines()
        .map(|line| line.trim().split_once(' ').ok_or_else(|| line.trim()))
        .collect::<Vec<_>>();

    // The virtio device should not have made it through, but the NVMe
    // controller should be there.
    assert_eq!(devices, vec![Ok(("00:00.0", "Class 0108: 1414:00a9"))]);

    agent.power_off().await?;
    vm.wait_for_clean_teardown().await?;
    Ok(())
}<|MERGE_RESOLUTION|>--- conflicted
+++ resolved
@@ -47,325 +47,6 @@
     Ok(())
 }
 
-<<<<<<< HEAD
-/// Basic boot tests with TPM enabled.
-#[openvmm_test(
-    openhcl_uefi_x64(vhd(windows_datacenter_core_2022_x64)),
-    openhcl_uefi_x64(vhd(ubuntu_2204_server_x64))
-)]
-async fn boot_with_tpm(config: PetriVmBuilder<OpenVmmPetriBackend>) -> anyhow::Result<()> {
-    let os_flavor = config.os_flavor();
-    let config = config.modify_backend(|b| b.with_tpm());
-
-    let (vm, agent) = match os_flavor {
-        OsFlavor::Windows => config.run().await?,
-        OsFlavor::Linux => {
-            config
-                .with_guest_state_lifetime(PetriGuestStateLifetime::Disk)
-                // TODO: this shouldn't be needed once with_tpm() is
-                // backend-agnostic.
-                .with_expect_reset()
-                .run()
-                .await?
-        }
-        _ => unreachable!(),
-    };
-
-    agent.power_off().await?;
-    vm.wait_for_clean_teardown().await?;
-    Ok(())
-}
-
-/// Test AK cert is persistent across boots on Linux.
-// TODO: Add in-guest TPM tests for Windows as we currently
-// do not have an easy way to interact with TPM without a private
-// or custom tool.
-#[openvmm_test(openhcl_uefi_x64(vhd(ubuntu_2204_server_x64)))]
-async fn tpm_ak_cert_persisted(config: PetriVmBuilder<OpenVmmPetriBackend>) -> anyhow::Result<()> {
-    let config = config
-        // See `get_protocol::dps_json::ManagementVtlFeatures`
-        // Enables attempt ak cert callback
-        .with_openhcl_command_line("HCL_ATTEMPT_AK_CERT_CALLBACK=1")
-        .with_guest_state_lifetime(PetriGuestStateLifetime::Disk)
-        .modify_backend(|b| {
-            b.with_tpm()
-                .with_tpm_state_persistence()
-                .with_igvm_attest_test_config(
-                    get_resources::ged::IgvmAttestTestConfig::AkCertPersistentAcrossBoot,
-                )
-        });
-
-    // First boot - AK cert request will be served by GED
-    // Second boot - Ak cert request will be bypassed by GED
-    // TODO: with_expect_reset shouldn't be needed once with_tpm() is
-    // backend-agnostic.
-    let (vm, agent) = config.with_expect_reset().run().await?;
-
-    // Use the python script to read AK cert from TPM nv index
-    // and verify that the AK cert preserves across boot.
-    // TODO: Replace the script with tpm2-tools
-    const TEST_FILE: &str = "tpm.py";
-    const TEST_CONTENT: &str = include_str!("../../test_data/tpm.py");
-
-    agent.write_file(TEST_FILE, TEST_CONTENT.as_bytes()).await?;
-    assert_eq!(agent.read_file(TEST_FILE).await?, TEST_CONTENT.as_bytes());
-
-    let sh = agent.unix_shell();
-    let output = cmd!(sh, "python3 tpm.py").read().await?;
-
-    // Check if the content preserves as expected
-    assert!(output.contains("succeeded"));
-
-    agent.power_off().await?;
-    vm.wait_for_clean_teardown().await?;
-    Ok(())
-}
-
-/// Test AK cert retry logic on Linux.
-// TODO: Add in-guest TPM tests for Windows as we currently
-// do not have an easy way to interact with TPM without a private
-// or custom tool.
-#[openvmm_test(openhcl_uefi_x64(vhd(ubuntu_2204_server_x64)))]
-async fn tpm_ak_cert_retry(config: PetriVmBuilder<OpenVmmPetriBackend>) -> anyhow::Result<()> {
-    let config = config
-        // See `get_protocol::dps_json::ManagementVtlFeatures`
-        // Enables attempt ak cert callback
-        .with_openhcl_command_line("HCL_ATTEMPT_AK_CERT_CALLBACK=1")
-        .with_guest_state_lifetime(PetriGuestStateLifetime::Disk)
-        .modify_backend(|b| {
-            b.with_tpm()
-                .with_tpm_state_persistence()
-                .with_igvm_attest_test_config(
-                    get_resources::ged::IgvmAttestTestConfig::AkCertRequestFailureAndRetry,
-                )
-        });
-
-    // First boot - expect no AK cert from GED
-    // Second boot - except get AK cert from GED on the second attempts
-    // TODO: with_expect_reset shouldn't be needed once with_tpm() is
-    // backend-agnostic.
-    let (vm, agent) = config.with_expect_reset().run().await?;
-
-    // Use the python script to read AK cert from TPM nv index
-    // and verify that the AK cert preserves across boot.
-    // TODO: Replace the script with tpm2-tools
-    const TEST_FILE: &str = "tpm.py";
-    const TEST_CONTENT: &str = include_str!("../../test_data/tpm.py");
-
-    agent.write_file(TEST_FILE, TEST_CONTENT.as_bytes()).await?;
-    assert_eq!(agent.read_file(TEST_FILE).await?, TEST_CONTENT.as_bytes());
-
-    // The first AK cert request made during boot is expected to
-    // get invalid response from GED such that no data is set
-    // to nv index. The script should return failure. Also, the nv
-    // read made by the script is expected to trigger another AK cert
-    // request.
-    let sh = agent.unix_shell();
-    let output = cmd!(sh, "python3 tpm.py").read().await?;
-
-    // Check if there is no content yet
-    assert!(!output.contains("succeeded"));
-
-    // Run the script again to test if the AK cert triggered by nv read
-    // succeeds and the data is written into the nv index.
-    let sh = agent.unix_shell();
-    let output = cmd!(sh, "python3 tpm.py").read().await?;
-
-    // Check if the content is now available
-    assert!(output.contains("succeeded"));
-
-    agent.power_off().await?;
-    vm.wait_for_clean_teardown().await?;
-    Ok(())
-}
-
-/// Basic VBS boot test with TPM enabled.
-#[openvmm_test_no_agent(
-    openhcl_uefi_x64[vbs](vhd(windows_datacenter_core_2022_x64)),
-    openhcl_uefi_x64[vbs](vhd(ubuntu_2204_server_x64))
-)]
-async fn vbs_boot_with_tpm(config: PetriVmBuilder<OpenVmmPetriBackend>) -> anyhow::Result<()> {
-    let os_flavor = config.os_flavor();
-    let config = config.modify_backend(|b| b.with_tpm());
-
-    let mut vm = match os_flavor {
-        OsFlavor::Windows => config.run_without_agent().await?,
-        OsFlavor::Linux => {
-            config
-                .with_guest_state_lifetime(PetriGuestStateLifetime::Disk)
-                // TODO: this shouldn't be needed once with_tpm() is
-                // backend-agnostic.
-                .with_expect_reset()
-                .run_without_agent()
-                .await?
-        }
-        _ => unreachable!(),
-    };
-
-    vm.send_enlightened_shutdown(ShutdownKind::Shutdown).await?;
-    vm.wait_for_clean_teardown().await?;
-    Ok(())
-}
-
-/// Basic VBS boot test with TPM enabled.
-#[openvmm_test(
-    openhcl_uefi_x64[vbs](vhd(windows_datacenter_core_2025_x64_prepped)),
-    // openhcl_uefi_x64[vbs](vhd(ubuntu_2204_server_x64))
-)]
-async fn vbs_boot_with_agent(config: PetriVmBuilder<OpenVmmPetriBackend>) -> anyhow::Result<()> {
-    let os_flavor = config.os_flavor();
-    let config = config.modify_backend(|b| b.with_tpm());
-
-    let (vm, agent) = match os_flavor {
-        OsFlavor::Windows => config.run().await?,
-        OsFlavor::Linux => {
-            config
-                .with_guest_state_lifetime(PetriGuestStateLifetime::Disk)
-                // TODO: this shouldn't be needed once with_tpm() is
-                // backend-agnostic.
-                .with_expect_reset()
-                .run()
-                .await?
-        }
-        _ => unreachable!(),
-    };
-
-    // vm.send_enlightened_shutdown(ShutdownKind::Shutdown).await?;
-    agent.power_off().await?;
-    vm.wait_for_clean_teardown().await?;
-    Ok(())
-}
-
-/// VBS boot test with attestation enabled
-// TODO: Add in-guest tests to retrieve and verify the report.
-#[openvmm_test(
-    openhcl_uefi_x64[vbs](vhd(windows_datacenter_core_2025_x64_prepped))[TPM_GUEST_TESTS_WINDOWS_X64],
-    // openhcl_uefi_x64[vbs](vhd(ubuntu_2204_server_x64))
-)]
-async fn vbs_boot_with_attestation(
-    config: PetriVmBuilder<OpenVmmPetriBackend>,
-    extra_deps: (ResolvedArtifact<TPM_GUEST_TESTS_WINDOWS_X64>,),
-) -> anyhow::Result<()> {
-    let os_flavor = config.os_flavor();
-    let (tpm_guest_tests_artifact,) = extra_deps;
-    let tpm_guest_tests_host_path = tpm_guest_tests_artifact.get();
-    let config = config
-        .with_guest_state_lifetime(PetriGuestStateLifetime::Disk)
-        .modify_backend(|b| b.with_tpm().with_tpm_state_persistence());
-
-    let (vm, agent) = match os_flavor {
-        OsFlavor::Windows => {
-            let (vm, agent) = config.run().await?;
-
-            let tpm_guest_tests_bytes =
-                std::fs::read(tpm_guest_tests_host_path).with_context(|| {
-                    format!("failed to read {}", tpm_guest_tests_host_path.display())
-                })?;
-
-            agent
-                .write_file("C:\\tpm_guest_tests.exe", tpm_guest_tests_bytes.as_slice())
-                .await
-                .context("failed to copy tpm_guest_tests.exe into the guest")?;
-
-            let sh = agent.windows_shell();
-            let output = cmd!(sh, "C:\\tpm_guest_tests.exe")
-                .args(["--ak-cert"])
-                .read()
-                .await
-                .context("failed to execute tpm_guest_tests.exe inside the guest")?;
-
-            assert!(
-                output.contains("AK certificate data"),
-                "tpm_guest_tests.exe --ak-cert did not report AK certificate data: {output}",
-            );
-
-            (vm, agent)
-        }
-        OsFlavor::Linux => {
-            // config.with_expect_reset().run().await?
-            unreachable!()
-        }
-        _ => unreachable!(),
-    };
-
-    agent.power_off().await?;
-    vm.wait_for_clean_teardown().await?;
-    Ok(())
-}
-
-/// Basic VTL 2 pipette functionality test.
-#[openvmm_test(openhcl_linux_direct_x64)]
-async fn vtl2_pipette(config: PetriVmBuilder<OpenVmmPetriBackend>) -> anyhow::Result<()> {
-    let (mut vm, agent) = config.run().await?;
-
-    let vtl2_agent = vm.wait_for_vtl2_agent().await?;
-    let sh = vtl2_agent.unix_shell();
-    let output = cmd!(sh, "ps").read().await?;
-    assert!(output.contains("openvmm_hcl vm"));
-
-    agent.power_off().await?;
-    vm.wait_for_clean_teardown().await?;
-    Ok(())
-}
-
-/// Boot Linux and have it dump MTRR related output.
-#[openvmm_test(linux_direct_x64, openhcl_linux_direct_x64)]
-async fn mtrrs(config: PetriVmBuilder<OpenVmmPetriBackend>) -> Result<(), anyhow::Error> {
-    let (vm, agent) = config.run().await?;
-
-    let sh = agent.unix_shell();
-    // Read /proc before dmesg, as reading it can trigger more messages.
-    let mtrr_output = sh.read_file("/proc/mtrr").await?;
-    let dmesg_output = cmd!(sh, "dmesg").read().await?;
-
-    agent.power_off().await?;
-    vm.wait_for_clean_teardown().await?;
-
-    // Validate that output does not contain any MTRR-related errors.
-    // If all MTRR registers are zero we get this message.
-    assert!(!dmesg_output.contains("CPU MTRRs all blank - virtualized system"));
-    // If the BSP and APs have different MTRR values we get "your CPUs had inconsistent (fixed MTRR/variable MTRR/MTRRdefType) settings" messages.
-    assert!(!dmesg_output.contains("your CPUs had inconsistent"));
-    // If we misread the physical address size we can end up computing incorrect MTRR masks
-    assert!(!dmesg_output.contains("your BIOS has configured an incorrect mask"));
-    // The Linux kernel may also output general 'something is not right' messages, check for those too.
-    assert!(!dmesg_output.contains("probably your BIOS does not setup all CPUs"));
-    assert!(!dmesg_output.contains("corrected configuration"));
-    assert!(!dmesg_output.contains("BIOS bug"));
-
-    // Validate that the output contains MTRR enablement messages.
-    //
-    // TODO: these are only output if DEBUG is enabled for Linux's mtrr.c, which
-    // it no longer is by default in newer kernel versions.
-    // assert!(mtrr_output.contains("default type: uncachable"));
-    // assert!(mtrr_output.contains("fixed ranges enabled"));
-    // assert!(mtrr_output.contains("variable ranges enabled"));
-    assert!(
-        mtrr_output
-            .contains("reg00: base=0x000000000 (    0MB), size=  128MB, count=1: write-back")
-    );
-    assert!(
-        mtrr_output
-            .contains("reg01: base=0x008000000 (  128MB), size= 4096MB, count=1: write-back")
-    );
-
-    Ok(())
-}
-
-/// Boot with vmbus redirection and shut down.
-#[openvmm_test(
-    openhcl_linux_direct_x64,
-    openhcl_uefi_x64(vhd(ubuntu_2204_server_x64))
-)]
-async fn vmbus_redirect(config: PetriVmBuilder<OpenVmmPetriBackend>) -> Result<(), anyhow::Error> {
-    let (vm, agent) = config.with_vmbus_redirect(true).run().await?;
-    agent.power_off().await?;
-    vm.wait_for_clean_teardown().await?;
-    Ok(())
-}
-
-=======
->>>>>>> 0b65537a
 /// Boot with a battery and check the OS-reported capacity.
 #[openvmm_test(
     openhcl_uefi_x64(vhd(ubuntu_2404_server_x64)),
