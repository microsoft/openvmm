// Copyright (c) Microsoft Corporation.
// Licensed under the MIT License.

//! Integration tests that run on more than one architecture.

use anyhow::Context;
use futures::StreamExt;
use memstat::TestVPCount;
use memstat::WaitPeriodSec;
use memstat::idle_test;
use pal_async::DefaultDriver;
use petri::MemoryConfig;
use petri::PetriHaltReason;
use petri::PetriVmBuilder;
use petri::PetriVmmBackend;
use petri::ProcessorTopology;
use petri::SIZE_1_GB;
use petri::ShutdownKind;
use petri::openvmm::OpenVmmPetriBackend;
use petri::pipette::cmd;
use petri_artifacts_common::tags::MachineArch;
use petri_artifacts_common::tags::OsFlavor;
use vmm_test_macros::openvmm_test_no_agent;
use vmm_test_macros::vmm_test;
use vmm_test_macros::vmm_test_no_agent;

/// Tests for Hyper-V integration components.
mod ic;
/// Servicing tests.
mod openhcl_servicing;

// Memory Validation tests.
mod memstat;
/// Tests of vmbus relay functionality.
mod vmbus_relay;
/// Tests involving VMGS functionality
mod vmgs;

/// Boot through the UEFI firmware, it will shut itself down after booting.
#[vmm_test_no_agent(
    openvmm_uefi_x64(none),
    openvmm_openhcl_uefi_x64(none),
    openvmm_uefi_aarch64(none),
    hyperv_openhcl_uefi_aarch64(none),
    hyperv_openhcl_uefi_x64(none)
)]
async fn frontpage<T: PetriVmmBackend>(config: PetriVmBuilder<T>) -> anyhow::Result<()> {
    let vm = config.run_without_agent().await?;
    vm.wait_for_clean_teardown().await?;
    Ok(())
}

/// Basic boot test.
#[vmm_test(
    openvmm_linux_direct_x64,
    openvmm_openhcl_linux_direct_x64,
    openvmm_pcat_x64(vhd(windows_datacenter_core_2022_x64)),
    openvmm_pcat_x64(vhd(ubuntu_2204_server_x64)),
    openvmm_uefi_aarch64(vhd(windows_11_enterprise_aarch64)),
    openvmm_uefi_aarch64(vhd(ubuntu_2404_server_aarch64)),
    openvmm_uefi_x64(vhd(windows_datacenter_core_2022_x64)),
    openvmm_uefi_x64(vhd(ubuntu_2204_server_x64)),
    openvmm_openhcl_uefi_x64(vhd(windows_datacenter_core_2022_x64)),
    openvmm_openhcl_uefi_x64(vhd(ubuntu_2204_server_x64)),
    hyperv_openhcl_uefi_aarch64(vhd(windows_11_enterprise_aarch64)),
    hyperv_openhcl_uefi_aarch64(vhd(ubuntu_2404_server_aarch64)),
    hyperv_openhcl_uefi_x64(vhd(windows_datacenter_core_2022_x64)),
    hyperv_openhcl_uefi_x64(vhd(ubuntu_2204_server_x64)),
    hyperv_openhcl_uefi_x64[vbs](vhd(windows_datacenter_core_2025_x64_prepped)),
    hyperv_openhcl_uefi_x64[snp](vhd(windows_datacenter_core_2025_x64_prepped)),
    hyperv_openhcl_uefi_x64[tdx](vhd(windows_datacenter_core_2025_x64_prepped)),
)]
async fn boot<T: PetriVmmBackend>(config: PetriVmBuilder<T>) -> anyhow::Result<()> {
    let (vm, agent) = config.run().await?;
    agent.power_off().await?;
    vm.wait_for_clean_teardown().await?;
    Ok(())
}

/// Basic boot test without agent
#[vmm_test_no_agent(
    openvmm_pcat_x64(vhd(freebsd_13_2_x64)),
    openvmm_pcat_x64(iso(freebsd_13_2_x64)),
    openvmm_openhcl_uefi_x64[vbs](vhd(windows_datacenter_core_2022_x64)),
    openvmm_openhcl_uefi_x64[vbs](vhd(ubuntu_2204_server_x64)),
    hyperv_openhcl_uefi_x64[vbs](vhd(ubuntu_2404_server_x64)),
    // hyperv_openhcl_uefi_x64[tdx](vhd(ubuntu_2404_server_x64)),
    hyperv_openhcl_uefi_x64[snp](vhd(ubuntu_2404_server_x64))
)]
async fn boot_no_agent<T: PetriVmmBackend>(config: PetriVmBuilder<T>) -> anyhow::Result<()> {
    let mut vm = config.run_without_agent().await?;
    vm.send_enlightened_shutdown(ShutdownKind::Shutdown).await?;
    vm.wait_for_clean_teardown().await?;
    Ok(())
}

// Basic vp "heavy" boot test with 16 VPs and 2 NUMA nodes.
#[vmm_test(
    openvmm_linux_direct_x64,
    openvmm_openhcl_linux_direct_x64,
    openvmm_pcat_x64(vhd(windows_datacenter_core_2022_x64)),
    openvmm_pcat_x64(vhd(ubuntu_2204_server_x64)),
    openvmm_uefi_aarch64(vhd(windows_11_enterprise_aarch64)),
    openvmm_uefi_aarch64(vhd(ubuntu_2404_server_aarch64)),
    openvmm_uefi_x64(vhd(windows_datacenter_core_2022_x64)),
    openvmm_uefi_x64(vhd(ubuntu_2204_server_x64)),
    openvmm_openhcl_uefi_x64(vhd(windows_datacenter_core_2022_x64)),
    openvmm_openhcl_uefi_x64(vhd(ubuntu_2204_server_x64)),
    hyperv_openhcl_uefi_aarch64(vhd(windows_11_enterprise_aarch64)),
    hyperv_openhcl_uefi_aarch64(vhd(ubuntu_2404_server_aarch64)),
    hyperv_openhcl_uefi_x64(vhd(windows_datacenter_core_2022_x64)),
    hyperv_openhcl_uefi_x64(vhd(ubuntu_2204_server_x64)),
    hyperv_openhcl_uefi_x64[vbs](vhd(windows_datacenter_core_2025_x64_prepped)),
    hyperv_openhcl_uefi_x64[snp](vhd(windows_datacenter_core_2025_x64_prepped)),
    hyperv_openhcl_uefi_x64[tdx](vhd(windows_datacenter_core_2025_x64_prepped)),
)]
async fn boot_heavy<T: PetriVmmBackend>(config: PetriVmBuilder<T>) -> anyhow::Result<()> {
    let is_openhcl = config.is_openhcl();
    let (vm, agent) = config
        .with_processor_topology(ProcessorTopology {
            vp_count: 16,
            vps_per_socket: Some(8),
            ..Default::default()
        })
        // multiarch::openvmm_uefi_x64_windows_datacenter_core_2022_x64_boot_heavy
        // fails with 4GB of RAM (the default), and openhcl tests fail with 1GB.
        .with_memory(MemoryConfig {
            startup_bytes: if is_openhcl { 4 * SIZE_1_GB } else { SIZE_1_GB },
            ..Default::default()
        })
        .run()
        .await?;
    agent.power_off().await?;
    vm.wait_for_clean_teardown().await?;
    Ok(())
}

// Basic vp "heavy" boot test without agent with 16 VPs and 2 NUMA nodes.
#[vmm_test_no_agent(
    openvmm_openhcl_uefi_x64[vbs](vhd(windows_datacenter_core_2022_x64)),
    openvmm_openhcl_uefi_x64[vbs](vhd(ubuntu_2204_server_x64)),
    hyperv_openhcl_uefi_x64[vbs](vhd(ubuntu_2404_server_x64)),
    // hyperv_openhcl_uefi_x64[tdx](vhd(ubuntu_2404_server_x64)),
    hyperv_openhcl_uefi_x64[snp](vhd(ubuntu_2404_server_x64))
)]
async fn boot_no_agent_heavy<T: PetriVmmBackend>(config: PetriVmBuilder<T>) -> anyhow::Result<()> {
    let mut vm = config
        .with_processor_topology(ProcessorTopology {
            vp_count: 16,
            vps_per_socket: Some(8),
            ..Default::default()
        })
        .run_without_agent()
        .await?;
    vm.send_enlightened_shutdown(ShutdownKind::Shutdown).await?;
    vm.wait_for_clean_teardown().await?;
    Ok(())
}

/// Basic boot test with a single VP.
#[vmm_test(
    hyperv_openhcl_uefi_x64[vbs](vhd(windows_datacenter_core_2025_x64_prepped)),
    hyperv_openhcl_uefi_x64[tdx](vhd(windows_datacenter_core_2025_x64_prepped)),
    hyperv_openhcl_uefi_x64[snp](vhd(windows_datacenter_core_2025_x64_prepped)),
)]
#[cfg_attr(not(windows), expect(dead_code))]
async fn boot_single_proc<T: PetriVmmBackend>(config: PetriVmBuilder<T>) -> anyhow::Result<()> {
    let (vm, agent) = config
        .with_processor_topology(ProcessorTopology {
            vp_count: 1,
            ..Default::default()
        })
        .run()
        .await?;
    agent.power_off().await?;
    vm.wait_for_clean_teardown().await?;
    Ok(())
}

/// Basic boot test without agent and with a single VP.
#[vmm_test_no_agent(
    openvmm_openhcl_uefi_x64[vbs](vhd(windows_datacenter_core_2022_x64)),
    openvmm_openhcl_uefi_x64[vbs](vhd(ubuntu_2204_server_x64)),
    hyperv_openhcl_uefi_x64[vbs](vhd(ubuntu_2404_server_x64)),
    // hyperv_openhcl_uefi_x64[tdx](vhd(ubuntu_2404_server_x64)),
    hyperv_openhcl_uefi_x64[snp](vhd(ubuntu_2404_server_x64))
)]
async fn boot_no_agent_single_proc<T: PetriVmmBackend>(
    config: PetriVmBuilder<T>,
) -> anyhow::Result<()> {
    let mut vm = config
        .with_processor_topology(ProcessorTopology {
            vp_count: 1,
            ..Default::default()
        })
        .run_without_agent()
        .await?;
    vm.send_enlightened_shutdown(ShutdownKind::Shutdown).await?;
    vm.wait_for_clean_teardown().await?;
    Ok(())
}

#[cfg(windows)] // requires VPCI support, which is only on Windows right now
#[vmm_test(
    // TODO: virt_whp is missing VPCI LPI interrupt support, used by Windows (but not Linux)
    // openvmm_uefi_aarch64(vhd(windows_11_enterprise_aarch64)),
    openvmm_uefi_x64(vhd(windows_datacenter_core_2022_x64)),
    // TODO: Linux image is missing VPCI driver in its initrd
    // openvmm_uefi_aarch64(vhd(ubuntu_2404_server_aarch64)),
    // openvmm_uefi_x64(vhd(ubuntu_2204_server_x64))
)]
async fn boot_nvme<T: PetriVmmBackend>(config: PetriVmBuilder<T>) -> anyhow::Result<()> {
    let (vm, agent) = config
        .with_boot_device_type(petri::BootDeviceType::Nvme)
        .run()
        .await?;
    agent.power_off().await?;
    vm.wait_for_clean_teardown().await?;
    Ok(())
}

/// Tests NVMe boot with OpenHCL VPCI relaying enabled.
#[cfg(windows)] // requires VPCI support, which is only on Windows right now
#[vmm_test(
    // TODO: aarch64 support (WHP missing ARM64 VTL2 support)
    // openvmm_openhcl_uefi_aarch64(vhd(windows_11_enterprise_aarch64)),
    // openvmm_openhcl_uefi_aarch64(vhd(ubuntu_2404_server_aarch64)),
    openvmm_openhcl_uefi_x64(vhd(windows_datacenter_core_2022_x64)),
    // TODO: Linux image is missing VPCI driver in its initrd
    // openvmm_openhcl_uefi_x64(vhd(ubuntu_2204_server_x64))
)]
async fn boot_nvme_vpci_relay<T: PetriVmmBackend>(config: PetriVmBuilder<T>) -> anyhow::Result<()> {
    let (vm, agent) = config
        .with_boot_device_type(petri::BootDeviceType::Nvme)
        .with_openhcl_command_line("OPENHCL_ENABLE_VPCI_RELAY=1")
        .with_vmbus_redirect(true)
        .run()
        .await?;
    agent.power_off().await?;
    vm.wait_for_clean_teardown().await?;
    Ok(())
}

/// Validate we can reboot a VM and reconnect to pipette.
// TODO: Reenable guests that use the framebuffer once #74 is fixed.
#[vmm_test(
    openvmm_linux_direct_x64,
    openvmm_openhcl_linux_direct_x64,
    // openvmm_pcat_x64(vhd(windows_datacenter_core_2022_x64)),
    // openvmm_pcat_x64(vhd(ubuntu_2204_server_x64)),
    // openvmm_uefi_aarch64(vhd(windows_11_enterprise_aarch64)),
    // openvmm_uefi_aarch64(vhd(ubuntu_2404_server_aarch64)),
    // openvmm_uefi_x64(vhd(windows_datacenter_core_2022_x64)),
    // openvmm_uefi_x64(vhd(ubuntu_2204_server_x64)),
    // openvmm_openhcl_uefi_x64(vhd(windows_datacenter_core_2022_x64)),
    // openvmm_openhcl_uefi_x64(vhd(ubuntu_2204_server_x64))
    hyperv_openhcl_uefi_aarch64(vhd(windows_11_enterprise_aarch64)),
    hyperv_openhcl_uefi_aarch64(vhd(ubuntu_2404_server_aarch64)),
    hyperv_openhcl_uefi_x64(vhd(windows_datacenter_core_2022_x64)),
    hyperv_openhcl_uefi_x64(vhd(ubuntu_2204_server_x64))
)]
async fn reboot<T: PetriVmmBackend>(config: PetriVmBuilder<T>) -> Result<(), anyhow::Error> {
    let (mut vm, agent) = config.run().await?;
    agent.ping().await?;
    agent.reboot().await?;
    let agent = vm.wait_for_reset().await?;
    agent.ping().await?;
    agent.power_off().await?;
    vm.wait_for_clean_teardown().await?;
    Ok(())
}

/// Basic reboot test without agent
#[vmm_test_no_agent(
    openvmm_openhcl_uefi_x64[vbs](vhd(windows_datacenter_core_2022_x64)),
    openvmm_openhcl_uefi_x64[vbs](vhd(ubuntu_2204_server_x64)),
    hyperv_openhcl_uefi_x64[vbs](vhd(ubuntu_2404_server_x64)),
    // hyperv_openhcl_uefi_x64[tdx](vhd(ubuntu_2404_server_x64)),
    hyperv_openhcl_uefi_x64[snp](vhd(ubuntu_2404_server_x64))
)]
async fn reboot_no_agent<T: PetriVmmBackend>(config: PetriVmBuilder<T>) -> anyhow::Result<()> {
    let mut vm = config.run_without_agent().await?;
    vm.send_enlightened_shutdown(ShutdownKind::Reboot).await?;
    vm.wait_for_reset_no_agent().await?;
    vm.send_enlightened_shutdown(ShutdownKind::Shutdown).await?;
    vm.wait_for_clean_teardown().await?;
    Ok(())
}

/// Configure Guest VSM and reboot the VM to verify it works.
// TODO: Enable TDX once our runner has support for it.
#[vmm_test(
    hyperv_openhcl_uefi_x64[vbs](vhd(windows_datacenter_core_2025_x64_prepped)),
    hyperv_openhcl_uefi_x64[snp](vhd(windows_datacenter_core_2025_x64_prepped)),
    //hyperv_openhcl_uefi_x64[tdx](vhd(windows_datacenter_core_2025_x64_prepped)),
)]
#[cfg_attr(not(windows), expect(dead_code))]
async fn reboot_into_guest_vsm<T: PetriVmmBackend>(
    config: PetriVmBuilder<T>,
) -> Result<(), anyhow::Error> {
    let (mut vm, agent) = config.run().await?;
    let shell = agent.windows_shell();

    // Enable VBS
    cmd!(shell, "reg")
        .args([
            "add",
            "HKLM\\SYSTEM\\CurrentControlSet\\Control\\DeviceGuard",
            "/v",
            "EnableVirtualizationBasedSecurity",
            "/t",
            "REG_DWORD",
            "/d",
            "1",
            "/f",
        ])
        .run()
        .await?;
    // Enable Credential Guard
    cmd!(shell, "reg")
        .args([
            "add",
            "HKLM\\SYSTEM\\CurrentControlSet\\Control\\Lsa",
            "/v",
            "LsaCfgFlags",
            "/t",
            "REG_DWORD",
            "/d",
            "2",
            "/f",
        ])
        .run()
        .await?;
    // Enable HVCI
    cmd!(shell, "reg")
        .args([
            "add",
            "HKLM\\SYSTEM\\CurrentControlSet\\Control\\DeviceGuard\\Scenarios\\HypervisorEnforcedCodeIntegrity",
            "/v",
            "Enabled",
            "/t",
            "REG_DWORD",
            "/d",
            "1",
            "/f",
        ])
        .run()
        .await?;

    agent.reboot().await?;
    let agent = vm.wait_for_reset().await?;
    let shell = agent.windows_shell();

    // Verify VBS is running
    let output = cmd!(shell, "systeminfo").output().await?;
    let output_str = String::from_utf8_lossy(&output.stdout);
    assert!(output_str.contains("Virtualization-based security: Status: Running"));
    let output_running = &output_str[output_str.find("Services Running:").unwrap()..];
    assert!(output_running.contains("Credential Guard"));
    assert!(output_running.contains("Hypervisor enforced Code Integrity"));

    agent.power_off().await?;
    vm.wait_for_clean_teardown().await?;
    Ok(())
}

/// Basic boot test with secure boot enabled and a valid template.
#[vmm_test(
    openvmm_uefi_aarch64(vhd(ubuntu_2404_server_aarch64)),
    openvmm_uefi_x64(vhd(windows_datacenter_core_2022_x64)),
    openvmm_uefi_x64(vhd(ubuntu_2204_server_x64)),
    openvmm_openhcl_uefi_x64(vhd(windows_datacenter_core_2022_x64)),
    openvmm_openhcl_uefi_x64(vhd(ubuntu_2204_server_x64)),
    hyperv_uefi_aarch64(vhd(windows_11_enterprise_aarch64)),
    hyperv_uefi_aarch64(vhd(ubuntu_2404_server_aarch64)),
    hyperv_uefi_x64(vhd(windows_datacenter_core_2022_x64)),
    hyperv_uefi_x64(vhd(ubuntu_2204_server_x64)),
    hyperv_openhcl_uefi_aarch64(vhd(windows_11_enterprise_aarch64)),
    hyperv_openhcl_uefi_aarch64(vhd(ubuntu_2404_server_aarch64)),
    hyperv_openhcl_uefi_x64(vhd(windows_datacenter_core_2022_x64)),
    hyperv_openhcl_uefi_x64(vhd(ubuntu_2204_server_x64))
)]
async fn secure_boot<T: PetriVmmBackend>(config: PetriVmBuilder<T>) -> anyhow::Result<()> {
    let (vm, agent) = config.with_secure_boot().run().await?;
    agent.power_off().await?;
    vm.wait_for_clean_teardown().await?;
    Ok(())
}

/// Verify that secure boot fails with a mismatched template.
/// TODO: Allow Hyper-V VMs to load a UEFI firmware per VM, not system wide.
#[vmm_test_no_agent(
    openvmm_uefi_aarch64(vhd(ubuntu_2404_server_aarch64)),
    openvmm_uefi_x64(vhd(windows_datacenter_core_2022_x64)),
    openvmm_uefi_x64(vhd(ubuntu_2204_server_x64)),
    openvmm_openhcl_uefi_x64(vhd(windows_datacenter_core_2022_x64)),
    openvmm_openhcl_uefi_x64(vhd(ubuntu_2204_server_x64)),
    // hyperv_uefi_aarch64(vhd(windows_11_enterprise_aarch64)),
    // hyperv_uefi_aarch64(vhd(ubuntu_2404_server_aarch64)),
    // hyperv_uefi_x64(vhd(windows_datacenter_core_2022_x64)),
    // hyperv_uefi_x64(vhd(ubuntu_2204_server_x64)),
    hyperv_openhcl_uefi_aarch64(vhd(windows_11_enterprise_aarch64)),
    hyperv_openhcl_uefi_aarch64(vhd(ubuntu_2404_server_aarch64)),
    hyperv_openhcl_uefi_x64(vhd(windows_datacenter_core_2022_x64)),
    hyperv_openhcl_uefi_x64(vhd(ubuntu_2204_server_x64))
)]
async fn secure_boot_mismatched_template<T: PetriVmmBackend>(
    config: PetriVmBuilder<T>,
) -> anyhow::Result<()> {
    let config = config
        .with_expect_boot_failure()
        .with_secure_boot()
        .with_uefi_frontpage(false);
    let config = match config.os_flavor() {
        OsFlavor::Windows => config.with_uefi_ca_secure_boot_template(),
        OsFlavor::Linux => config.with_windows_secure_boot_template(),
        _ => anyhow::bail!("Unsupported OS flavor for test: {:?}", config.os_flavor()),
    };
    let vm = config.run_without_agent().await?;
    vm.wait_for_clean_teardown().await?;
    Ok(())
}

/// Test EFI diagnostics with no boot devices on OpenVMM.
/// TODO:
///   - kmsg support in Hyper-V
///   - openhcl_uefi_aarch64 support
///   - uefi_x64 + uefi_aarch64 trace searching support
#[openvmm_test_no_agent(openhcl_uefi_x64(none))]
async fn efi_diagnostics_no_boot(
    config: PetriVmBuilder<OpenVmmPetriBackend>,
) -> anyhow::Result<()> {
    let vm = config.with_uefi_frontpage(true).run_without_agent().await?;

    // Expected no-boot message.
    const NO_BOOT_MSG: &str = "[Bds] Unable to boot!";

    // Get kmsg stream
    let mut kmsg = vm.kmsg().await?;

    // Search for the message
    while let Some(data) = kmsg.next().await {
        let data = data.context("reading kmsg")?;
        let msg = kmsg::KmsgParsedEntry::new(&data).unwrap();
        let raw = msg.message.as_raw();
        if raw.contains(NO_BOOT_MSG) {
            return Ok(());
        }
    }

    anyhow::bail!("Did not find expected message in kmsg");
}

/// Boot our guest-test UEFI image, which will run some tests,
/// and then purposefully triple fault itself via an expiring
/// watchdog timer.
#[vmm_test_no_agent(
    openvmm_uefi_x64(guest_test_uefi_x64),
    openvmm_uefi_aarch64(guest_test_uefi_aarch64),
    openvmm_openhcl_uefi_x64(guest_test_uefi_x64)
)]
async fn guest_test_uefi<T: PetriVmmBackend>(config: PetriVmBuilder<T>) -> anyhow::Result<()> {
    let vm = config
        .with_windows_secure_boot_template()
        .run_without_agent()
        .await?;
    let arch = vm.arch();
    // No boot event check, UEFI watchdog gets fired before ExitBootServices
    let halt_reason = vm.wait_for_teardown().await?;
    tracing::debug!("vm halt reason: {halt_reason:?}");
    match arch {
        MachineArch::X86_64 => assert!(matches!(halt_reason, PetriHaltReason::TripleFault)),
        MachineArch::Aarch64 => assert!(matches!(halt_reason, PetriHaltReason::Reset)),
    }
    Ok(())
<<<<<<< HEAD
=======
}

/// Configure Guest VSM and reboot the VM to verify it works.
// TODO: Enable TDX once our runner has support for it.
#[vmm_test(
    hyperv_openhcl_uefi_x64[vbs](vhd(windows_datacenter_core_2025_x64_prepped)),
    hyperv_openhcl_uefi_x64[snp](vhd(windows_datacenter_core_2025_x64_prepped)),
    //hyperv_openhcl_uefi_x64[tdx](vhd(windows_datacenter_core_2025_x64_prepped)),
)]
#[cfg_attr(not(windows), expect(dead_code))]
async fn reboot_into_guest_vsm<T: PetriVmmBackend>(
    config: PetriVmBuilder<T>,
) -> Result<(), anyhow::Error> {
    let (mut vm, agent) = config.run().await?;
    let shell = agent.windows_shell();

    // Enable VBS
    cmd!(shell, "reg")
        .args([
            "add",
            "HKLM\\SYSTEM\\CurrentControlSet\\Control\\DeviceGuard",
            "/v",
            "EnableVirtualizationBasedSecurity",
            "/t",
            "REG_DWORD",
            "/d",
            "1",
            "/f",
        ])
        .run()
        .await?;
    // Enable Credential Guard
    cmd!(shell, "reg")
        .args([
            "add",
            "HKLM\\SYSTEM\\CurrentControlSet\\Control\\Lsa",
            "/v",
            "LsaCfgFlags",
            "/t",
            "REG_DWORD",
            "/d",
            "2",
            "/f",
        ])
        .run()
        .await?;
    // Enable HVCI
    cmd!(shell, "reg")
        .args([
            "add",
            "HKLM\\SYSTEM\\CurrentControlSet\\Control\\DeviceGuard\\Scenarios\\HypervisorEnforcedCodeIntegrity",
            "/v",
            "Enabled",
            "/t",
            "REG_DWORD",
            "/d",
            "1",
            "/f",
        ])
        .run()
        .await?;

    agent.reboot().await?;
    let agent = vm.wait_for_reset().await?;
    let shell = agent.windows_shell();

    // Verify VBS is running
    let output = cmd!(shell, "systeminfo").output().await?;
    let output_str = String::from_utf8_lossy(&output.stdout);
    assert!(output_str.contains("Virtualization-based security: Status: Running"));
    let output_running = &output_str[output_str.find("Services Running:").unwrap()..];
    assert!(output_running.contains("Credential Guard"));
    assert!(output_running.contains("Hypervisor enforced Code Integrity"));

    agent.power_off().await?;
    vm.wait_for_clean_teardown().await?;
    Ok(())
}

#[vmm_test_no_agent(
    hyperv_openhcl_uefi_x64[tdx](vhd(windows_datacenter_core_2025_x64)),
    hyperv_openhcl_uefi_x64[snp](vhd(windows_datacenter_core_2025_x64)),
    hyperv_openhcl_uefi_x64(vhd(windows_datacenter_core_2025_x64)),
    hyperv_openhcl_uefi_aarch64(vhd(ubuntu_2404_server_aarch64)),
)]
#[cfg_attr(not(windows), expect(dead_code))]
async fn memory_validation_small<T: PetriVmmBackend>(
    config: PetriVmBuilder<T>,
    _: (),
    driver: DefaultDriver,
) -> anyhow::Result<()> {
    idle_test(
        config,
        TestVPCount::SmallVPCount,
        WaitPeriodSec::ShortWait,
        driver,
    )
    .await
}

#[vmm_test_no_agent(
    hyperv_openhcl_uefi_x64[tdx](vhd(windows_datacenter_core_2025_x64)),
    hyperv_openhcl_uefi_x64[snp](vhd(windows_datacenter_core_2025_x64)),
    hyperv_openhcl_uefi_x64(vhd(windows_datacenter_core_2025_x64)),
    hyperv_openhcl_uefi_aarch64(vhd(ubuntu_2404_server_aarch64)),
)]
#[cfg_attr(not(windows), expect(dead_code))]
async fn memory_validation_large<T: PetriVmmBackend>(
    config: PetriVmBuilder<T>,
    _: (),
    driver: DefaultDriver,
) -> anyhow::Result<()> {
    idle_test(
        config,
        TestVPCount::LargeVPCount,
        WaitPeriodSec::LongWait,
        driver,
    )
    .await
>>>>>>> 85232321
}<|MERGE_RESOLUTION|>--- conflicted
+++ resolved
@@ -473,85 +473,6 @@
         MachineArch::Aarch64 => assert!(matches!(halt_reason, PetriHaltReason::Reset)),
     }
     Ok(())
-<<<<<<< HEAD
-=======
-}
-
-/// Configure Guest VSM and reboot the VM to verify it works.
-// TODO: Enable TDX once our runner has support for it.
-#[vmm_test(
-    hyperv_openhcl_uefi_x64[vbs](vhd(windows_datacenter_core_2025_x64_prepped)),
-    hyperv_openhcl_uefi_x64[snp](vhd(windows_datacenter_core_2025_x64_prepped)),
-    //hyperv_openhcl_uefi_x64[tdx](vhd(windows_datacenter_core_2025_x64_prepped)),
-)]
-#[cfg_attr(not(windows), expect(dead_code))]
-async fn reboot_into_guest_vsm<T: PetriVmmBackend>(
-    config: PetriVmBuilder<T>,
-) -> Result<(), anyhow::Error> {
-    let (mut vm, agent) = config.run().await?;
-    let shell = agent.windows_shell();
-
-    // Enable VBS
-    cmd!(shell, "reg")
-        .args([
-            "add",
-            "HKLM\\SYSTEM\\CurrentControlSet\\Control\\DeviceGuard",
-            "/v",
-            "EnableVirtualizationBasedSecurity",
-            "/t",
-            "REG_DWORD",
-            "/d",
-            "1",
-            "/f",
-        ])
-        .run()
-        .await?;
-    // Enable Credential Guard
-    cmd!(shell, "reg")
-        .args([
-            "add",
-            "HKLM\\SYSTEM\\CurrentControlSet\\Control\\Lsa",
-            "/v",
-            "LsaCfgFlags",
-            "/t",
-            "REG_DWORD",
-            "/d",
-            "2",
-            "/f",
-        ])
-        .run()
-        .await?;
-    // Enable HVCI
-    cmd!(shell, "reg")
-        .args([
-            "add",
-            "HKLM\\SYSTEM\\CurrentControlSet\\Control\\DeviceGuard\\Scenarios\\HypervisorEnforcedCodeIntegrity",
-            "/v",
-            "Enabled",
-            "/t",
-            "REG_DWORD",
-            "/d",
-            "1",
-            "/f",
-        ])
-        .run()
-        .await?;
-
-    agent.reboot().await?;
-    let agent = vm.wait_for_reset().await?;
-    let shell = agent.windows_shell();
-
-    // Verify VBS is running
-    let output = cmd!(shell, "systeminfo").output().await?;
-    let output_str = String::from_utf8_lossy(&output.stdout);
-    assert!(output_str.contains("Virtualization-based security: Status: Running"));
-    let output_running = &output_str[output_str.find("Services Running:").unwrap()..];
-    assert!(output_running.contains("Credential Guard"));
-    assert!(output_running.contains("Hypervisor enforced Code Integrity"));
-
-    agent.power_off().await?;
-    vm.wait_for_clean_teardown().await?;
-    Ok(())
 }
 
 #[vmm_test_no_agent(
@@ -594,5 +515,4 @@
         driver,
     )
     .await
->>>>>>> 85232321
 }