--- conflicted
+++ resolved
@@ -5,15 +5,12 @@
 
 use anyhow::Context;
 use futures::StreamExt;
-<<<<<<< HEAD
 use hyperv_ic_resources::kvp::KvpRpc;
 use jiff::SignedDuration;
 use memstat::TestVPCount;
 use memstat::WaitPeriodSec;
 use memstat::idle_test;
 use mesh::rpc::RpcSend;
-=======
->>>>>>> 0dcf3d61
 use petri::MemoryConfig;
 use petri::PetriGuestStateLifetime;
 use petri::PetriHaltReason;
@@ -37,11 +34,11 @@
 mod ic;
 /// Servicing tests.
 mod openhcl_servicing;
+
+// Memory Validation tests.
+mod memstat;
 /// Tests of vmbus relay functionality.
 mod vmbus_relay;
-
-// Memory Validation tests.
-mod memstat;
 
 /// Boot through the UEFI firmware, it will shut itself down after booting.
 #[vmm_test_no_agent(
