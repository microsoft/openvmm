--- conflicted
+++ resolved
@@ -61,57 +61,6 @@
     nvme_relay_test_core(config, "OPENHCL_ENABLE_VTL2_GPA_POOL=512").await
 }
 
-<<<<<<< HEAD
-/// Servicing test of an OpenHCL uefi VM with a NVME disk assigned to VTL2 that boots
-/// linux, with vmbus relay. This should expose a disk to VTL0 via vmbus.
-/// Use the private pool override to test the private pool dma path.
-/// Pass 'keepalive' servicing flag which impacts NVMe save/restore.
-#[openvmm_test(openhcl_uefi_x64[nvme](vhd(ubuntu_2204_server_x64))[LATEST_STANDARD_X64])]
-async fn nvme_keepalive(
-    config: PetriVmBuilder<OpenVmmPetriBackend>,
-    (igvm_file,): (ResolvedArtifact<impl petri_artifacts_common::tags::IsOpenhclIgvm>,),
-) -> Result<(), anyhow::Error> {
-    nvme_relay_servicing_core(
-        config,
-        "OPENHCL_ENABLE_VTL2_GPA_POOL=512 OPENHCL_SIDECAR=off", // disable sidecar until #1345 is fixed
-        igvm_file,
-        OpenHclServicingFlags {
-            enable_nvme_keepalive: true,
-            ..Default::default()
-        },
-    )
-    .await
-}
-
-#[openvmm_test(openhcl_uefi_x64[nvme](vhd(ubuntu_2204_server_x64))[LATEST_STANDARD_X64])]
-async fn mana_keepalive(
-    config: PetriVmBuilder<OpenVmmPetriBackend>,
-    (igvm_file,): (ResolvedArtifact<impl petri_artifacts_common::tags::IsOpenhclIgvm>,),
-) -> Result<(), anyhow::Error> {
-    let (mut vm, agent) = config
-        .with_vmbus_redirect(true)
-        .modify_backend(|b| b.with_nic())
-        .with_openhcl_command_line("OPENHCL_ENABLE_VTL2_GPA_POOL=512 OPENHCL_SIDECAR=off OPENHCL_MANA_KEEP_ALIVE=1")
-        .run()
-        .await?;
-
-    vm.restart_openhcl(
-        igvm_file,
-        OpenHclServicingFlags {
-            enable_mana_keepalive: true,
-            ..OpenHclServicingFlags::default()
-        },
-    )
-    .await?;
-
-    agent.power_off().await?;
-    vm.wait_for_clean_teardown().await?;
-
-    Ok(())
-}
-
-=======
->>>>>>> e3a5fcff
 /// Boot the UEFI firmware, with a VTL2 range automatically configured by
 /// hvlite.
 #[openvmm_test_no_agent(openhcl_uefi_x64(none))]
