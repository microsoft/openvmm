--- conflicted
+++ resolved
@@ -144,10 +144,9 @@
 }
 
 /// Test AK cert is persistent across boots on Linux.
-<<<<<<< HEAD
 // #[cfg_attr(target_os = "windows", ignore = "requires Linux guest tooling")]
 #[openvmm_test(
-    openhcl_uefi_x64(vhd(ubuntu_2404_server_x64))[TPM_GUEST_TESTS_LINUX_X64]
+    openhcl_uefi_x64(vhd(ubuntu_2504_server_x64))[TPM_GUEST_TESTS_LINUX_X64]
 )]
 async fn tpm_ak_cert_persisted_linux(
     config: PetriVmBuilder<OpenVmmPetriBackend>,
@@ -157,25 +156,6 @@
         config.os_flavor() == OsFlavor::Linux,
         "test invoked with unexpected guest flavor"
     );
-=======
-// TODO: Add in-guest TPM tests for Windows as we currently
-// do not have an easy way to interact with TPM without a private
-// or custom tool.
-#[openvmm_test(openhcl_uefi_x64(vhd(ubuntu_2504_server_x64)))]
-async fn tpm_ak_cert_persisted(config: PetriVmBuilder<OpenVmmPetriBackend>) -> anyhow::Result<()> {
-    let config = config
-        // See `get_protocol::dps_json::ManagementVtlFeatures`
-        // Enables attempt ak cert callback
-        .with_openhcl_command_line("HCL_ATTEMPT_AK_CERT_CALLBACK=1")
-        .with_guest_state_lifetime(PetriGuestStateLifetime::Disk)
-        .modify_backend(|b| {
-            b.with_tpm()
-                .with_tpm_state_persistence()
-                .with_igvm_attest_test_config(
-                    get_resources::ged::IgvmAttestTestConfig::AkCertPersistentAcrossBoot,
-                )
-        });
->>>>>>> 1714e069
 
     // First boot - AK cert request will be served by GED.
     // Second boot - Ak cert request will be bypassed by GED.
@@ -266,10 +246,9 @@
 }
 
 /// Test AK cert retry logic on Linux.
-<<<<<<< HEAD
 // #[cfg_attr(target_os = "windows", ignore = "requires Linux guest tooling")]
 #[openvmm_test(
-    openhcl_uefi_x64(vhd(ubuntu_2404_server_x64))[TPM_GUEST_TESTS_LINUX_X64]
+    openhcl_uefi_x64(vhd(ubuntu_2504_server_x64))[TPM_GUEST_TESTS_LINUX_X64]
 )]
 async fn tpm_ak_cert_retry_linux(
     config: PetriVmBuilder<OpenVmmPetriBackend>,
@@ -283,48 +262,6 @@
     let config = configure_ak_cert_retry_vm(config);
     // TODO: with_expect_reset shouldn't be needed once with_tpm() is backend-agnostic.
     let (mut vm, mut agent) = config.with_expect_reset().run().await?;
-=======
-// TODO: Add in-guest TPM tests for Windows as we currently
-// do not have an easy way to interact with TPM without a private
-// or custom tool.
-#[openvmm_test(openhcl_uefi_x64(vhd(ubuntu_2504_server_x64)))]
-async fn tpm_ak_cert_retry(config: PetriVmBuilder<OpenVmmPetriBackend>) -> anyhow::Result<()> {
-    let config = config
-        // See `get_protocol::dps_json::ManagementVtlFeatures`
-        // Enables attempt ak cert callback
-        .with_openhcl_command_line("HCL_ATTEMPT_AK_CERT_CALLBACK=1")
-        .with_guest_state_lifetime(PetriGuestStateLifetime::Disk)
-        .modify_backend(|b| {
-            b.with_tpm()
-                .with_tpm_state_persistence()
-                .with_igvm_attest_test_config(
-                    get_resources::ged::IgvmAttestTestConfig::AkCertRequestFailureAndRetry,
-                )
-        });
-
-    // First boot - expect no AK cert from GED
-    // Second boot - except get AK cert from GED on the second attempts
-    // TODO: with_expect_reset shouldn't be needed once with_tpm() is
-    // backend-agnostic.
-    let (vm, agent) = config.with_expect_reset().run().await?;
-
-    // Use the python script to read AK cert from TPM nv index
-    // and verify that the AK cert preserves across boot.
-    // TODO: Replace the script with tpm2-tools
-    const TEST_FILE: &str = "tpm.py";
-    const TEST_CONTENT: &str = include_str!("../../../test_data/tpm.py");
-
-    agent.write_file(TEST_FILE, TEST_CONTENT.as_bytes()).await?;
-    assert_eq!(agent.read_file(TEST_FILE).await?, TEST_CONTENT.as_bytes());
-
-    // The first AK cert request made during boot is expected to
-    // get invalid response from GED such that no data is set
-    // to nv index. The script should return failure. Also, the nv
-    // read made by the script is expected to trigger another AK cert
-    // request.
-    let sh = agent.unix_shell();
-    let output = cmd!(sh, "python3 tpm.py").read().await?;
->>>>>>> 1714e069
 
     let (linux_artifact,) = extra_deps;
     let host_binary = linux_artifact.get();
@@ -371,16 +308,9 @@
     Ok(())
 }
 
-<<<<<<< HEAD
 /// Test AK cert retry logic on Windows.
 #[openvmm_test(
     openhcl_uefi_x64(vhd(windows_datacenter_core_2022_x64))[TPM_GUEST_TESTS_WINDOWS_X64]
-=======
-/// Basic VBS boot test with TPM enabled.
-#[openvmm_test_no_agent(
-    openhcl_uefi_x64[vbs](vhd(windows_datacenter_core_2022_x64)),
-    // openhcl_uefi_x64[vbs](vhd(ubuntu_2504_server_x64))
->>>>>>> 1714e069
 )]
 async fn tpm_ak_cert_retry_windows(
     config: PetriVmBuilder<OpenVmmPetriBackend>,
@@ -483,7 +413,41 @@
     Ok(())
 }
 
-<<<<<<< HEAD
+/// Test that TPM platform hierarchy is disabled for guest access on Linux.
+/// The platform hierarchy should only be accessible by the host/hypervisor.
+#[openvmm_test(openhcl_uefi_x64(vhd(ubuntu_2504_server_x64)))]
+async fn tpm_test_platform_hierarchy_disabled(
+    config: PetriVmBuilder<OpenVmmPetriBackend>,
+) -> anyhow::Result<()> {
+    let config = config
+        .with_guest_state_lifetime(PetriGuestStateLifetime::Disk)
+        .modify_backend(|b| b.with_tpm())
+        // TODO: this shouldn't be needed once with_tpm() is
+        // backend-agnostic.
+        .with_expect_reset();
+
+    let (vm, agent) = config.run().await?;
+
+    // Use the python script to test that platform hierarchy operations fail
+    const TEST_FILE: &str = "tpm_platform_hierarchy.py";
+    const TEST_CONTENT: &str = include_str!("../../../test_data/tpm_platform_hierarchy.py");
+
+    agent.write_file(TEST_FILE, TEST_CONTENT.as_bytes()).await?;
+    assert_eq!(agent.read_file(TEST_FILE).await?, TEST_CONTENT.as_bytes());
+
+    let sh = agent.unix_shell();
+    let output = cmd!(sh, "python3 tpm_platform_hierarchy.py").read().await?;
+
+    println!("TPM platform hierarchy test output: {}", output);
+
+    // Check if platform hierarchy operations properly failed as expected
+    assert!(output.contains("succeeded"));
+
+    agent.power_off().await?;
+    vm.wait_for_clean_teardown().await?;
+    Ok(())
+}
+
 /// VBS attestation test with agent
 // TODO: Enable linux test when agent is supported.
 #[openvmm_test(
@@ -536,37 +500,6 @@
         }
         _ => unreachable!(),
     };
-=======
-/// Test that TPM platform hierarchy is disabled for guest access on Linux.
-/// The platform hierarchy should only be accessible by the host/hypervisor.
-#[openvmm_test(openhcl_uefi_x64(vhd(ubuntu_2504_server_x64)))]
-async fn tpm_test_platform_hierarchy_disabled(
-    config: PetriVmBuilder<OpenVmmPetriBackend>,
-) -> anyhow::Result<()> {
-    let config = config
-        .with_guest_state_lifetime(PetriGuestStateLifetime::Disk)
-        .modify_backend(|b| b.with_tpm())
-        // TODO: this shouldn't be needed once with_tpm() is
-        // backend-agnostic.
-        .with_expect_reset();
-
-    let (vm, agent) = config.run().await?;
-
-    // Use the python script to test that platform hierarchy operations fail
-    const TEST_FILE: &str = "tpm_platform_hierarchy.py";
-    const TEST_CONTENT: &str = include_str!("../../../test_data/tpm_platform_hierarchy.py");
-
-    agent.write_file(TEST_FILE, TEST_CONTENT.as_bytes()).await?;
-    assert_eq!(agent.read_file(TEST_FILE).await?, TEST_CONTENT.as_bytes());
-
-    let sh = agent.unix_shell();
-    let output = cmd!(sh, "python3 tpm_platform_hierarchy.py").read().await?;
-
-    println!("TPM platform hierarchy test output: {}", output);
-
-    // Check if platform hierarchy operations properly failed as expected
-    assert!(output.contains("succeeded"));
->>>>>>> 1714e069
 
     agent.power_off().await?;
     vm.wait_for_clean_teardown().await?;
