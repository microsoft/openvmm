// Copyright (c) Microsoft Corporation.
// Licensed under the MIT License.

//! `petri` test artifacts used by in-tree VMM tests

#![forbid(unsafe_code)]

/// Artifact declarations
pub mod artifacts {
    use petri_artifacts_core::declare_artifacts;

    macro_rules! openvmm_native {
        ($id_ty:ty, $os:literal, $arch:literal) => {
            /// openvmm "native" executable (i.e:
            /// [`OPENVMM_WIN_X64`](const@OPENVMM_WIN_X64) when compiled on windows x86_64,
            /// [`OPENVMM_LINUX_AARCH64`](const@OPENVMM_LINUX_AARCH64) when compiled on linux aarch64,
            /// etc...)
            // xtask-fmt allow-target-arch oneoff-petri-native-test-deps
            #[cfg(all(target_os = $os, target_arch = $arch))]
            pub const OPENVMM_NATIVE: petri_artifacts_core::ArtifactHandle<$id_ty> =
                petri_artifacts_core::ArtifactHandle::new();
        };
    }

    openvmm_native!(OPENVMM_WIN_X64, "windows", "x86_64");
    openvmm_native!(OPENVMM_LINUX_X64, "linux", "x86_64");
    openvmm_native!(OPENVMM_WIN_AARCH64, "windows", "aarch64");
    openvmm_native!(OPENVMM_LINUX_AARCH64, "linux", "aarch64");
    openvmm_native!(OPENVMM_MACOS_AARCH64, "macos", "aarch64");

    declare_artifacts! {
        /// openvmm windows x86_64 executable
        OPENVMM_WIN_X64,
        /// openvmm linux x86_64 executable
        OPENVMM_LINUX_X64,
        /// openvmm windows aarch64 executable
        OPENVMM_WIN_AARCH64,
        /// openvmm linux aarch64 executable
        OPENVMM_LINUX_AARCH64,
        /// openvmm macos aarch64 executable
        OPENVMM_MACOS_AARCH64,
    }

    /// Loadable artifacts
    pub mod loadable {
        use petri_artifacts_common::tags::IsLoadable;
        use petri_artifacts_common::tags::MachineArch;
        use petri_artifacts_core::declare_artifacts;

        macro_rules! linux_direct_native {
            ($id_kernel_ty:ty, $id_initrd_ty:ty, $arch:literal) => {
                /// Test linux direct kernel (from OpenVMM deps) for the target architecture
                // xtask-fmt allow-target-arch oneoff-petri-native-test-deps
                #[cfg(target_arch = $arch)]
                pub const LINUX_DIRECT_TEST_KERNEL_NATIVE: petri_artifacts_core::ArtifactHandle<
                    $id_kernel_ty,
                > = petri_artifacts_core::ArtifactHandle::new();
                /// Test linux direct initrd (from OpenVMM deps) for the target architecture
                // xtask-fmt allow-target-arch oneoff-petri-native-test-deps
                #[cfg(target_arch = $arch)]
                pub const LINUX_DIRECT_TEST_INITRD_NATIVE: petri_artifacts_core::ArtifactHandle<
                    $id_initrd_ty,
                > = petri_artifacts_core::ArtifactHandle::new();
            };
        }

        linux_direct_native!(
            LINUX_DIRECT_TEST_KERNEL_X64,
            LINUX_DIRECT_TEST_INITRD_X64,
            "x86_64"
        );
        linux_direct_native!(
            LINUX_DIRECT_TEST_KERNEL_AARCH64,
            LINUX_DIRECT_TEST_INITRD_AARCH64,
            "aarch64"
        );

        declare_artifacts! {
            /// Test linux direct kernel (from OpenVMM deps)
            LINUX_DIRECT_TEST_KERNEL_X64,
            /// Test linux direct initrd (from OpenVMM deps)
            LINUX_DIRECT_TEST_INITRD_X64,
            /// Test linux direct kernel (from OpenVMM deps)
            LINUX_DIRECT_TEST_KERNEL_AARCH64,
            /// Test linux direct initrd (from OpenVMM deps)
            LINUX_DIRECT_TEST_INITRD_AARCH64,
            /// PCAT firmware DLL
            PCAT_FIRMWARE_X64,
            /// SVGA firmware DLL
            SVGA_FIRMWARE_X64,
            /// UEFI firmware for x64
            UEFI_FIRMWARE_X64,
            /// UEFI firmware for aarch64
            UEFI_FIRMWARE_AARCH64,
        }

        impl IsLoadable for LINUX_DIRECT_TEST_KERNEL_X64 {
            const ARCH: MachineArch = MachineArch::X86_64;
        }

        impl IsLoadable for LINUX_DIRECT_TEST_INITRD_X64 {
            const ARCH: MachineArch = MachineArch::X86_64;
        }

        impl IsLoadable for LINUX_DIRECT_TEST_KERNEL_AARCH64 {
            const ARCH: MachineArch = MachineArch::Aarch64;
        }

        impl IsLoadable for LINUX_DIRECT_TEST_INITRD_AARCH64 {
            const ARCH: MachineArch = MachineArch::Aarch64;
        }

        impl IsLoadable for PCAT_FIRMWARE_X64 {
            const ARCH: MachineArch = MachineArch::X86_64;
        }

        impl IsLoadable for SVGA_FIRMWARE_X64 {
            const ARCH: MachineArch = MachineArch::X86_64;
        }

        impl IsLoadable for UEFI_FIRMWARE_X64 {
            const ARCH: MachineArch = MachineArch::X86_64;
        }

        impl IsLoadable for UEFI_FIRMWARE_AARCH64 {
            const ARCH: MachineArch = MachineArch::Aarch64;
        }
    }

    /// OpenHCL IGVM artifacts
    pub mod openhcl_igvm {
        use petri_artifacts_common::tags::IsLoadable;
        use petri_artifacts_common::tags::IsOpenhclIgvm;
        use petri_artifacts_common::tags::MachineArch;
        use petri_artifacts_core::declare_artifacts;

        declare_artifacts! {
            /// OpenHCL IGVM (standard)
            LATEST_STANDARD_X64,
<<<<<<< HEAD
            /// OpenHCL IGVM release 2411 (standard)
            RELEASE_24_11_STANDARD_X64,
=======
            /// OpenHCL IGVM (standard, with VTL2 dev kernel)
            LATEST_STANDARD_DEV_KERNEL_X64,
>>>>>>> ecd2742a
            /// OpenHCL IGVM (for CVM)
            LATEST_CVM_X64,
            /// OpenHCL IGVM (using a linux direct-boot test image instead of UEFI)
            LATEST_LINUX_DIRECT_TEST_X64,
            /// OpenHCL IGVM release 2411 (using a linux direct-boot test image instead of UEFI)
            RELEASE_24_11_LINUX_DIRECT_X64,
            /// OpenHCL IGVM (standard AARCH64)
            LATEST_STANDARD_AARCH64,
            /// OpenHCL IGVM release 2411 (standard AARCH64)
            RELEASE_24_11_STANDARD_AARCH64,
        }

        impl IsLoadable for LATEST_STANDARD_X64 {
            const ARCH: MachineArch = MachineArch::X86_64;
        }
        impl IsOpenhclIgvm for LATEST_STANDARD_X64 {}

<<<<<<< HEAD
        impl IsLoadable for RELEASE_24_11_STANDARD_X64 {
            const ARCH: MachineArch = MachineArch::X86_64;
        }
        impl IsOpenhclIgvm for RELEASE_24_11_STANDARD_X64 {}
=======
        impl IsLoadable for LATEST_STANDARD_DEV_KERNEL_X64 {
            const ARCH: MachineArch = MachineArch::X86_64;
        }
        impl IsOpenhclIgvm for LATEST_STANDARD_DEV_KERNEL_X64 {}
>>>>>>> ecd2742a

        impl IsLoadable for LATEST_CVM_X64 {
            const ARCH: MachineArch = MachineArch::X86_64;
        }
        impl IsOpenhclIgvm for LATEST_CVM_X64 {}

        impl IsLoadable for LATEST_LINUX_DIRECT_TEST_X64 {
            const ARCH: MachineArch = MachineArch::X86_64;
        }
        impl IsOpenhclIgvm for LATEST_LINUX_DIRECT_TEST_X64 {}

        impl IsLoadable for RELEASE_24_11_LINUX_DIRECT_X64 {
            const ARCH: MachineArch = MachineArch::X86_64;
        }
        impl IsOpenhclIgvm for RELEASE_24_11_LINUX_DIRECT_X64 {}

        impl IsLoadable for LATEST_STANDARD_AARCH64 {
            const ARCH: MachineArch = MachineArch::Aarch64;
        }
        impl IsOpenhclIgvm for LATEST_STANDARD_AARCH64 {}

        impl IsLoadable for RELEASE_24_11_STANDARD_AARCH64 {
            const ARCH: MachineArch = MachineArch::Aarch64;
        }
        impl IsOpenhclIgvm for RELEASE_24_11_STANDARD_AARCH64 {}

        /// OpenHCL usermode binary
        pub mod um_bin {
            use petri_artifacts_core::declare_artifacts;

            declare_artifacts! {
                /// Usermode binary for Linux direct
                LATEST_LINUX_DIRECT_TEST_X64
            }
        }

        /// OpenHCL debugging symbols for the usermode binary
        pub mod um_dbg {
            use petri_artifacts_core::declare_artifacts;

            declare_artifacts! {
                /// Usermode symbols for Linux direct
                LATEST_LINUX_DIRECT_TEST_X64
            }
        }
    }

    /// Test VHD artifacts
    pub mod test_vhd {
        use crate::tags::IsHostedOnHvliteAzureBlobStore;
        use petri_artifacts_common::tags::GuestQuirks;
        use petri_artifacts_common::tags::IsTestVhd;
        use petri_artifacts_common::tags::MachineArch;
        use petri_artifacts_common::tags::OsFlavor;
        use petri_artifacts_core::declare_artifacts;

        declare_artifacts! {
            /// guest_test_uefi.img, built for x86_64 from the in-tree `guest_test_uefi` codebase.
            GUEST_TEST_UEFI_X64,
            /// guest_test_uefi.img, built for aarch64 from the in-tree `guest_test_uefi` codebase.
            GUEST_TEST_UEFI_AARCH64,
        }

        impl IsTestVhd for GUEST_TEST_UEFI_X64 {
            const OS_FLAVOR: OsFlavor = OsFlavor::Uefi;
            const ARCH: MachineArch = MachineArch::X86_64;
        }

        impl IsTestVhd for GUEST_TEST_UEFI_AARCH64 {
            const OS_FLAVOR: OsFlavor = OsFlavor::Uefi;
            const ARCH: MachineArch = MachineArch::Aarch64;
        }

        // NOTE: GUEST_TEST_UEFI is not hosted on the HvLite Azure Blob Store. It is
        // built just-in-time, using the code that is present in-tree, under
        // `guest_test_uefi`.

        declare_artifacts! {
            /// Generation 1 windows test image
            GEN1_WINDOWS_DATA_CENTER_CORE2022_X64
        }

        impl IsTestVhd for GEN1_WINDOWS_DATA_CENTER_CORE2022_X64 {
            const OS_FLAVOR: OsFlavor = OsFlavor::Windows;
            const ARCH: MachineArch = MachineArch::X86_64;
        }

        impl IsHostedOnHvliteAzureBlobStore for GEN1_WINDOWS_DATA_CENTER_CORE2022_X64 {
            const FILENAME: &'static str =
                "WindowsServer-2022-datacenter-core-smalldisk-20348.1906.230803.vhd";
            const SIZE: u64 = 32214352384;
        }

        declare_artifacts! {
            /// Generation 2 windows test image
            GEN2_WINDOWS_DATA_CENTER_CORE2022_X64
        }

        impl IsTestVhd for GEN2_WINDOWS_DATA_CENTER_CORE2022_X64 {
            const OS_FLAVOR: OsFlavor = OsFlavor::Windows;
            const ARCH: MachineArch = MachineArch::X86_64;
        }

        impl IsHostedOnHvliteAzureBlobStore for GEN2_WINDOWS_DATA_CENTER_CORE2022_X64 {
            const FILENAME: &'static str =
                "WindowsServer-2022-datacenter-core-smalldisk-g2-20348.1906.230803.vhd";
            const SIZE: u64 = 32214352384;
        }

        declare_artifacts! {
            /// Generation 2 windows test image
            GEN2_WINDOWS_DATA_CENTER_CORE2025_X64
        }

        impl IsTestVhd for GEN2_WINDOWS_DATA_CENTER_CORE2025_X64 {
            const OS_FLAVOR: OsFlavor = OsFlavor::Windows;
            const ARCH: MachineArch = MachineArch::X86_64;
        }

        impl IsHostedOnHvliteAzureBlobStore for GEN2_WINDOWS_DATA_CENTER_CORE2025_X64 {
            const FILENAME: &'static str =
                "WindowsServer-2025-datacenter-core-smalldisk-g2-26100.3476.250306.vhd";
            const SIZE: u64 = 32214352384;
        }

        declare_artifacts! {
            /// FreeBSD 13.2
            FREE_BSD_13_2_X64
        }

        impl IsTestVhd for FREE_BSD_13_2_X64 {
            const OS_FLAVOR: OsFlavor = OsFlavor::FreeBsd;
            const ARCH: MachineArch = MachineArch::X86_64;

            fn quirks() -> GuestQuirks {
                GuestQuirks {
                    // FreeBSD will ignore shutdown requests that arrive too
                    // early in the boot process.
                    hyperv_shutdown_ic_sleep: Some(std::time::Duration::from_secs(15)),
                }
            }
        }

        impl IsHostedOnHvliteAzureBlobStore for FREE_BSD_13_2_X64 {
            const FILENAME: &'static str = "FreeBSD-13.2-RELEASE-amd64.vhd";
            const SIZE: u64 = 6477005312;
        }

        declare_artifacts! {
            /// Ubuntu 2204 Server
            UBUNTU_2204_SERVER_X64
        }

        impl IsTestVhd for UBUNTU_2204_SERVER_X64 {
            const OS_FLAVOR: OsFlavor = OsFlavor::Linux;
            const ARCH: MachineArch = MachineArch::X86_64;
        }

        impl IsHostedOnHvliteAzureBlobStore for UBUNTU_2204_SERVER_X64 {
            const FILENAME: &'static str = "ubuntu-22.04-server-cloudimg-amd64.vhd";
            const SIZE: u64 = 2361655808;
        }

        declare_artifacts! {
            /// Ubuntu 24.04 Server Aarch64
            UBUNTU_2404_SERVER_AARCH64
        }

        impl IsTestVhd for UBUNTU_2404_SERVER_AARCH64 {
            const OS_FLAVOR: OsFlavor = OsFlavor::Linux;
            const ARCH: MachineArch = MachineArch::Aarch64;
        }

        impl IsHostedOnHvliteAzureBlobStore for UBUNTU_2404_SERVER_AARCH64 {
            const FILENAME: &'static str = "ubuntu-24.04-server-cloudimg-arm64.vhd";
            const SIZE: u64 = 3758211584;
        }

        declare_artifacts! {
            /// Windows 11 Enterprise ARM64 24H2
            WINDOWS_11_ENTERPRISE_AARCH64
        }

        impl IsTestVhd for WINDOWS_11_ENTERPRISE_AARCH64 {
            const OS_FLAVOR: OsFlavor = OsFlavor::Windows;
            const ARCH: MachineArch = MachineArch::Aarch64;
        }

        impl IsHostedOnHvliteAzureBlobStore for WINDOWS_11_ENTERPRISE_AARCH64 {
            const FILENAME: &'static str =
                "windows11preview-arm64-win11-24h2-ent-26100.3775.250406-1.vhdx";
            const SIZE: u64 = 24398266368;
        }
    }

    /// Test ISO artifacts
    pub mod test_iso {
        use crate::tags::IsHostedOnHvliteAzureBlobStore;
        use petri_artifacts_common::tags::GuestQuirks;
        use petri_artifacts_common::tags::IsTestIso;
        use petri_artifacts_common::tags::MachineArch;
        use petri_artifacts_common::tags::OsFlavor;
        use petri_artifacts_core::declare_artifacts;

        declare_artifacts! {
            /// FreeBSD 13.2
            FREE_BSD_13_2_X64
        }

        impl IsTestIso for FREE_BSD_13_2_X64 {
            const OS_FLAVOR: OsFlavor = OsFlavor::FreeBsd;
            const ARCH: MachineArch = MachineArch::X86_64;

            fn quirks() -> GuestQuirks {
                GuestQuirks {
                    // FreeBSD will ignore shutdown requests that arrive too
                    // early in the boot process.
                    //
                    // Time is set to 5s longer than the VHD, to account for ISO
                    // boot being slower.
                    hyperv_shutdown_ic_sleep: Some(std::time::Duration::from_secs(20)),
                }
            }
        }

        impl IsHostedOnHvliteAzureBlobStore for FREE_BSD_13_2_X64 {
            const FILENAME: &'static str = "FreeBSD-13.2-RELEASE-amd64-dvd1.iso";
            const SIZE: u64 = 4245487616;
        }
    }

    /// Test VMGS artifacts
    pub mod test_vmgs {
        use crate::tags::IsHostedOnHvliteAzureBlobStore;
        use petri_artifacts_common::tags::IsTestVmgs;
        use petri_artifacts_core::declare_artifacts;

        declare_artifacts! {
            /// VMGS file containing a UEFI boot entry
            ///
            /// The file was generated by booting an arbitrary Windows VHD
            /// (different from the ones used for testing in CI) in OpenVMM
            /// with a persistent VMGS file enabled. This is useful for testing
            /// whether default_boot_always_attempt works to boot other VHDs.
            VMGS_WITH_BOOT_ENTRY,
        }

        impl IsHostedOnHvliteAzureBlobStore for VMGS_WITH_BOOT_ENTRY {
            const FILENAME: &'static str = "sample-vmgs.vhd";
            const SIZE: u64 = 4194816;
        }

        impl IsTestVmgs for VMGS_WITH_BOOT_ENTRY {}
    }

    /// TMK-related artifacts
    pub mod tmks {
        use petri_artifacts_core::declare_artifacts;

        macro_rules! tmk_native {
            ($id_ty:ty, $os:literal, $arch:literal) => {
                /// tmk_vmm "native" executable
                // xtask-fmt allow-target-arch oneoff-petri-native-test-deps
                #[cfg(all(target_os = $os, target_arch = $arch))]
                pub const TMK_VMM_NATIVE: petri_artifacts_core::ArtifactHandle<$id_ty> =
                    petri_artifacts_core::ArtifactHandle::new();
            };
        }

        tmk_native!(TMK_VMM_WIN_X64, "windows", "x86_64");
        tmk_native!(TMK_VMM_LINUX_X64, "linux", "x86_64");
        tmk_native!(TMK_VMM_WIN_AARCH64, "windows", "aarch64");
        tmk_native!(TMK_VMM_LINUX_AARCH64, "linux", "aarch64");
        tmk_native!(TMK_VMM_MACOS_AARCH64, "macos", "aarch64");

        declare_artifacts! {
            /// TMK VMM for Windows x64
            TMK_VMM_WIN_X64,
            /// TMK VMM for Linux x64
            TMK_VMM_LINUX_X64,
            /// TMK VMM for MacOS x64
            TMK_VMM_WIN_AARCH64,
            /// TMK VMM for Linux aarch64
            TMK_VMM_LINUX_AARCH64,
            /// TMK VMM for MacOS aarch64
            TMK_VMM_MACOS_AARCH64,
            /// TMK VMM for Linux musl x64
            TMK_VMM_LINUX_X64_MUSL,
            /// TMK VMM for Linux musl aarch64
            TMK_VMM_LINUX_AARCH64_MUSL,
            /// TMK binary for x64
            SIMPLE_TMK_X64,
            /// TMK binary for aarch64
            SIMPLE_TMK_AARCH64,
        }
    }
}

/// Artifact tag trait declarations
pub mod tags {
    use petri_artifacts_core::ArtifactId;

    /// Artifact is associated with a file hosted in HvLite's microsoft-internal
    /// Azure Blob Store.
    pub trait IsHostedOnHvliteAzureBlobStore: ArtifactId {
        /// Filename in the blob store
        const FILENAME: &'static str;
        /// Size of the file in bytes
        const SIZE: u64;
    }
}<|MERGE_RESOLUTION|>--- conflicted
+++ resolved
@@ -137,13 +137,10 @@
         declare_artifacts! {
             /// OpenHCL IGVM (standard)
             LATEST_STANDARD_X64,
-<<<<<<< HEAD
             /// OpenHCL IGVM release 2411 (standard)
             RELEASE_24_11_STANDARD_X64,
-=======
             /// OpenHCL IGVM (standard, with VTL2 dev kernel)
             LATEST_STANDARD_DEV_KERNEL_X64,
->>>>>>> ecd2742a
             /// OpenHCL IGVM (for CVM)
             LATEST_CVM_X64,
             /// OpenHCL IGVM (using a linux direct-boot test image instead of UEFI)
@@ -161,17 +158,15 @@
         }
         impl IsOpenhclIgvm for LATEST_STANDARD_X64 {}
 
-<<<<<<< HEAD
         impl IsLoadable for RELEASE_24_11_STANDARD_X64 {
             const ARCH: MachineArch = MachineArch::X86_64;
         }
         impl IsOpenhclIgvm for RELEASE_24_11_STANDARD_X64 {}
-=======
+
         impl IsLoadable for LATEST_STANDARD_DEV_KERNEL_X64 {
             const ARCH: MachineArch = MachineArch::X86_64;
         }
         impl IsOpenhclIgvm for LATEST_STANDARD_DEV_KERNEL_X64 {}
->>>>>>> ecd2742a
 
         impl IsLoadable for LATEST_CVM_X64 {
             const ARCH: MachineArch = MachineArch::X86_64;
